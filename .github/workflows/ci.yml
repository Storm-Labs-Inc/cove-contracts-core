--- conflicted
+++ resolved
@@ -170,10 +170,7 @@
           # due to non-deterministic fuzzing (but still use pseudo-random fuzzing seeds)
           FOUNDRY_FUZZ_SEED: 0x${{ github.event.pull_request.base.sha || github.sha }}
           MAINNET_RPC_URL: ${{ secrets.MAINNET_RPC_URL }}
-<<<<<<< HEAD
-          BASE_RPC_URL: ${{ secrets.BASE_RPC_URL }}
-          FOUNDRY_PROFILE: invariant
-=======
+          BASE_RPC_URL: ${{ secrets.BASE_RPC_URL }}
           FOUNDRY_PROFILE: ci_invariant
 
   medusa:
@@ -207,7 +204,7 @@
           medusa fuzz --test-limit 100000
         env:
           MAINNET_RPC_URL: ${{ secrets.MAINNET_RPC_URL }}
->>>>>>> 7e9342f6
+          BASE_RPC_URL: ${{ secrets.BASE_RPC_URL }}
 
   compare-gas-reports:
     name: Compare gas reports
