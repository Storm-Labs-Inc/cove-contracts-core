--- conflicted
+++ resolved
@@ -149,11 +149,7 @@
 
   compare-gas-reports:
     name: Compare gas reports
-<<<<<<< HEAD
-    runs-on: blacksmith-4vcpu-ubuntu-2204
-=======
-    runs-on: buildjet-16vcpu-ubuntu-2204
->>>>>>> a4666912
+    runs-on: blacksmith-16vcpu-ubuntu-2204
     permissions: write-all
     steps:
       - name: Checkout repository
