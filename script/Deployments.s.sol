// SPDX-License-Identifier: BUSL-1.1
pragma solidity ^0.8.23;

import { IERC4626 } from "@openzeppelin/contracts/interfaces/IERC4626.sol";
import { Multicall } from "@openzeppelin/contracts/utils/Multicall.sol";
import { CREATE3Factory } from "create3-factory/src/CREATE3Factory.sol";
import { EulerRouter } from "euler-price-oracle/src/EulerRouter.sol";
import { ICurvePool } from "euler-price-oracle/src/adapter/curve/ICurvePool.sol";
import { DeployScript } from "forge-deploy/DeployScript.sol";
import { StdAssertions } from "forge-std/StdAssertions.sol";
import { console } from "forge-std/console.sol";

import { IERC20 } from "@openzeppelin/contracts/token/ERC20/IERC20.sol";
import { AssetRegistry } from "src/AssetRegistry.sol";
import { BasketManager } from "src/BasketManager.sol";
import { BasketToken } from "src/BasketToken.sol";
import { FeeCollector } from "src/FeeCollector.sol";
import { IMasterRegistry } from "src/interfaces/IMasterRegistry.sol";

import { BasicRetryOperator } from "src/operators/BasicRetryOperator.sol";
import { FarmingPluginFactory } from "src/rewards/FarmingPluginFactory.sol";
import { ManagedWeightStrategy } from "src/strategies/ManagedWeightStrategy.sol";
import { StrategyRegistry } from "src/strategies/StrategyRegistry.sol";
import { IERC20Plugins } from "token-plugins-upgradeable/contracts/interfaces/IERC20Plugins.sol";

import { BuildDeploymentJsonNames } from "./utils/BuildDeploymentJsonNames.sol";
import { CustomDeployerFunctions } from "./utils/CustomDeployerFunctions.sol";
import { Deployer, DeployerFunctions } from "generated/deployer/DeployerFunctions.g.sol";
import { Constants } from "test/utils/Constants.t.sol";

struct BasketTokenDeployment {
    // BasketToken initialize arguments
    string name; // BasketToken name. At initialization this will be prefixed with "Cove "
    string symbol; // BasketToken symbol. At initialization this will be prefixed with "cove"
    address rootAsset;
    uint256 bitFlag;
    address strategy;
    // WeightStrategy.setTargetWeights() arguments
    uint64[] initialWeights;
}

struct OracleOptions {
    // Pyth oracle constructor arguments
    bytes32 pythPriceFeed;
    uint256 pythMaxStaleness;
    uint256 pythMaxConfWidth;
    // Chainlink oracle constructor arguments
    address chainlinkPriceFeed;
    uint256 chainlinkMaxStaleness;
    // Anchored oracle constructor arguments
    uint256 maxDivergence;
}

// TODO: ensure calls without forge-deploy are broadcasted correctly with vm.broadcast
abstract contract Deployments is DeployScript, Constants, StdAssertions, BuildDeploymentJsonNames {
    using DeployerFunctions for Deployer;
    using CustomDeployerFunctions for Deployer;

    address public admin;
    address public treasury;
    address public pauser;
    address public manager;
    address public timelock;
    address public rebalanceProposer;
    address public tokenSwapProposer;
    address public tokenSwapExecutor;
    address public basketTokenImplementation;
    address public rewardToken;
    IMasterRegistry public masterRegistry;

    bool public shouldBroadcast;

    address[] public registryAddressesToAdd;
    bytes32[] public registryNamesToAdd;
    bytes32[] public registryNamesToUpdate;
    bytes[] public multicallData;

    // Called from DeployScript's run() function.
    function deploy() public virtual {
        deploy(true);
    }

    function deploy(bool shouldBroadcast_) public {
        labelKnownAddresses();
        shouldBroadcast = shouldBroadcast_;
        _setPermissionedAddresses();

        // Start the prank if not in production
        if (!shouldBroadcast) {
            vm.startPrank(COVE_DEPLOYER_ADDRESS);
        } else {
            // Only allow COVE_DEPLOYER to deploy in production
            require(msg.sender == COVE_DEPLOYER_ADDRESS, "Caller must be COVE DEPLOYER");
        }
        deployer.setAutoBroadcast(shouldBroadcast);

        // Deploy unique core contracts
        _deployCoreContracts();

        // Deploy oracles and strategies for launch asset universe and baskets
        _deployNonCoreContracts();

        // Add all collected registry names to master registry
        _finalizeRegistryAdditions();

        // Deploy farming plugins for each basket token with COVE rewards
        _deployPluginsViaFactory();

        // Give up all permissions from the deployer to the admin/manager multisig
        _cleanPermissions();

        // Stop the prank if not in production
        if (!shouldBroadcast) {
            vm.stopPrank();
        }

        _postDeploy();
    }

    // solhint-disable-next-line no-empty-blocks
    function _postDeploy() internal virtual { }

    // solhint-disable-next-line no-empty-blocks
    function _setPermissionedAddresses() internal virtual { }

    // solhint-disable-next-line no-empty-blocks
    function _deployNonCoreContracts() internal virtual { }

    modifier onlyIfMissing(string memory name) {
        address addr = getAddress(name);
        if (addr != address(0)) {
            return;
        }
        _;
    }

    // Gets deployment address
    function getAddress(string memory name) public view returns (address addr) {
        addr = deployer.getAddress(name);
    }

    function getAddressOrRevert(string memory name) public view returns (address addr) {
        addr = deployer.getAddress(name);
        require(addr != address(0), string.concat("Deployment ", name, " not found"));
    }

    function _deployCoreContracts() internal {
        address assetRegistry = address(deployer.deploy_AssetRegistry(buildAssetRegistryName(), COVE_DEPLOYER_ADDRESS));
        address strategyRegistry =
            address(deployer.deploy_StrategyRegistry(buildStrategyRegistryName(), COVE_DEPLOYER_ADDRESS));
        address eulerRouter = address(deployer.deploy_EulerRouter(buildEulerRouterName(), EVC, COVE_DEPLOYER_ADDRESS));
        _deployBasketManager(_feeCollectorSalt());
        _deployFeeCollector(_feeCollectorSalt());
        _deployAndSetCowSwapAdapter();
        _deployFarmingPluginFactory();
        address basicRetryOperator = address(
            deployer.deploy_BasicRetryOperator(
                buildBasicRetryOperatorName(), COVE_DEPLOYER_ADDRESS, COVE_DEPLOYER_ADDRESS
            )
        );

        // Add all core contract names to the collection
        _addToMasterRegistryLater("AssetRegistry", assetRegistry);
        _addToMasterRegistryLater("StrategyRegistry", strategyRegistry);
        _addToMasterRegistryLater("EulerRouter", eulerRouter);
        _addToMasterRegistryLater("BasketManager", getAddressOrRevert(buildBasketManagerName()));
        _addToMasterRegistryLater("FeeCollector", getAddressOrRevert(buildFeeCollectorName()));
        _addToMasterRegistryLater("CowSwapAdapter", getAddressOrRevert(buildCowSwapAdapterName()));
        _addToMasterRegistryLater("FarmingPluginFactory", getAddressOrRevert(buildFarmingPluginFactoryName()));
        _addToMasterRegistryLater("BasicRetryOperator", basicRetryOperator);
    }

    function _feeCollectorSalt() internal view virtual returns (bytes32);

    function _setInitialWeightsAndDeployBasketToken(BasketTokenDeployment memory deployment)
        internal
        onlyIfMissing(buildBasketTokenName(deployment.name))
    {
        // Set initial weights for the strategy
        ManagedWeightStrategy strategy = ManagedWeightStrategy(deployment.strategy);
        if (shouldBroadcast) {
            vm.broadcast();
        }
        strategy.setTargetWeights(deployment.bitFlag, deployment.initialWeights);

        address basketManager = getAddressOrRevert(buildBasketManagerName());
        if (shouldBroadcast) {
            vm.broadcast();
        }
        address basketToken = BasketManager(basketManager).createNewBasket(
            deployment.name, deployment.symbol, deployment.rootAsset, deployment.bitFlag, deployment.strategy
        );
        deployer.save(buildBasketTokenName(deployment.name), basketToken, "BasketToken.sol:BasketToken");
        require(
            getAddressOrRevert(buildBasketTokenName(deployment.name)) == basketToken,
            "Failed to save BasketToken deployment"
        );
        require(BasketToken(basketToken).bitFlag() == deployment.bitFlag, "Failed to set bitFlag in BasketToken");
        assertEq(
            BasketManager(basketManager).basketAssets(basketToken),
            AssetRegistry(getAddressOrRevert(buildAssetRegistryName())).getAssets(deployment.bitFlag),
            "Failed to set basket assets in BasketManager"
        );
        // Set approvals for the BasicRetryOperator
        BasicRetryOperator basicRetryOperator = BasicRetryOperator(getAddressOrRevert(buildBasicRetryOperatorName()));
        if (shouldBroadcast) {
            vm.broadcast();
        }
        basicRetryOperator.approveDeposits(BasketToken(basketToken), type(uint256).max);
    }

    // Deploys basket manager given a fee collector salt which must be used to deploy the fee collector using CREATE3.
    function _deployBasketManager(bytes32 feeCollectorSalt)
        internal
        onlyIfMissing(buildBasketManagerName())
        returns (address)
    {
        basketTokenImplementation = address(deployer.deploy_BasketToken(buildBasketTokenImplementationName()));
        CREATE3Factory factory = CREATE3Factory(CREATE3_FACTORY);
        // Determine feeCollector deployment address
        address feeCollectorAddress = factory.getDeployed(COVE_DEPLOYER_ADDRESS, feeCollectorSalt);
        BasketManager bm = deployer.deploy_BasketManager_Custom(
            buildBasketManagerName(),
            buildBasketManagerUtilsName(),
            basketTokenImplementation,
            getAddressOrRevert(buildEulerRouterName()),
            getAddressOrRevert(buildStrategyRegistryName()),
            getAddressOrRevert(buildAssetRegistryName()),
            COVE_DEPLOYER_ADDRESS,
            feeCollectorAddress
        );
        if (shouldBroadcast) {
            vm.startBroadcast();
        }
        bm.grantRole(MANAGER_ROLE, COVE_DEPLOYER_ADDRESS);
        bm.grantRole(TIMELOCK_ROLE, COVE_DEPLOYER_ADDRESS);
        if (shouldBroadcast) {
            vm.stopBroadcast();
        }
        return address(bm);
    }

    // Uses CREATE3 to deploy a fee collector contract. Salt must be the same given to the basket manager deploy.
    function _deployFeeCollector(bytes32 feeCollectorSalt)
        internal
        onlyIfMissing(buildFeeCollectorName())
        returns (address feeCollector)
    {
        CREATE3Factory factory = CREATE3Factory(CREATE3_FACTORY);
        // Prepare constructor arguments for FeeCollector
        bytes memory constructorArgs =
            abi.encode(COVE_DEPLOYER_ADDRESS, getAddressOrRevert(buildBasketManagerName()), treasury);
        // Deploy FeeCollector contract using CREATE3
        bytes memory creationBytecode = abi.encodePacked(type(FeeCollector).creationCode, constructorArgs);
        if (shouldBroadcast) {
            vm.broadcast();
        }
        feeCollector = address(factory.deploy(feeCollectorSalt, creationBytecode));
        deployer.save(
            buildFeeCollectorName(), feeCollector, "FeeCollector.sol:FeeCollector", constructorArgs, creationBytecode
        );
        require(getAddressOrRevert(buildFeeCollectorName()) == feeCollector, "Failed to save FeeCollector deployment");
    }

    // Deploys cow swap adapter, sets it as the token swap adapter in BasketManager
    function _deployAndSetCowSwapAdapter()
        internal
        onlyIfMissing(buildCowSwapAdapterName())
        returns (address cowSwapAdapter)
    {
        address cowSwapCloneImplementation =
            address(deployer.deploy_CoWSwapClone(buildCoWSwapCloneImplementationName()));
        cowSwapAdapter = address(deployer.deploy_CoWSwapAdapter(buildCowSwapAdapterName(), cowSwapCloneImplementation));
        address basketManager = getAddressOrRevert(buildBasketManagerName());
        if (shouldBroadcast) {
            vm.broadcast();
        }
        BasketManager(basketManager).setTokenSwapAdapter(cowSwapAdapter);
    }

    // Deploys a managed weight strategy for an external manager
    function _deployManagedStrategy(
        address externalManager,
        string memory strategyName
    )
        internal
        onlyIfMissing(buildManagedWeightStrategyName(strategyName))
        returns (address strategy)
    {
        strategy = address(
            deployer.deploy_ManagedWeightStrategy(
                buildManagedWeightStrategyName(strategyName),
                address(COVE_DEPLOYER_ADDRESS),
                getAddressOrRevert(buildBasketManagerName())
            )
        );
        ManagedWeightStrategy mwStrategy = ManagedWeightStrategy(strategy);
        if (shouldBroadcast) {
            vm.startBroadcast();
        }
        mwStrategy.grantRole(MANAGER_ROLE, externalManager);
        StrategyRegistry(getAddressOrRevert(buildStrategyRegistryName())).grantRole(_WEIGHT_STRATEGY_ROLE, strategy);
        if (shouldBroadcast) {
            vm.stopBroadcast();
        }
    }

    function _addToMasterRegistryLater(string memory name, address addr) internal {
        // Check if name fits in bytes32
        require(bytes(name).length <= 32, "Name is too long");
        registryNamesToAdd.push(bytes32(bytes(name)));
        registryAddressesToAdd.push(addr);
    }

    function _addAssetToAssetRegistry(address asset) internal {
        AssetRegistry assetRegistry = AssetRegistry(getAddressOrRevert(buildAssetRegistryName()));
        if (assetRegistry.getAssetStatus(asset) != AssetRegistry.AssetStatus.DISABLED) {
            return;
        }
        if (shouldBroadcast) {
            vm.broadcast();
        }
        assetRegistry.addAsset(asset);
    }

    function _finalizeRegistryAdditions() internal {
        // First check if any registry names already exist in the master registry
        address registry = getAddressOrRevert(buildMasterRegistryName());
        multicallData = new bytes[](0);
        for (uint256 i = 0; i < registryNamesToAdd.length; i++) {
            try IMasterRegistry(registry).resolveNameToLatestAddress(registryNamesToAdd[i]) returns (address addr) {
                if (addr != registryAddressesToAdd[i]) {
                    multicallData.push(
                        abi.encodeWithSelector(
                            IMasterRegistry.updateRegistry.selector, registryNamesToAdd[i], registryAddressesToAdd[i]
                        )
                    );
                }
            } catch {
                multicallData.push(
                    abi.encodeWithSelector(
                        IMasterRegistry.addRegistry.selector, registryNamesToAdd[i], registryAddressesToAdd[i]
                    )
                );
            }
        }

        if (multicallData.length > 0) {
            if (shouldBroadcast) {
                vm.broadcast();
            }
            Multicall(registry).multicall(multicallData);
        }
    }

    // First deploys a pyth oracle and chainlink oracle. Then Deploys an anchored oracle using the two privously
    // deployed oracles.
    // Enable the anchored oracle for the given asset and USD
    function _deployDefaultAnchoredOracleForAsset(address asset, OracleOptions memory oracleOptions) internal {
        // Save the deployment to the array
        address primary = address(
            deployer.deploy_PythOracle(
                buildPythOracleName(asset, USD),
                PYTH,
                asset,
                USD,
                oracleOptions.pythPriceFeed,
                oracleOptions.pythMaxStaleness,
                oracleOptions.pythMaxConfWidth
            )
        );
        address anchor = address(
            deployer.deploy_ChainlinkOracle(
                buildChainlinkOracleName(asset, USD),
                asset,
                USD,
                oracleOptions.chainlinkPriceFeed,
                oracleOptions.chainlinkMaxStaleness
            )
        );
        address anchoredOracle = address(
            deployer.deploy_AnchoredOracle(
                buildAnchoredOracleName(asset, USD), primary, anchor, oracleOptions.maxDivergence
            )
        );
        // Register the asset/USD anchored oracle if it's not already registered
        _registerAnchoredOracleWithEulerRouter(asset, anchoredOracle);
    }

    // A helper function that does the following (in order):
    // - Deploys a pyth oracle.
    // - Deploys two chainlink oracles (one for the base asset pair and one between the quote asset of that pair and
    // USD).
    // - Deploys a cross adapter that will resolve this chain of two oracles.
    // - Deploys an anchored oracle with the deployed pyth oracle and cross adapter.
    // - Enable the anchored oracle for the given asset and USD.
    // Note: This is for deploying assets without direct USD chainlink price feed.
    // (e.g. a chaining oracle for pyth + 4626 or pyth + pyth or chainlink + 4626 or chainlink + chainlink)
    // (e.g. sfrxETH, yETH, yvWETH-1, crvUSD, sFRAX, weETH, ezETH, rsETH)
    function _deployChainlinkCrossAdapterForNonUSDPair(
        address asset,
        OracleOptions memory oracleOptions,
        address crossAsset,
        address chainlinkCrossFeed
    )
        internal
        onlyIfMissing(buildAnchoredOracleName(asset, crossAsset))
    {
        address primary = address(
            deployer.deploy_PythOracle(
                buildPythOracleName(asset, USD),
                PYTH,
                asset,
                USD,
                oracleOptions.pythPriceFeed,
                oracleOptions.pythMaxStaleness,
                oracleOptions.pythMaxConfWidth
            )
        );
        // Asset -> CrossAsset chainlink oracle
        address chainLinkBaseCrossOracle = address(
            deployer.deploy_ChainlinkOracle(
                buildChainlinkOracleName(asset, crossAsset),
                asset,
                crossAsset,
                oracleOptions.chainlinkPriceFeed,
                oracleOptions.chainlinkMaxStaleness
            )
        );
        // CrossAsset -> USD chainlink oracle
        address chainLinkCrossUSDOracle = address(
            deployer.deploy_ChainlinkOracle(
                buildChainlinkOracleName(crossAsset, USD),
                crossAsset,
                USD,
                chainlinkCrossFeed,
                oracleOptions.chainlinkMaxStaleness
            )
        );

        address crossAdapter = address(
            deployer.deploy_CrossAdapter(
                buildCrossAdapterName(asset, crossAsset, USD, "Chainlink", "Chainlink"),
                asset,
                crossAsset,
                USD,
                chainLinkBaseCrossOracle,
                chainLinkCrossUSDOracle
            )
        );
        address anchoredOracle = address(
            deployer.deploy_AnchoredOracle(
                buildAnchoredOracleName(asset, crossAsset), primary, crossAdapter, oracleOptions.maxDivergence
            )
        );
        // Register the asset/USD anchored oracle if it's not already registered
        _registerAnchoredOracleWithEulerRouter(asset, anchoredOracle);
    }

    // Helper function to deploy a CurveEMA Oracle Cross Adapter for an asset/USD pair
    // first deploys a CurveEMA Oracle, then deploys a Pyth and Chainlink oracles for the cross asset,
    // then deploys two cross adapters, one using the pyth and one using the chainlink oracle,
    // then deploys an anchored oracle with the two cross adapters,
    // finally registers the anchored oracle with the EulerRouter.
    function _deployCurveEMAOracleCrossAdapterForNonUSDPair(
        address base,
        address pool,
        address crossAsset,
        uint256 baseAssetIndex,
        uint256 crossAssetIndex,
        OracleOptions memory quoteOracleOptions
    )
        internal
    {
        // Deploy CurveEMA Oracle
        require(
            ICurvePool(pool).coins(baseAssetIndex) == base && ICurvePool(pool).coins(crossAssetIndex) == crossAsset,
            "Incorrect set of base and cross asset indices"
        );
        require(baseAssetIndex == 0 || crossAssetIndex == 0, "One of the base or cross asset indices must be 0");

        address curveBase;
        address curveQuote;
        uint256 priceOracleIndex;
        if (baseAssetIndex == 0) {
            curveQuote = base;
            curveBase = crossAsset;
            priceOracleIndex = crossAssetIndex - 1;
        } else {
            curveQuote = crossAsset;
            curveBase = base;
            priceOracleIndex = baseAssetIndex - 1;
        }
        address curveEMAOracle = address(
            deployer.deploy_CurveEMAOracle(
                buildCurveEMAOracleName(curveBase, curveQuote), curveBase, pool, priceOracleIndex
            )
        );
        address pythOracle = address(
            deployer.deploy_PythOracle(
                buildPythOracleName(crossAsset, USD),
                PYTH,
                crossAsset,
                USD,
                quoteOracleOptions.pythPriceFeed,
                quoteOracleOptions.pythMaxStaleness,
                quoteOracleOptions.pythMaxConfWidth
            )
        );
        address chainlinkOracle = address(
            deployer.deploy_ChainlinkOracle(
                buildChainlinkOracleName(crossAsset, USD),
                crossAsset,
                USD,
                quoteOracleOptions.chainlinkPriceFeed,
                quoteOracleOptions.chainlinkMaxStaleness
            )
        );
        address primaryCrossAdapter = address(
            deployer.deploy_CrossAdapter(
                buildCrossAdapterName(base, crossAsset, USD, "CurveEMA", "Pyth"),
                base,
                crossAsset,
                USD,
                curveEMAOracle,
                pythOracle
            )
        );
        address anchorCrossAdapter = address(
            deployer.deploy_CrossAdapter(
                buildCrossAdapterName(base, crossAsset, USD, "CurveEMA", "Chainlink"),
                base,
                crossAsset,
                USD,
                curveEMAOracle,
                chainlinkOracle
            )
        );
        address anchoredOracle = address(
            deployer.deploy_AnchoredOracle(
                buildAnchoredOracleName(base, USD),
                primaryCrossAdapter,
                anchorCrossAdapter,
                quoteOracleOptions.maxDivergence
            )
        );
        // Register the asset/USD anchored oracle using EulerRouter if it's not already registered
        _registerAnchoredOracleWithEulerRouter(base, anchoredOracle);
    }

    function _deployAnchoredOracleWith4626ForAsset(
        address asset,
        bool shouldChain4626ForPyth,
        bool shouldChain4626ForChainlink,
        OracleOptions memory oracleOptions
    )
        internal
    {
        address primaryOracle;
        address underlyingAsset = IERC4626(asset).asset();
        if (shouldChain4626ForPyth) {
            address pythOracle = address(
                deployer.deploy_PythOracle(
                    buildPythOracleName(underlyingAsset, USD),
                    PYTH,
                    underlyingAsset,
                    USD,
                    oracleOptions.pythPriceFeed,
                    oracleOptions.pythMaxStaleness,
                    oracleOptions.pythMaxConfWidth
                )
            );
            address erc4626Oracle =
                address(deployer.deploy_ERC4626Oracle(buildERC4626OracleName(asset, underlyingAsset), IERC4626(asset)));
            primaryOracle = address(
                deployer.deploy_CrossAdapter(
                    buildCrossAdapterName(asset, underlyingAsset, USD, "4626", "Pyth"),
                    asset,
                    underlyingAsset,
                    USD,
                    erc4626Oracle,
                    pythOracle
                )
            );
        } else {
            primaryOracle = address(
                deployer.deploy_PythOracle(
                    buildPythOracleName(asset, USD),
                    PYTH,
                    asset,
                    USD,
                    oracleOptions.pythPriceFeed,
                    oracleOptions.pythMaxStaleness,
                    oracleOptions.pythMaxConfWidth
                )
            );
        }

        address anchorOracle;
        if (shouldChain4626ForChainlink) {
            address chainlinkOracle = address(
                deployer.deploy_ChainlinkOracle(
                    buildChainlinkOracleName(underlyingAsset, USD),
                    underlyingAsset,
                    USD,
                    oracleOptions.chainlinkPriceFeed,
                    oracleOptions.chainlinkMaxStaleness
                )
            );
            address erc4626Oracle =
                address(deployer.deploy_ERC4626Oracle(buildERC4626OracleName(asset, underlyingAsset), IERC4626(asset)));
            anchorOracle = address(
                deployer.deploy_CrossAdapter(
                    buildCrossAdapterName(asset, underlyingAsset, USD, "4626", "Chainlink"),
                    asset,
                    underlyingAsset,
                    USD,
                    erc4626Oracle,
                    chainlinkOracle
                )
            );
        } else {
            anchorOracle = address(
                deployer.deploy_ChainlinkOracle(
                    buildChainlinkOracleName(asset, USD),
                    asset,
                    USD,
                    oracleOptions.chainlinkPriceFeed,
                    oracleOptions.chainlinkMaxStaleness
                )
            );
        }

        address anchoredOracle = address(
            deployer.deploy_AnchoredOracle(
                buildAnchoredOracleName(asset, USD), primaryOracle, anchorOracle, oracleOptions.maxDivergence
            )
        );
        // Register the asset/USD anchored oracle using EulerRouter if it's not already registered
        _registerAnchoredOracleWithEulerRouter(asset, anchoredOracle);
    }

    /// @notice Deploys an anchored oracle with a 4626 vault and a CurveEMA oracle for assets that need to be priced
    /// through a curve pool
    /// @dev This function supports pricing paths like:
    /// primary: sfrxUSD -(4626)-> frxUSD -(pyth) -> USD
    /// anchor: sfrxUSD -(4626)-> frxUSD -(curve ema)-> USDE -(chainlink) -> USD
    /// @param asset The ERC4626 vault asset to price (e.g., sfrxUSD)
    /// @param curvePool The Curve pool containing the underlying asset and cross asset
    /// @param crossAsset The asset to cross-price through (e.g., USDE)
    /// @param baseAssetIndex Index of underlying asset in curve pool coins array
    /// @param crossAssetIndex Index of cross asset in curve pool coins array
    /// @param oracleOptions Options for crossAsset/USD price feeds
    function _deployAnchoredOracleWith4626CurveEMAOracleUnderlying(
        address asset, // e.g., sfrxUSD (ERC4626)
        address curvePool, // Pool containing underlyingAsset and crossAsset
        address crossAsset, // e.g., USDE
        uint256 baseAssetIndex, // Index of underlyingAsset in curve pool coins array
        uint256 crossAssetIndex, // Index of crossAsset in curve pool coins array
        OracleOptions memory oracleOptions // Options for crossAsset/USD feeds
    )
        internal
    {
        // --- 1. Get Underlying Asset ---
        address underlyingAsset = IERC4626(asset).asset(); // e.g., frxUSD

        // --- 2. Deploy Individual Oracles ---
        // 2a. ERC4626 Oracle (asset -> underlyingAsset)
        address erc4626Oracle =
            address(deployer.deploy_ERC4626Oracle(buildERC4626OracleName(asset, underlyingAsset), IERC4626(asset)));

        // 2b. CurveEMA Oracle (underlyingAsset -> crossAsset)
        address curveBase;
        address curveQuote;
        uint256 priceOracleIndex;
        if (baseAssetIndex == 0) {
            // underlyingAsset is index 0
            curveQuote = underlyingAsset;
            curveBase = crossAsset;
            priceOracleIndex = crossAssetIndex - 1;
        } else {
            // crossAsset is index 0
            curveQuote = crossAsset;
            curveBase = underlyingAsset;
            priceOracleIndex = baseAssetIndex - 1;
        }
        address curveEMAOracle = address(
            deployer.deploy_CurveEMAOracleUnderlying(
                buildCurveEMAOracleUnderlyingName(curveBase, curveQuote),
                curvePool,
                curveBase,
                curveQuote,
                priceOracleIndex,
                true, // isBaseUnderlying
                true // isQuoteUnderlying
            )
        );

        // 2c. Pyth Oracle (underlyingAsset -> USD)
        address pythOracleUnderlyingUSD = address(
            deployer.deploy_PythOracle(
                buildPythOracleName(underlyingAsset, USD),
                PYTH,
                underlyingAsset,
                USD,
                oracleOptions.pythPriceFeed,
                oracleOptions.pythMaxStaleness,
                oracleOptions.pythMaxConfWidth
            )
        );

        // 2d. Chainlink Oracle (crossAsset -> USD)
        address chainlinkOracleCrossUSD = address(
            deployer.deploy_ChainlinkOracle(
                buildChainlinkOracleName(crossAsset, USD),
                crossAsset,
                USD,
                oracleOptions.chainlinkPriceFeed,
                oracleOptions.chainlinkMaxStaleness
            )
        );

        // --- 3. Deploy Intermediate Cross Adapter (asset -> crossAsset) ---
        address assetToCrossAssetAdapter = address(
            deployer.deploy_CrossAdapter(
                buildCrossAdapterName(asset, underlyingAsset, crossAsset, "4626", "CurveEMAUnderlying"),
                asset,
                underlyingAsset,
                crossAsset,
                erc4626Oracle,
                curveEMAOracle
            )
        );

        // --- 4. Deploy Final Cross Adapters (asset -> USD) ---

        // 4a. Primary: asset -(4626)-> underlyingAsset -(pyth)-> USD
        address primaryCrossAdapter = address(
            deployer.deploy_CrossAdapter(
                buildCrossAdapterName(asset, underlyingAsset, USD, "4626", "Pyth"),
                asset,
                underlyingAsset,
                USD,
                erc4626Oracle,
                pythOracleUnderlyingUSD
            )
        );

        // 4b. Anchor: asset -(4626)-> underlyingAsset -(curve ema)-> crossAsset -(chainlink)-> USD
        address anchorCrossAdapter = address(
            deployer.deploy_CrossAdapter(
                buildCrossAdapterName(asset, crossAsset, USD, "CrossAdapter", "Chainlink"),
                asset,
                crossAsset,
                USD,
                assetToCrossAssetAdapter,
                chainlinkOracleCrossUSD
            )
        );

        // --- 5. Deploy Anchored Oracle (asset -> USD) ---
        address anchoredOracle = address(
            deployer.deploy_AnchoredOracle(
                buildAnchoredOracleName(asset, USD),
                primaryCrossAdapter,
                anchorCrossAdapter,
                oracleOptions.maxDivergence
            )
        );

        // --- 6. Register the final oracle ---
        _registerAnchoredOracleWithEulerRouter(asset, anchoredOracle);
    }

    /// @notice Registers an anchored oracle for an asset/USD pair with the EulerRouter if it's not already registered
    function _registerAnchoredOracleWithEulerRouter(address asset, address oracle) internal {
        EulerRouter eulerRouter = EulerRouter(getAddressOrRevert(buildEulerRouterName()));
        address configuredOracle = eulerRouter.getConfiguredOracle(asset, USD);
        console.log("Previously configured oracle for %s/USD: %s", asset, configuredOracle);
        if (configuredOracle != oracle) {
            console.log("Registering anchored oracle for %s/USD with oracle %s", asset, oracle);
            if (shouldBroadcast) {
                vm.broadcast();
            }
            eulerRouter.govSetConfig(asset, USD, oracle);
        } else {
            console.log("Anchored oracle for %s/USD already registered correctly", asset);
        }
    }

    // Performs calls to grant permissions once deployment is successful
    function _cleanPermissions() internal {
        if (shouldBroadcast) {
            vm.startBroadcast();
        }
        // AssetRegistry
        AssetRegistry assetRegistry = AssetRegistry(getAddressOrRevert(buildAssetRegistryName()));
        if (assetRegistry.hasRole(DEFAULT_ADMIN_ROLE, COVE_DEPLOYER_ADDRESS)) {
            if (assetRegistry.hasRole(MANAGER_ROLE, COVE_DEPLOYER_ADDRESS)) {
                assetRegistry.grantRole(MANAGER_ROLE, manager);
                assetRegistry.revokeRole(MANAGER_ROLE, COVE_DEPLOYER_ADDRESS);
            }
            assetRegistry.grantRole(DEFAULT_ADMIN_ROLE, admin);
            assetRegistry.revokeRole(DEFAULT_ADMIN_ROLE, COVE_DEPLOYER_ADDRESS);
        }

        // StrategyRegistry
        StrategyRegistry strategyRegistry = StrategyRegistry(getAddressOrRevert(buildStrategyRegistryName()));
        if (strategyRegistry.hasRole(DEFAULT_ADMIN_ROLE, COVE_DEPLOYER_ADDRESS)) {
            strategyRegistry.grantRole(DEFAULT_ADMIN_ROLE, admin);
            strategyRegistry.revokeRole(DEFAULT_ADMIN_ROLE, COVE_DEPLOYER_ADDRESS);
        }

        // EulerRouter
        EulerRouter eulerRouter = EulerRouter(getAddressOrRevert(buildEulerRouterName()));
        if (eulerRouter.governor() == COVE_DEPLOYER_ADDRESS) {
            eulerRouter.transferGovernance(admin);
        }

        // BasketManager
        BasketManager bm = BasketManager(getAddressOrRevert(buildBasketManagerName()));
        if (bm.hasRole(DEFAULT_ADMIN_ROLE, COVE_DEPLOYER_ADDRESS)) {
            bm.grantRole(MANAGER_ROLE, manager);
            bm.grantRole(REBALANCE_PROPOSER_ROLE, rebalanceProposer);
            bm.grantRole(TOKENSWAP_PROPOSER_ROLE, tokenSwapProposer);
            bm.grantRole(TOKENSWAP_EXECUTOR_ROLE, tokenSwapExecutor);
            bm.grantRole(TIMELOCK_ROLE, timelock);
            bm.grantRole(PAUSER_ROLE, pauser);
            bm.grantRole(PAUSER_ROLE, admin);
            bm.grantRole(PAUSER_ROLE, manager);
            bm.grantRole(PAUSER_ROLE, COVE_DEPLOYER_ADDRESS);
            bm.grantRole(DEFAULT_ADMIN_ROLE, admin);
            bm.revokeRole(MANAGER_ROLE, COVE_DEPLOYER_ADDRESS);
            bm.revokeRole(TIMELOCK_ROLE, COVE_DEPLOYER_ADDRESS);
            bm.revokeRole(DEFAULT_ADMIN_ROLE, COVE_DEPLOYER_ADDRESS);
        }

        // FarmingPluginFactory
        FarmingPluginFactory farmingPluginFactory =
            FarmingPluginFactory(getAddressOrRevert(buildFarmingPluginFactoryName()));
        if (farmingPluginFactory.hasRole(DEFAULT_ADMIN_ROLE, COVE_DEPLOYER_ADDRESS)) {
            farmingPluginFactory.grantRole(DEFAULT_ADMIN_ROLE, admin);
            farmingPluginFactory.grantRole(MANAGER_ROLE, manager);
            if (farmingPluginFactory.hasRole(MANAGER_ROLE, COVE_DEPLOYER_ADDRESS)) {
                farmingPluginFactory.revokeRole(MANAGER_ROLE, COVE_DEPLOYER_ADDRESS);
            }
            farmingPluginFactory.revokeRole(DEFAULT_ADMIN_ROLE, COVE_DEPLOYER_ADDRESS);
        }

<<<<<<< HEAD
        // BasicRetryOperator
        BasicRetryOperator basicRetryOperator = BasicRetryOperator(getAddressOrRevert(buildBasicRetryOperatorName()));
        if (basicRetryOperator.hasRole(DEFAULT_ADMIN_ROLE, COVE_DEPLOYER_ADDRESS)) {
            basicRetryOperator.grantRole(DEFAULT_ADMIN_ROLE, admin);
            basicRetryOperator.grantRole(MANAGER_ROLE, manager);
            if (basicRetryOperator.hasRole(MANAGER_ROLE, COVE_DEPLOYER_ADDRESS)) {
                basicRetryOperator.revokeRole(MANAGER_ROLE, COVE_DEPLOYER_ADDRESS);
            }
            basicRetryOperator.revokeRole(DEFAULT_ADMIN_ROLE, COVE_DEPLOYER_ADDRESS);
=======
        // FeeCollector
        FeeCollector feeCollector = FeeCollector(getAddressOrRevert(buildFeeCollectorName()));
        if (feeCollector.hasRole(DEFAULT_ADMIN_ROLE, COVE_DEPLOYER_ADDRESS)) {
            feeCollector.grantRole(DEFAULT_ADMIN_ROLE, admin);
            feeCollector.revokeRole(DEFAULT_ADMIN_ROLE, COVE_DEPLOYER_ADDRESS);
>>>>>>> 96c96e91
        }

        if (shouldBroadcast) {
            vm.stopBroadcast();
        }

        _cleanPermissionsExtra();
    }

    // solhint-disable-next-line no-empty-blocks
    function _cleanPermissionsExtra() internal virtual { }

    /// @notice Deploys an anchored oracle using ChainedERC4626Oracle for a chain of ERC4626 vaults
    /// @param initialVault The starting ERC4626 vault in the chain
    /// @param targetAsset The final underlying asset to reach
    /// @param oracleOptions Oracle configuration options for the target asset/USD pair
    function _deployAnchoredOracleWithChainedERC4626(
        address initialVault,
        address targetAsset,
        OracleOptions memory oracleOptions
    )
        internal
    {
        // Deploy ChainedERC4626Oracle for price conversion through the vault chain
        address chainedERC4626Oracle = address(
            deployer.deploy_ChainedERC4626Oracle(
                buildChainedERC4626OracleName(initialVault, targetAsset), IERC4626(initialVault), targetAsset
            )
        );

        // Deploy Pyth oracle for target asset/USD price
        address pythOracle = address(
            deployer.deploy_PythOracle(
                buildPythOracleName(targetAsset, USD),
                PYTH,
                targetAsset,
                USD,
                oracleOptions.pythPriceFeed,
                oracleOptions.pythMaxStaleness,
                oracleOptions.pythMaxConfWidth
            )
        );

        // Deploy Chainlink oracle for target asset/USD price
        address chainlinkOracle = address(
            deployer.deploy_ChainlinkOracle(
                buildChainlinkOracleName(targetAsset, USD),
                targetAsset,
                USD,
                oracleOptions.chainlinkPriceFeed,
                oracleOptions.chainlinkMaxStaleness
            )
        );

        // Deploy Cross Adapters for both oracle combinations
        address primaryCrossAdapter = address(
            deployer.deploy_CrossAdapter(
                buildCrossAdapterName(initialVault, targetAsset, USD, "ChainedERC4626", "Pyth"),
                initialVault,
                targetAsset,
                USD,
                chainedERC4626Oracle,
                pythOracle
            )
        );

        address anchorCrossAdapter = address(
            deployer.deploy_CrossAdapter(
                buildCrossAdapterName(initialVault, targetAsset, USD, "ChainedERC4626", "Chainlink"),
                initialVault,
                targetAsset,
                USD,
                chainedERC4626Oracle,
                chainlinkOracle
            )
        );

        // Deploy Anchored Oracle combining both cross adapters
        address anchoredOracle = address(
            deployer.deploy_AnchoredOracle(
                buildAnchoredOracleName(initialVault, USD),
                primaryCrossAdapter,
                anchorCrossAdapter,
                oracleOptions.maxDivergence
            )
        );

        // Register the vault/USD anchored oracle using EulerRouter
        _registerAnchoredOracleWithEulerRouter(initialVault, anchoredOracle);
    }

    function _deployFarmingPluginFactory() internal returns (address) {
        address farmingPluginFactory = address(
            deployer.deploy_FarmingPluginFactory(
                buildFarmingPluginFactoryName(), COVE_DEPLOYER_ADDRESS, COVE_DEPLOYER_ADDRESS, admin
            )
        );
        return farmingPluginFactory;
    }

    function _deployPluginsViaFactory() internal {
        address farmingPluginFactory = getAddressOrRevert(buildFarmingPluginFactoryName());
        address basketManager = getAddressOrRevert(buildBasketManagerName());
        address[] memory basketTokens = BasketManager(basketManager).basketTokens();
        for (uint256 i = 0; i < basketTokens.length; i++) {
            address basketToken = basketTokens[i];
            // check if plugin already exists
            address plugin = FarmingPluginFactory(farmingPluginFactory).computePluginAddress(
                IERC20Plugins(basketToken), IERC20(rewardToken)
            );
            // check for contract size
            uint256 codeSize;
            assembly {
                codeSize := extcodesize(plugin)
            }
            if (codeSize == 0) {
                if (shouldBroadcast) {
                    vm.broadcast();
                }
                plugin = FarmingPluginFactory(farmingPluginFactory).deployFarmingPluginWithDefaultOwner(
                    IERC20Plugins(basketToken), IERC20(rewardToken)
                );
            }
            deployer.save(buildFarmingPluginName(basketToken, rewardToken), plugin, "FarmingPlugin.sol:FarmingPlugin");
        }
    }

    function assetsToBitFlag(address[] memory assets) public view returns (uint256 bitFlag) {
        return AssetRegistry(getAddressOrRevert(buildAssetRegistryName())).getAssetsBitFlag(assets);
    }

    function _buildPrefix() internal view virtual override returns (string memory) {
        return "DEFAULT_";
    }
}<|MERGE_RESOLUTION|>--- conflicted
+++ resolved
@@ -847,7 +847,7 @@
             farmingPluginFactory.revokeRole(DEFAULT_ADMIN_ROLE, COVE_DEPLOYER_ADDRESS);
         }
 
-<<<<<<< HEAD
+
         // BasicRetryOperator
         BasicRetryOperator basicRetryOperator = BasicRetryOperator(getAddressOrRevert(buildBasicRetryOperatorName()));
         if (basicRetryOperator.hasRole(DEFAULT_ADMIN_ROLE, COVE_DEPLOYER_ADDRESS)) {
@@ -857,13 +857,13 @@
                 basicRetryOperator.revokeRole(MANAGER_ROLE, COVE_DEPLOYER_ADDRESS);
             }
             basicRetryOperator.revokeRole(DEFAULT_ADMIN_ROLE, COVE_DEPLOYER_ADDRESS);
-=======
+        }
+
         // FeeCollector
         FeeCollector feeCollector = FeeCollector(getAddressOrRevert(buildFeeCollectorName()));
         if (feeCollector.hasRole(DEFAULT_ADMIN_ROLE, COVE_DEPLOYER_ADDRESS)) {
             feeCollector.grantRole(DEFAULT_ADMIN_ROLE, admin);
             feeCollector.revokeRole(DEFAULT_ADMIN_ROLE, COVE_DEPLOYER_ADDRESS);
->>>>>>> 96c96e91
         }
 
         if (shouldBroadcast) {
