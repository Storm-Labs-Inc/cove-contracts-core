// SPDX-License-Identifier: BUSL-1.1

pragma solidity 0.8.28;

import { console } from "forge-std/console.sol";

import { ERC20 } from "@openzeppelin/contracts/token/ERC20/ERC20.sol";
import { IERC20 } from "@openzeppelin/contracts/token/ERC20/IERC20.sol";
import { IPyth } from "euler-price-oracle/lib/pyth-sdk-solidity/IPyth.sol";
import { PythStructs } from "euler-price-oracle/lib/pyth-sdk-solidity/PythStructs.sol";
import { EulerRouter } from "euler-price-oracle/src/EulerRouter.sol";
import { FixedPointMathLib } from "solady/utils/FixedPointMathLib.sol";
import { IChainlinkAggregatorV3Interface } from "src/interfaces/deps/IChainlinkAggregatorV3Interface.sol";

import { BaseTest } from "test/utils/BaseTest.t.sol";

import { Deployments } from "script/Deployments.s.sol";

import { AssetRegistry } from "src/AssetRegistry.sol";
import { BasketManager } from "src/BasketManager.sol";
import { BasketToken } from "src/BasketToken.sol";
import { ManagedWeightStrategy } from "src/strategies/ManagedWeightStrategy.sol";
import { Status } from "src/types/BasketManagerStorage.sol";
import { BasketTradeOwnership, ExternalTrade, InternalTrade } from "src/types/Trades.sol";

<<<<<<< HEAD
contract IntegrationTest is BaseTest {
=======
struct SurplusDeficit {
    uint256 surplusUSD; // USD value of surplus
    uint256 deficitUSD; // USD value of deficit
}

// slither-disable-start cyclomatic-complexity
contract IntegrationTest is BaseTest, Constants {
>>>>>>> d69ee0a8
    using FixedPointMathLib for uint256;

    InternalTrade[] private tempInternalTrades;
    uint256 private internalTradeCount;

    mapping(address => mapping(address => SurplusDeficit)) public surplusDeficitMap;
    // Mapping to track expected changes in balances for each basket and asset
    mapping(address => mapping(address => int256)) public expectedBalanceChanges;
    mapping(address => mapping(address => int256)) public expectedFeeBalanceChanges;

    BasketManager public bm;
    Deployments public deployments;
    EulerRouter public eulerRouter;
    uint256 public baseBasketBitFlag;
    bytes32[] public pythPriceFeeds;
    address[] public chainlinkOracles;
    // @dev First basket deployed should include all assets
    address[] public baseBasketAssets;

    function setUp() public override {
        forkNetworkAt("mainnet", 21_238_272);
        super.setUp();
        vm.allowCheatcodes(0xa5F044DA84f50f2F6fD7c309C5A8225BCE8b886B);

        deployments = new Deployments();
        deployments.deploy(false);

        bm = BasketManager(deployments.getAddress("BasketManager"));
        eulerRouter = EulerRouter(deployments.getAddress("EulerRouter"));

        pythPriceFeeds = new bytes32[](6);
        pythPriceFeeds[0] = PYTH_ETH_USD_FEED;
        pythPriceFeeds[1] = PYTH_SUSDE_USD_FEED;
        pythPriceFeeds[2] = PYTH_WEETH_USD_FEED;
        pythPriceFeeds[3] = PYTH_RETH_USD_FEED;
        pythPriceFeeds[4] = PYTH_RSETH_USD_FEED;
        pythPriceFeeds[5] = PYTH_RETH_USD_FEED;
        // TODO: add rest of asset universe

        vm.label(PYTH, "PYTH_ORACLE_CONTRACT");

        chainlinkOracles = new address[](6);
        chainlinkOracles[0] = ETH_CHAINLINK_ETH_USD_FEED;
        vm.label(ETH_CHAINLINK_ETH_USD_FEED, "ETH_CHAINLINK_ETH_USD_FEED");
        chainlinkOracles[1] = ETH_CHAINLINK_SUSDE_USD_FEED;
        vm.label(ETH_CHAINLINK_SUSDE_USD_FEED, "ETH_CHAINLINK_SUSDE_USD_FEED");
        chainlinkOracles[2] = ETH_CHAINLINK_WEETH_ETH_FEED;
        vm.label(ETH_CHAINLINK_WEETH_ETH_FEED, "ETH_CHAINLINK_WEETH_ETH_FEED");
        chainlinkOracles[3] = ETH_CHAINLINK_EZETH_ETH_FEED;
        vm.label(ETH_CHAINLINK_EZETH_ETH_FEED, "ETH_CHAINLINK_EZETH_ETH_FEED");
        chainlinkOracles[4] = ETH_CHAINLINK_RSETH_ETH_FEED;
        vm.label(ETH_CHAINLINK_RSETH_ETH_FEED, "ETH_CHAINLINK_RSETH_ETH_FEED");
        chainlinkOracles[5] = ETH_CHAINLINK_RETH_ETH_FEED;
        vm.label(ETH_CHAINLINK_RETH_ETH_FEED, "ETH_CHAINLINK_RETH_ETH_FEED");
        // TODO: add rest of asset universe

        baseBasketAssets = bm.basketAssets(bm.basketTokens()[0]);
        baseBasketBitFlag = AssetRegistry(deployments.getAddress("AssetRegistry")).getAssetsBitFlag(baseBasketAssets);
        _updatePythOracleTimeStamps();
        _updateChainLinkOraclesTimeStamp();
    }

    function test_setUp() public view {
        assertNotEq(address(bm), address(0));
        assertNotEq(deployments.getAddress("AssetRegistry"), address(0));
        assertNotEq(deployments.getAddress("StrategyRegistry"), address(0));
        assertNotEq(deployments.getAddress("EulerRouter"), address(0));
        assertNotEq(deployments.getAddress("FeeCollector"), address(0));
        assertEq(bm.numOfBasketTokens(), 1);
    }

    // Creates a new basket with only two assets. Deposits are randomly given to both baskets. The baset basket is
    // rebalanced to have balances of all assets. New target weights are set to give an opportunity for the two
    // baskets to trade internally. The solver is run to find these trades. An assertion is made to ensure an internal
    // trade is present in the results. The final rebalance with the internal trade is executed and the final balances
    // validated.
    function test_completeRebalance_internalTrades() public {
        // 1. A new basket is created with assets ETH_SUSDE and ETH_WEETH
        address[] memory newBasketAssets0 = new address[](2);
        newBasketAssets0[0] = ETH_SUSDE;
        newBasketAssets0[1] = ETH_WEETH;
        address strategyAddress = deployments.getAddress("Gauntlet V1_ManagedWeightStrategy");
        uint256 basket0Bitflag = deployments.assetsToBitFlag(newBasketAssets0);
        ManagedWeightStrategy strategy = ManagedWeightStrategy(strategyAddress);
        uint64[] memory initialTargetWeights0 = new uint64[](2);
        initialTargetWeights0[0] = 1e18;
        initialTargetWeights0[1] = 0;
        vm.prank(GAUNTLET_STRATEGIST);
        strategy.setTargetWeights(basket0Bitflag, initialTargetWeights0);
        vm.prank(deployments.admin());
        vm.label(
            bm.createNewBasket("Test Basket0", "TEST0", address(ETH_SUSDE), basket0Bitflag, strategyAddress),
            "2AssetBasket0"
        );

        // 2. Two rebalances are completed, one to process deposits for both baskets. This results in both baskets
        // having 100% of their assets allocated to their respective base assets. Another rebalance is completed only
        // including the base basket. New target weights are given for this rebalance so that the base basket has a
        // balance in each of its assets.
        _baseBasket_completeRebalance_externalTrade();
        vm.warp(vm.getBlockTimestamp() + REBALANCE_COOLDOWN_SEC);

        // 3. New target weights are set for both baskets. The base basket's SUSDE weight is increase to 100%, the new
        // baskets WEETH weight is increased to 100%. This create an opportunity for the two baskets to internally trade
        // the two tokens between each other. Rebalance Proposer calls proposeRebalance() with the base basket and the
        // newly created two asset basket.
        uint64[] memory newTargetWeights0 = new uint64[](2);
        newTargetWeights0[0] = 0; // 0% ETH_SUSDE
        newTargetWeights0[1] = 1e18; // 100% ETH_WEETH
        uint64[] memory newTargetWeights = new uint64[](6);
        newTargetWeights[0] = 0; // 0%
        newTargetWeights[1] = 1e18; // 100 % add need for ETH_SUSDE
        newTargetWeights[2] = 0; // 0%
        newTargetWeights[3] = 0; // 0%
        newTargetWeights[4] = 0; // 0%
        newTargetWeights[5] = 0; // 0%
        uint64[][] memory newTargetWeightsTotal = new uint64[][](2);
        newTargetWeightsTotal[0] = newTargetWeights;
        newTargetWeightsTotal[1] = newTargetWeights0;
        address[] memory basketTokens = bm.basketTokens();
        _updatePythOracleTimeStamps();
        vm.startPrank(GAUNTLET_STRATEGIST);
        strategy.setTargetWeights(basket0Bitflag, newTargetWeights0);
        strategy.setTargetWeights(baseBasketBitFlag, newTargetWeights);
        vm.stopPrank();
        vm.prank(deployments.rebalanceProposer());
        bm.proposeRebalance(basketTokens);

        // 4. Tokenswaps are proposed with at least 1 guaranteed internal trade.
        (InternalTrade[] memory internalTrades, ExternalTrade[] memory externalTrades) =
            _findInternalAndExternalTrades(basketTokens, newTargetWeightsTotal);
        assert(internalTrades.length > 0);
        uint256[][] memory initialBalances = new uint256[][](basketTokens.length);
        for (uint256 i = 0; i < basketTokens.length; i++) {
            address[] memory assets = bm.basketAssets(basketTokens[i]);
            initialBalances[i] = new uint256[](assets.length);
            for (uint256 j = 0; j < assets.length; j++) {
                initialBalances[i][j] = bm.basketBalanceOf(basketTokens[i], assets[j]);
            }
        }
        vm.prank(deployments.tokenSwapProposer());
        bm.proposeTokenSwap(internalTrades, externalTrades, basketTokens);

        // 5. TokenSwapExecutor calls executeTokenSwap() with the external trades found by the solver.
        // _completeSwapAdapterTrades() is called to mock a 100% successful external trade.
        vm.prank(deployments.tokenSwapExecutor());
        bm.executeTokenSwap(externalTrades, "");
        _completeSwapAdapterTrades(externalTrades);
        vm.warp(vm.getBlockTimestamp() + 15 minutes);

        // 6. completeRebalance() is called. The rebalance is confirmed to be completed and the internal balances are
        // verified to correctly reflect the results of each trade.
        bm.completeRebalance(externalTrades, basketTokens);
        assertEq(uint8(bm.rebalanceStatus().status), uint8(Status.NOT_STARTED));
        assert(_validateTradeResults(internalTrades, externalTrades, basketTokens, initialBalances));
    }

    // Completes an initial rebalance to process deposits, assets are 100% allocated to the baskets base asset. New
    // target weights are proposed that require an external trade to reach. The call to the CoWSwap adapter is not made
    // to simulate a failed trade. The rebalance is retried the max amount of times and then the same trades are
    // proposed again. The rebalance is confirmed to complete regardless.
    function test_completeRebalance_retriesOnFailedTrade() public {
        // 1. Initial target weights are set for the base basket. 100% of assets are allocated to the base asset.
        address strategyAddress = deployments.getAddress("Gauntlet V1_ManagedWeightStrategy");
        ManagedWeightStrategy strategy = ManagedWeightStrategy(strategyAddress);
        uint64[] memory initialTargetWeights0 = new uint64[](2);
        initialTargetWeights0[0] = 1e18;
        initialTargetWeights0[1] = 0;

        // 2. A rebalance is completed to process deposits, assets are 100% allocated to the baskets base asset.
        _completeRebalance_processDeposits(100, 100);
        vm.warp(vm.getBlockTimestamp() + REBALANCE_COOLDOWN_SEC);

        // 3. New target weights are set to allocate 100% of the basket's assets to the ETH_SUSDE.
        uint64[] memory newTargetWeights = new uint64[](6);
        newTargetWeights[0] = 0; // 0%
        newTargetWeights[1] = 1e18; // 100 % add need for ETH_SUSDE
        newTargetWeights[2] = 0; // 0%
        newTargetWeights[3] = 0; // 0%
        newTargetWeights[4] = 0; // 0%
        newTargetWeights[5] = 0; // 0%
        uint64[][] memory newTargetWeightsTotal = new uint64[][](1);
        newTargetWeightsTotal[0] = newTargetWeights;
        address[] memory basketTokens = bm.basketTokens();
        _updatePythOracleTimeStamps();
        _updateChainLinkOraclesTimeStamp();
        vm.startPrank(GAUNTLET_STRATEGIST);
        strategy.setTargetWeights(baseBasketBitFlag, newTargetWeights);
        vm.stopPrank();

        //4. A rebalance is proposed.
        vm.prank(deployments.rebalanceProposer());
        bm.proposeRebalance(basketTokens);

        //5. proposeTokenSwap() is called with valid external trades to reach the new target weights. executeTokenSwap()
        // is called to create CoWSwap orders foe each of these external trades. completeRebalance() is called before
        // these orders can be fulfilled and result in the basket entering a retry state. The basket's rebalance does
        // not complete and instead reverts back to a state where additional token swaps must be proposed. This cycle is
        // completed MAX_RETRIES amount of times.
        for (uint256 retryNum = 0; retryNum < MAX_RETRIES; retryNum++) {
            uint256[][] memory initialBalances = new uint256[][](basketTokens.length);
            for (uint256 i = 0; i < basketTokens.length; i++) {
                address[] memory assets = bm.basketAssets(basketTokens[i]);
                initialBalances[i] = new uint256[](assets.length);
                for (uint256 j = 0; j < assets.length; j++) {
                    initialBalances[i][j] = bm.basketBalanceOf(basketTokens[i], assets[j]);
                }
            }
            (InternalTrade[] memory internalTrades, ExternalTrade[] memory externalTrades) =
                _findInternalAndExternalTrades(basketTokens, newTargetWeightsTotal);
            _updatePythOracleTimeStamps();
            _updateChainLinkOraclesTimeStamp();
            vm.prank(deployments.tokenSwapProposer());
            bm.proposeTokenSwap(internalTrades, externalTrades, basketTokens);

            vm.prank(deployments.tokenSwapExecutor());
            bm.executeTokenSwap(externalTrades, "");

            vm.warp(vm.getBlockTimestamp() + 15 minutes);
            // Ensure that trades fails by not calling below
            // _completeSwapAdapterTrades(externalTrades);
            _updatePythOracleTimeStamps();
            _updateChainLinkOraclesTimeStamp();
            bm.completeRebalance(externalTrades, basketTokens);
            // Rebalance enters retry state
            assertEq(uint8(bm.rebalanceStatus().status), uint8(Status.REBALANCE_PROPOSED));
            assertEq(uint8(bm.retryCount()), retryNum + 1);
            // Compare expected and actual balances
            assert(!_validateTradeResults(internalTrades, externalTrades, basketTokens, initialBalances));
        }

        // 6. The basket has attempted to complete its token swaps the MAX_RETRIES amount of times. The same swaps are
        // proposed again and are not fulfilled.
        uint256[][] memory initialBals = new uint256[][](basketTokens.length);
        for (uint256 i = 0; i < basketTokens.length; i++) {
            address[] memory assets = bm.basketAssets(basketTokens[i]);
            initialBals[i] = new uint256[](assets.length);
            for (uint256 j = 0; j < assets.length; j++) {
                initialBals[i][j] = bm.basketBalanceOf(basketTokens[i], assets[j]);
            }
        }
        (InternalTrade[] memory internalTrades, ExternalTrade[] memory externalTrades) =
            _findInternalAndExternalTrades(basketTokens, newTargetWeightsTotal);
        _updatePythOracleTimeStamps();
        _updateChainLinkOraclesTimeStamp();
        vm.prank(deployments.tokenSwapProposer());
        bm.proposeTokenSwap(internalTrades, externalTrades, basketTokens);
        vm.prank(deployments.tokenSwapExecutor());
        bm.executeTokenSwap(externalTrades, "");
        // ensure trades still fail
        // _completeSwapAdapterTrades(externalTrades);
        vm.warp(vm.getBlockTimestamp() + 15 minutes);
        _updatePythOracleTimeStamps();
        _updateChainLinkOraclesTimeStamp();

        // 7. completeRebalance() is called as the rebalance should complete regardless of reaching its target weights.
        bm.completeRebalance(externalTrades, basketTokens);
        assertEq(uint8(bm.rebalanceStatus().status), uint8(Status.NOT_STARTED));
        assert(!_validateTradeResults(internalTrades, externalTrades, basketTokens, initialBals));
    }

    // Completes two rebalances, one to process deposits and one to get balances of all assets in the base basket. Then
    // the price of one of the basket's assets is altered significantly. A rebalance is then propose with the same
    // target weights as the previous epoch. The rebalance is confirmed to account for this change in price.
    function test_completeRebalance_rebalancesOnPriceChange() public {
        // 1. Two rebalances are completed, one to process deposits, one to get balances of all assets in the base
        // basket.
        address strategyAddress = deployments.getAddress("Gauntlet V1_ManagedWeightStrategy");
        ManagedWeightStrategy strategy = ManagedWeightStrategy(strategyAddress);
        _baseBasket_completeRebalance_externalTrade();
        vm.warp(vm.getBlockTimestamp() + REBALANCE_COOLDOWN_SEC);

        // 2. The same target weights are proposed as the previous epoch. Currently the basket's assets are 100% aligned
        // with these weights.
        uint64[] memory newTargetWeights = new uint64[](6);
        newTargetWeights[0] = 5e17; // 50% ETH_WETH
        newTargetWeights[1] = 1e17; // 10% ETH_SUSDE
        newTargetWeights[2] = 1e17; // 10% ETH_WEETH
        newTargetWeights[3] = 1e17; // 10% ETH_EZETH
        newTargetWeights[4] = 1e17; // 10% ETH_RSETH
        newTargetWeights[5] = 1e17; // 10% ETH_RETH
        uint64[][] memory newTargetWeightsTotal = new uint64[][](1);
        newTargetWeightsTotal[0] = newTargetWeights;
        address[] memory basketTokens = bm.basketTokens();
        _updatePythOracleTimeStamps();
        vm.startPrank(GAUNTLET_STRATEGIST);
        strategy.setTargetWeights(baseBasketBitFlag, newTargetWeights);
        vm.stopPrank();

        // 3. The price of SUSDE is altered significantly
        _alterOraclePrice(PYTH_SUSDE_USD_FEED, ETH_CHAINLINK_SUSDE_USD_FEED, 600); // reduce SUSDE price by 40%

        // 4. Propose rebalance is called to confirm that the basket manager accounts for changes in the prices of its
        // assets when evaluating a potential rebalance.
        vm.prank(deployments.rebalanceProposer());
        bm.proposeRebalance(basketTokens);
        assertEq(uint8(bm.rebalanceStatus().status), uint8(Status.REBALANCE_PROPOSED));
    }

    /// INTERNAL HELPER FUNCTIONS

    // Requests and processes deposits into every basket
    function _completeRebalance_processDeposits(uint256 numUsers, uint256 entropy) internal {
        numUsers = bound(numUsers, 1, 100);

        address[] memory basketTokens = bm.basketTokens();

        for (uint256 i = 0; i < numUsers; ++i) {
            address user = vm.addr(i + 1);
            uint256 amount = uint256(keccak256(abi.encodePacked(i, entropy))) % (1000 ether - 1e4) + 1e4;
            for (uint256 j = 0; j < basketTokens.length; ++j) {
                _requestDepositToBasket(user, basketTokens[j], amount);
            }
        }

        _updatePythOracleTimeStamps();
        vm.prank(deployments.rebalanceProposer());
        bm.proposeRebalance(basketTokens);
        assertEq(bm.rebalanceStatus().timestamp, vm.getBlockTimestamp());
        assertEq(uint8(bm.rebalanceStatus().status), uint8(Status.REBALANCE_PROPOSED));
        assertEq(bm.rebalanceStatus().basketHash, keccak256(abi.encodePacked(basketTokens)));

        ExternalTrade[] memory externalTradesLocal = new ExternalTrade[](0);
        InternalTrade[] memory internalTradesLocal = new InternalTrade[](0);

        vm.prank(deployments.tokenSwapProposer());
        bm.proposeTokenSwap(internalTradesLocal, externalTradesLocal, basketTokens);
        assertEq(bm.rebalanceStatus().timestamp, vm.getBlockTimestamp());
        assertEq(uint8(bm.rebalanceStatus().status), uint8(Status.TOKEN_SWAP_PROPOSED));

        vm.warp(vm.getBlockTimestamp() + 15 minutes);
        bm.completeRebalance(externalTradesLocal, basketTokens);
        assertEq(uint8(bm.rebalanceStatus().status), uint8(Status.NOT_STARTED));
    }

    // Validates that basketBalanceOf is correctly updated with results of trading, returns true if balances are
    // correctly updated
    // solhint-disable-next-line code-complexity
    function _validateTradeResults(
        InternalTrade[] memory internalTrades,
        ExternalTrade[] memory externalTrades,
        address[] memory basketTokens,
        uint256[][] memory initialBalances
    )
        // TODO: include validating collected fee amounts
        // uint256[] memory initialFeeBalances,
        // uint256[] memory currentFeeBalances
        internal
        returns (bool)
    {
        uint256[][] memory currentBalances = new uint256[][](basketTokens.length);
        // Reset the expected balance changes mapping and capture current balances
        for (uint256 i = 0; i < basketTokens.length; i++) {
            address[] memory assets = bm.basketAssets(basketTokens[i]);
            currentBalances[i] = new uint256[](assets.length);
            for (uint256 j = 0; j < assets.length; j++) {
                expectedBalanceChanges[basketTokens[i]][assets[j]] = 0;
                expectedFeeBalanceChanges[basketTokens[i]][assets[j]] = 0;
                currentBalances[i][j] = bm.basketBalanceOf(basketTokens[i], assets[j]);
            }
        }

        uint256 swapFee = bm.swapFee();
        // Process internal trades
        for (uint256 i = 0; i < internalTrades.length; i++) {
            InternalTrade memory trade = internalTrades[i];
            uint256 swapFeeAmount = trade.sellAmount.fullMulDiv(swapFee, 2e4);
            uint256 netSellAmount = trade.sellAmount - swapFeeAmount;
            uint256 usdBuyAmount = eulerRouter.getQuote(trade.sellAmount, trade.sellToken, USD);
            uint256 buyAmount = eulerRouter.getQuote(usdBuyAmount, USD, trade.buyToken);
            uint256 netBuyAmount = buyAmount - buyAmount.fullMulDiv(swapFee, 2e4);
            // Decrease the balance of the sell token in the fromBasket
            expectedBalanceChanges[trade.fromBasket][trade.sellToken] -= int256(trade.sellAmount);
            expectedBalanceChanges[trade.fromBasket][trade.buyToken] += int256(netBuyAmount);
            // Increase the balance of the buy token in the toBasket
            expectedBalanceChanges[trade.toBasket][trade.buyToken] -= int256(buyAmount);
            expectedBalanceChanges[trade.toBasket][trade.sellToken] += int256(netSellAmount);
        }

        // Process external trades
        for (uint256 i = 0; i < externalTrades.length; i++) {
            ExternalTrade memory trade = externalTrades[i];
            uint256 usdBuyAmount = eulerRouter.getQuote(trade.sellAmount, trade.sellToken, USD);
            uint256 buyAmount = eulerRouter.getQuote(usdBuyAmount, USD, trade.buyToken);
            for (uint256 j = 0; j < trade.basketTradeOwnership.length; j++) {
                BasketTradeOwnership memory ownership = trade.basketTradeOwnership[j];
                // Calculate the portion of the trade for this basket
                uint256 basketSellAmount = trade.sellAmount.fullMulDiv(ownership.tradeOwnership, 1e18);
                uint256 basketBuyAmount = buyAmount.fullMulDiv(ownership.tradeOwnership, 1e18);
                // Decrease the balance of the sell token in the basket
                expectedBalanceChanges[ownership.basket][trade.sellToken] -= int256(basketSellAmount);
                // Increase the balance of the buy token in the basket
                expectedBalanceChanges[ownership.basket][trade.buyToken] += int256(basketBuyAmount);
            }
        }

        // Compare expected changes with actual changes
        for (uint256 i = 0; i < basketTokens.length; i++) {
            address[] memory assets = bm.basketAssets(basketTokens[i]);
            for (uint256 j = 0; j < assets.length; j++) {
                int256 expectedChange = expectedBalanceChanges[basketTokens[i]][assets[j]];
                int256 actualChange = int256(currentBalances[i][j]) - int256(initialBalances[i][j]);
                if (actualChange != expectedChange) {
                    console.log("expectedChange does not match actual change");
                    console.log("basket: ", basketTokens[i]);
                    console.log("asset: ", assets[j]);
                    console.log("actualChange: ", actualChange);
                    console.log("expectedChange: ", expectedChange);
                    return false;
                }
            }
        }
        return true; // All checks passed
    }

    // Processes deposits for all baskets, rebalances the base basket to include all assets.
    // For any new baskets created this will process their deposits if target weights are set.
    function _baseBasket_completeRebalance_externalTrade() internal {
        _completeRebalance_processDeposits(100, 100);
        vm.warp(vm.getBlockTimestamp() + REBALANCE_COOLDOWN_SEC);

        uint64[] memory newTargetWeights = new uint64[](6);
        newTargetWeights[0] = 5e17; // 50% ETH_WETH
        newTargetWeights[1] = 1e17; // 50% ETH_SUSDE
        newTargetWeights[2] = 1e17; // 0% ETH_WEETH
        newTargetWeights[3] = 1e17; // 0% ETH_EZETH
        newTargetWeights[4] = 1e17; // 0% ETH_RSETH
        newTargetWeights[5] = 1e17; // 0% ETH_RETH
        uint64[][] memory targetWeights = new uint64[][](1);
        targetWeights[0] = newTargetWeights;

        address[] memory basketTokens = new address[](1);
        basketTokens[0] = bm.basketTokens()[0];

        _updatePythOracleTimeStamps();

        ManagedWeightStrategy strategy =
            ManagedWeightStrategy(deployments.getAddress("Gauntlet V1_ManagedWeightStrategy"));
        vm.prank(GAUNTLET_STRATEGIST);
        strategy.setTargetWeights(baseBasketBitFlag, newTargetWeights);

        vm.prank(deployments.rebalanceProposer());
        bm.proposeRebalance(basketTokens);

        (InternalTrade[] memory internalTrades, ExternalTrade[] memory externalTrades) =
            _findInternalAndExternalTrades(basketTokens, targetWeights);

        vm.prank(deployments.tokenSwapProposer());
        bm.proposeTokenSwap(internalTrades, externalTrades, basketTokens);

        vm.prank(deployments.tokenSwapExecutor());
        bm.executeTokenSwap(externalTrades, "");
        _completeSwapAdapterTrades(externalTrades);
        vm.warp(vm.getBlockTimestamp() + 15 minutes);

        bm.completeRebalance(externalTrades, basketTokens);
        assertEq(uint8(bm.rebalanceStatus().status), uint8(Status.NOT_STARTED));
    }

    /// SOLVER FUNCTIONS

    // The solver's objective is to identify a series of internal and external trades that will realign the portfolio
    // with the newly specified target allocations. This is achieved by finding the surplus or deficit in USD value
    // for each asset within the baskets relative to their updated target allocations. Subsequently, the solver
    // creates a combination of internal and external trades to rectify these imbalances and achieve the desired
    // asset distribution.
    function _findInternalAndExternalTrades(
        address[] memory baskets,
        uint64[][] memory newTargetWeights
    )
        internal
        returns (InternalTrade[] memory internalTrades, ExternalTrade[] memory externalTrades)
    {
        require(baskets.length == newTargetWeights.length, "Mismatched baskets and weights");

        // Reset the temporary storage
        delete tempInternalTrades;
        internalTradeCount = 0;

        // Populate surplus and deficits for each asset
        for (uint256 i = 0; i < baskets.length; ++i) {
            _findSurplusAndDeficits(baskets[i], newTargetWeights[i]);
        }

        // Generate internal trades
        _generateInternalTrades(baskets);
        console.log("found n internal trades: ", internalTradeCount);

        // Copy to final array
        internalTrades = new InternalTrade[](internalTradeCount);
        for (uint256 i = 0; i < internalTradeCount; i++) {
            internalTrades[i] = tempInternalTrades[i];
        }

        // Generate external trades
        ExternalTrade[] memory externalTradesTemp = new ExternalTrade[](baskets.length * 10);
        uint256 externalTradeCount = _generateExternalTrades(baskets, externalTradesTemp);
        console.log("found n external trades: ", externalTradeCount);

        // Trim external trades array
        externalTrades = _trimExternalTradesArray(externalTradesTemp, externalTradeCount);
    }

    // Populates the surplusDeficitMap with the surplus and deficits of each asset in a basket compared to its current
    // target weights
    function _findSurplusAndDeficits(address basketToken, uint64[] memory newTargetWeights) internal {
        address[] memory basketAssets = bm.basketAssets(basketToken);
        uint256 assetCount = basketAssets.length;

        require(newTargetWeights.length == assetCount, "Mismatched weights and assets");

        // Calculate current USD values of all basket assets
        (uint256[] memory currentValuesUSD, uint256 totalValueUSD) = _getCurrentUSDValue(basketToken, basketAssets);
        // Based on the totalUSD value of the basket find the desired values of each asset base on the new target
        // weights
        uint256[] memory desiredValuesUSD = _calculateDesiredValues(totalValueUSD, newTargetWeights);
        // Find the surplus and deficits of each asset
        (uint256[] memory surplusUSD, uint256[] memory deficitUSD) =
            _calculateDeficitSurplus(currentValuesUSD, desiredValuesUSD, assetCount);
        // Update the surplusDeficitMap for each asset to keep track of the surplus and deficits across baskets
        for (uint256 i = 0; i < assetCount; ++i) {
            if (surplusUSD[i] > 0 || deficitUSD[i] > 0) {
                surplusDeficitMap[basketAssets[i]][basketToken] =
                    SurplusDeficit({ surplusUSD: surplusUSD[i], deficitUSD: deficitUSD[i] });
            }
        }
    }

    // Queries the current USD value of all basket assets and returns each assets value and the total value
    function _getCurrentUSDValue(
        address basketToken,
        address[] memory basketAssets
    )
        internal
        view
        returns (uint256[] memory currentValuesUSD, uint256 totalValueUSD)
    {
        uint256 assetCount = basketAssets.length;
        currentValuesUSD = new uint256[](assetCount);
        totalValueUSD = 0;

        for (uint256 i = 0; i < assetCount; ++i) {
            uint256 balance = bm.basketBalanceOf(basketToken, basketAssets[i]);
            if (balance == 0) {
                continue;
            }
            currentValuesUSD[i] = eulerRouter.getQuote(balance, basketAssets[i], USD);
            totalValueUSD += currentValuesUSD[i];
        }
    }

    // Given a total value and target weights, calculates the desired new target weight of each asset
    function _calculateDesiredValues(
        uint256 totalValueUSD,
        uint64[] memory newTargetWeights
    )
        internal
        pure
        returns (uint256[] memory desiredValuesUSD)
    {
        uint256 assetCount = newTargetWeights.length;
        desiredValuesUSD = new uint256[](assetCount);
        for (uint256 i = 0; i < assetCount; ++i) {
            desiredValuesUSD[i] = totalValueUSD.fullMulDiv(uint256(newTargetWeights[i]), 1e18);
        }
    }

    // Given the current and desired values of each asset, calculates the surplus and deficits of each asset
    function _calculateDeficitSurplus(
        uint256[] memory currentValuesUSD,
        uint256[] memory desiredValuesUSD,
        uint256 assetCount
    )
        internal
        pure
        returns (uint256[] memory surplusUSD, uint256[] memory deficitUSD)
    {
        surplusUSD = new uint256[](assetCount);
        deficitUSD = new uint256[](assetCount);

        for (uint256 i = 0; i < assetCount; ++i) {
            if (currentValuesUSD[i] > desiredValuesUSD[i]) {
                surplusUSD[i] = currentValuesUSD[i] - desiredValuesUSD[i];
            } else if (desiredValuesUSD[i] > currentValuesUSD[i]) {
                deficitUSD[i] = desiredValuesUSD[i] - currentValuesUSD[i];
            }
        }
    }

    /// INTERNAL TRADE FUNCTIONS

    // Attempts to find internal trades between all baskets
    function _generateInternalTrades(address[] memory baskets) internal {
        uint256 basketCount = baskets.length;

        for (uint256 i = 0; i < basketCount; ++i) {
            address basketFrom = baskets[i];
            address[] memory assetsFrom = bm.basketAssets(basketFrom);

            for (uint256 j = 0; j < basketCount; ++j) {
                if (i == j) continue;
                address basketTo = baskets[j];

                for (uint256 k = 0; k < assetsFrom.length; ++k) {
                    address asset = assetsFrom[k];
                    _processInternalTrade(basketFrom, basketTo, asset);
                }
            }
        }
    }

    // Finds a matching surplus and deficit in two baskets and executes an internal trade between them
    function _processInternalTrade(address basketFrom, address basketTo, address asset) internal {
        uint256 surplusFrom = surplusDeficitMap[asset][basketFrom].surplusUSD;
        uint256 deficitTo = surplusDeficitMap[asset][basketTo].deficitUSD;

        address[] memory basketToAssets = bm.basketAssets(basketTo);
        for (uint256 i = 0; i < basketToAssets.length; i++) {
            address reciprocalAsset = basketToAssets[i];
            if (reciprocalAsset == asset) continue;

            uint256 reciprocalSurplus = surplusDeficitMap[reciprocalAsset][basketTo].surplusUSD;
            uint256 reciprocalDeficit = surplusDeficitMap[reciprocalAsset][basketFrom].deficitUSD;

            if (reciprocalSurplus > 0 && reciprocalDeficit > 0) {
                _executeInternalTrade(
                    basketFrom,
                    basketTo,
                    asset,
                    reciprocalAsset,
                    surplusFrom,
                    deficitTo,
                    reciprocalSurplus,
                    reciprocalDeficit
                );
            }
        }
    }

    // Creates an internal trade and updates the surplus and deficit maps
    function _executeInternalTrade(
        address basketFrom,
        address basketTo,
        address asset,
        address reciprocalAsset,
        uint256 surplusFrom,
        uint256 deficitTo,
        uint256 reciprocalSurplus,
        uint256 reciprocalDeficit
    )
        internal
    {
        uint256 tradeUSD = (surplusFrom.min(deficitTo)).min(reciprocalSurplus.min(reciprocalDeficit));

        if (tradeUSD == 0) return;

        uint256 sellAmount = _valueToAmount(asset, tradeUSD);
        uint256 minAmount =
            tradeUSD.fullMulDiv(10 ** ERC20(reciprocalAsset).decimals(), _getAssetPrice(reciprocalAsset));

        InternalTrade memory trade = InternalTrade({
            fromBasket: basketFrom,
            sellToken: asset,
            buyToken: reciprocalAsset,
            toBasket: basketTo,
            sellAmount: sellAmount,
            minAmount: minAmount.fullMulDiv(95, 100),
            maxAmount: minAmount.fullMulDiv(105, 100)
        });

        tempInternalTrades.push(trade);
        internalTradeCount++;

        // Update surplus and deficit maps
        surplusDeficitMap[asset][basketFrom].surplusUSD -= tradeUSD;
        surplusDeficitMap[asset][basketTo].deficitUSD -= tradeUSD;
        surplusDeficitMap[reciprocalAsset][basketTo].surplusUSD -= tradeUSD;
        surplusDeficitMap[reciprocalAsset][basketFrom].deficitUSD -= tradeUSD;
    }

    /// EXTERNAL TRADE FUNCTIONS

    // Generates external trades between all baskets with remaining surplus/deficits
    function _generateExternalTrades(
        address[] memory baskets,
        ExternalTrade[] memory externalTradesTemp
    )
        internal
        returns (uint256 externalTradeCount)
    {
        externalTradeCount = 0;
        for (uint256 i = 0; i < baskets.length; i++) {
            address basket = baskets[i];
            address[] memory assets = bm.basketAssets(basket);
            // Process each potential sell asset
            for (uint256 j = 0; j < assets.length; j++) {
                address sellAsset = assets[j];
                uint256 surplusUSD = surplusDeficitMap[sellAsset][basket].surplusUSD;

                if (surplusUSD == 0) continue;

                externalTradeCount =
                    _processSellAsset(basket, sellAsset, surplusUSD, assets, externalTradesTemp, externalTradeCount);
            }
        }
    }

    // Takes a sell asset and looks for matching deficits in other baskets. If found, processes the external trade and
    // updates the surplus/deficit maps.
    function _processSellAsset(
        address basket,
        address sellAsset,
        uint256 surplusUSD,
        address[] memory assets,
        ExternalTrade[] memory externalTradesTemp,
        uint256 tradeCount
    )
        internal
        returns (uint256)
    {
        // Look for matching deficits
        for (uint256 i = 0; i < assets.length; i++) {
            address buyAsset = assets[i];
            if (buyAsset == sellAsset) continue;

            uint256 deficitUSD = surplusDeficitMap[buyAsset][basket].deficitUSD;
            if (deficitUSD == 0) continue;

            uint256 tradeUSD = surplusUSD.min(deficitUSD);

            tradeCount = _processExternalTrade(sellAsset, buyAsset, tradeUSD, basket, externalTradesTemp, tradeCount);

            // Update surplus/deficit maps
            surplusDeficitMap[sellAsset][basket].surplusUSD -= tradeUSD;
            surplusDeficitMap[buyAsset][basket].deficitUSD -= tradeUSD;

            // If we've used up all surplus, exit early
            if (surplusDeficitMap[sellAsset][basket].surplusUSD == 0) break;
        }

        return tradeCount;
    }

    // Takes a known surplus asset and a known deficit asset and adds the created external trade to externalTradesTemp.
    // Updates the total surpluses.
    function _processExternalTrade(
        address sellAsset,
        address buyAsset,
        uint256 usdAmount,
        address basket,
        ExternalTrade[] memory externalTradesTemp,
        uint256 externalTradeCount
    )
        internal
        returns (uint256)
    {
        uint256 sellAmount = _valueToAmount(sellAsset, usdAmount);
        uint256 minBuyAmount = _valueToAmount(buyAsset, usdAmount);

        // Check if thers is already an instance of the propose external trade and prepare basket trade ownerships
        // BasketTradeOwnership[] memory tradeOwnerships = new BasketTradeOwnership[](baskets.length);
        uint256 externalTradeIndexPlusOne = _checkForExistingExternalTrade(sellAsset, buyAsset, externalTradesTemp);

        if (externalTradeIndexPlusOne == 0) {
            BasketTradeOwnership[] memory ownership = new BasketTradeOwnership[](1);
            ownership[0] = BasketTradeOwnership({ basket: basket, tradeOwnership: 1e18 });
            ExternalTrade memory externalTrade = ExternalTrade({
                sellToken: sellAsset,
                buyToken: buyAsset,
                sellAmount: sellAmount,
                minAmount: minBuyAmount.fullMulDiv(95, 100),
                basketTradeOwnership: ownership
            });
            console.log("External trade selltoken: ", externalTrade.sellToken);
            console.log("External trade buytoken: ", externalTrade.buyToken);
            console.log("External trade sellAmount: ", externalTrade.sellAmount);
            console.log("External trade minAmount: ", externalTrade.minAmount);

            externalTradesTemp[externalTradeCount++] = externalTrade;
        } else {
            _updateExistingExternalTrade(externalTradesTemp, externalTradeIndexPlusOne - 1, basket, sellAmount);
        }
        return externalTradeCount;
    }

    // Updates the amount and basket trade ownerships of an existing external trade
    function _updateExistingExternalTrade(
        ExternalTrade[] memory externalTradesTemp,
        uint256 tradeIndex,
        address basket,
        uint256 sellAmount
    )
        internal
        pure
    {
        ExternalTrade memory trade = externalTradesTemp[tradeIndex];
        uint256 newSellAmount = trade.sellAmount + sellAmount;
        BasketTradeOwnership[] memory newOwnerships = new BasketTradeOwnership[](trade.basketTradeOwnership.length + 1);

        // Calculate new ownership percentages
        uint256 totalProcessed = 0;
        for (uint256 i = 0; i < trade.basketTradeOwnership.length; i++) {
            BasketTradeOwnership memory ownership = trade.basketTradeOwnership[i];
            uint256 oldOwnerShipAmount = trade.sellAmount.fullMulDiv(ownership.tradeOwnership, 1e18);
            uint256 newOwnership = oldOwnerShipAmount.fullMulDiv(1e18, newSellAmount);
            newOwnerships[i].basket = ownership.basket;
            newOwnerships[i].tradeOwnership = uint96(newOwnership);
            totalProcessed += newOwnership;
        }

        // The last ownership gets the remaining percentage to ensure total = 100%
        uint256 lastOwnership = 1e18 - totalProcessed;
        newOwnerships[trade.basketTradeOwnership.length] =
            BasketTradeOwnership({ basket: basket, tradeOwnership: uint96(lastOwnership) });

        // Update trade
        trade.basketTradeOwnership = newOwnerships;
        trade.sellAmount = newSellAmount;
        trade.minAmount = newSellAmount.fullMulDiv(95, 100);
        externalTradesTemp[tradeIndex] = trade;
    }

    // Checks if an external trade already exists in the externalTradesTemp array
    function _checkForExistingExternalTrade(
        address sellAsset,
        address buyAsset,
        ExternalTrade[] memory externalTradesTemp
    )
        internal
        pure
        returns (uint256)
    {
        for (uint256 k = 0; k < externalTradesTemp.length; ++k) {
            ExternalTrade memory trade = externalTradesTemp[k];
            if (trade.sellToken == sellAsset && trade.buyToken == buyAsset) {
                return k + 1;
            }
        }
        return 0;
    }

    // Trims the external trades array to the correct size
    function _trimExternalTradesArray(
        ExternalTrade[] memory tradesTemp,
        uint256 count
    )
        internal
        pure
        returns (ExternalTrade[] memory trades)
    {
        trades = new ExternalTrade[](count);
        for (uint256 i = 0; i < count; ++i) {
            trades[i] = tradesTemp[i];
        }
    }

    // Converts a USD value to an amount of an asset
    function _valueToAmount(address asset, uint256 valueUSD) internal returns (uint256 amount) {
        uint256 assetPriceUSD = _getAssetPrice(asset);
        uint256 assetDecimals = 10 ** ERC20(asset).decimals();
        amount = valueUSD.fullMulDiv(assetDecimals, assetPriceUSD);
    }

    // Gets the price of an asset in USD
    function _getAssetPrice(address asset) internal returns (uint256 price) {
        eulerRouter = EulerRouter(deployments.getAddress("EulerRouter"));
        price = eulerRouter.getQuote(10 ** ERC20(asset).decimals(), asset, USD);
    }

    /// GENERIC HELPER FUNCTIONS

    // Requests a deposit to a basket and returns the requestID
    function _requestDepositToBasket(
        address user,
        address basket,
        uint256 amount
    )
        internal
        returns (uint256 requestId)
    {
        address asset = BasketToken(basket).asset();
        deal(asset, user, amount);
        vm.startPrank(user);
        IERC20(asset).approve(basket, amount);
        uint256 balanceBefore = IERC20(asset).balanceOf(basket);
        requestId = BasketToken(basket).requestDeposit(amount, user, user);
        assertEq(balanceBefore + amount, IERC20(asset).balanceOf(basket));
        vm.stopPrank();
    }

    // Airdrops the tokens involved in an external trade to the mockTradeAdapter to simulate cowswap completing a trade
    // order.
    function _completeSwapAdapterTrades(ExternalTrade[] memory trades) internal {
        uint32 validTo = uint32(vm.getBlockTimestamp() + 15 minutes);
        for (uint256 i = 0; i < trades.length; ++i) {
            ExternalTrade memory trade = trades[i];
            bytes32 salt =
                keccak256(abi.encodePacked(trade.sellToken, trade.buyToken, trade.sellAmount, trade.minAmount, validTo));
            address swapContract = _predictDeterministicAddress(salt, address(bm));
            takeAway(IERC20(trade.sellToken), swapContract, trade.sellAmount);
            uint256 usdBuyAmount = eulerRouter.getQuote(trade.sellAmount, trade.sellToken, USD);
            uint256 buyAmount = eulerRouter.getQuote(usdBuyAmount, USD, trade.buyToken);

            if (trade.buyToken == ETH_WETH) {
                airdrop(IERC20(trade.buyToken), swapContract, buyAmount, false);
            } else {
                airdrop(IERC20(trade.buyToken), swapContract, buyAmount);
            }
        }
    }

    // Updates the timestamp of a Pyth oracle response
    function _updatePythOracleTimeStamp(bytes32 pythPriceFeed) internal {
        PythStructs.Price memory res = IPyth(PYTH).getPriceUnsafe(pythPriceFeed);
        res.publishTime = vm.getBlockTimestamp();
        vm.mockCall(PYTH, abi.encodeCall(IPyth.getPriceUnsafe, (pythPriceFeed)), abi.encode(res));
    }

    // Updates the timestamp of a ChainLink oracle response
    function _updateChainLinkOracleTimeStamp(address chainlinkOracle) internal {
        (uint80 roundId, int256 answer, uint256 startedAt, uint256 updatedAt, uint80 answeredInRound) =
            IChainlinkAggregatorV3Interface(chainlinkOracle).latestRoundData();
        updatedAt = vm.getBlockTimestamp();
        vm.mockCall(
            chainlinkOracle,
            abi.encodeWithSelector(IChainlinkAggregatorV3Interface.latestRoundData.selector),
            abi.encode(roundId, answer, startedAt, updatedAt, answeredInRound)
        );
    }

    // Updates the timestamps of all ChainLink oracles
    function _updateChainLinkOraclesTimeStamp() internal {
        for (uint256 i = 0; i < chainlinkOracles.length; ++i) {
            _updateChainLinkOracleTimeStamp(chainlinkOracles[i]);
        }
    }

    // Updates the timestamps of all Pyth oracles
    function _updatePythOracleTimeStamps() internal {
        for (uint256 i = 0; i < pythPriceFeeds.length; ++i) {
            _updatePythOracleTimeStamp(pythPriceFeeds[i]);
        }
    }

    // Reduces the price of a Pyth oracle by a percentage
    function _alterOraclePrice(bytes32 pythPriceFeed, address chainlinkPriceFeed, uint256 alterPercent) internal {
        if (alterPercent == 1000) {
            // clear previous mocked price change calls
            vm.clearMockedCalls();
            _updatePythOracleTimeStamps();
            _updateChainLinkOraclesTimeStamp();
        }
        PythStructs.Price memory res = IPyth(PYTH).getPriceUnsafe(pythPriceFeed);
        res.price = int64(uint64(FixedPointMathLib.fullMulDiv(uint256(int256(res.price)), alterPercent, 1000)));
        vm.mockCall(PYTH, abi.encodeCall(IPyth.getPriceUnsafe, (pythPriceFeed)), abi.encode(res));

        (uint80 roundId, int256 answer, uint256 startedAt, uint256 updatedAt, uint80 answeredInRound) =
            IChainlinkAggregatorV3Interface(chainlinkPriceFeed).latestRoundData();
        answer = int256(FixedPointMathLib.fullMulDiv(uint256(answer), alterPercent, 1000));
        vm.mockCall(
            chainlinkPriceFeed,
            abi.encodeWithSelector(IChainlinkAggregatorV3Interface.latestRoundData.selector),
            abi.encode(roundId, answer, startedAt, updatedAt, answeredInRound)
        );
    }
}
// slither-disable-end cyclomatic-complexity<|MERGE_RESOLUTION|>--- conflicted
+++ resolved
@@ -23,17 +23,12 @@
 import { Status } from "src/types/BasketManagerStorage.sol";
 import { BasketTradeOwnership, ExternalTrade, InternalTrade } from "src/types/Trades.sol";
 
-<<<<<<< HEAD
-contract IntegrationTest is BaseTest {
-=======
 struct SurplusDeficit {
     uint256 surplusUSD; // USD value of surplus
     uint256 deficitUSD; // USD value of deficit
 }
 
-// slither-disable-start cyclomatic-complexity
 contract IntegrationTest is BaseTest, Constants {
->>>>>>> d69ee0a8
     using FixedPointMathLib for uint256;
 
     InternalTrade[] private tempInternalTrades;
