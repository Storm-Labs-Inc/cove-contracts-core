--- conflicted
+++ resolved
@@ -541,13 +541,8 @@
             }
 
             vm.prank(deployments.tokenSwapProposer());
-<<<<<<< HEAD
             bm.proposeTokenSwap(internalTrades, externalTrades, basketTokens, newTargetWeightsTotal);
             vm.dumpState("dumpStates/completeRebalance_MultipleBaskets_redeemRequestsProcessing.json");
-=======
-            bm.proposeTokenSwap(internalTrades, externalTrades, basketTokens, newTargetWeightsTotal, basketAssets);
-
->>>>>>> d6fe714f
             // 5. TokenSwapExecutor calls executeTokenSwap() with the external trades found by the solver.
             // _completeSwapAdapterTrades() is called to mock a 100% successful external trade.
             vm.prank(deployments.tokenSwapExecutor());
@@ -838,7 +833,6 @@
         bm.proposeRebalance(basketTokens);
         assertEq(bm.rebalanceStatus().timestamp, vm.getBlockTimestamp());
         assertEq(uint8(bm.rebalanceStatus().status), uint8(Status.REBALANCE_PROPOSED));
-<<<<<<< HEAD
         assertEq(bm.rebalanceStatus().basketHash, keccak256(abi.encode(basketTokens, targetWeights)));
         vm.dumpState("dumpStates/completeRebalance_MultipleBaskets_depositsRequestsProcessing.json");
         ExternalTrade[] memory externalTradesLocal = new ExternalTrade[](0);
@@ -852,12 +846,6 @@
         vm.warp(vm.getBlockTimestamp() + 15 minutes);
         bm.completeRebalance(externalTradesLocal, basketTokens, targetWeights);
         vm.dumpState("dumpStates/completeRebalance_MultipleBaskets_processDeposits_depositsClaimable.json");
-=======
-        assertEq(bm.rebalanceStatus().basketHash, keccak256(abi.encode(basketTokens, targetWeights, basketAssets)));
-
-        vm.warp(vm.getBlockTimestamp() + 15 minutes);
-        bm.completeRebalance(new ExternalTrade[](0), basketTokens, targetWeights, basketAssets);
->>>>>>> d6fe714f
         assertEq(uint8(bm.rebalanceStatus().status), uint8(Status.NOT_STARTED));
     }
 
