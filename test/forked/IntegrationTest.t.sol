--- conflicted
+++ resolved
@@ -663,21 +663,8 @@
         assertEq(uint8(bm.rebalanceStatus().status), uint8(Status.REBALANCE_PROPOSED));
         assertEq(bm.rebalanceStatus().basketHash, keccak256(abi.encode(basketTokens, targetWeights, basketAssets)));
 
-<<<<<<< HEAD
-        ExternalTrade[] memory externalTradesLocal = new ExternalTrade[](0);
-        InternalTrade[] memory internalTradesLocal = new InternalTrade[](0);
-
-        vm.prank(deployments.tokenSwapProposer());
-        bm.proposeTokenSwap(internalTradesLocal, externalTradesLocal, basketTokens, targetWeights, basketAssets);
-        assertEq(bm.rebalanceStatus().timestamp, vm.getBlockTimestamp());
-        assertEq(uint8(bm.rebalanceStatus().status), uint8(Status.TOKEN_SWAP_PROPOSED));
-
         vm.warp(vm.getBlockTimestamp() + 15 minutes);
-        bm.completeRebalance(externalTradesLocal, basketTokens, targetWeights, basketAssets);
-=======
-        vm.warp(vm.getBlockTimestamp() + 15 minutes);
-        bm.completeRebalance(new ExternalTrade[](0), basketTokens, targetWeights);
->>>>>>> 355e0672
+        bm.completeRebalance(new ExternalTrade[](0), basketTokens, targetWeights, basketAssets);
         assertEq(uint8(bm.rebalanceStatus().status), uint8(Status.NOT_STARTED));
     }
 
