// SPDX-License-Identifier: BUSL-1.1

pragma solidity 0.8.28;

import { console } from "forge-std/console.sol";

import { FarmingPlugin } from "@1inch/farming/contracts/FarmingPlugin.sol";
import { ERC20 } from "@openzeppelin/contracts/token/ERC20/ERC20.sol";
import { IERC20 } from "@openzeppelin/contracts/token/ERC20/IERC20.sol";
import { IPyth } from "euler-price-oracle/lib/pyth-sdk-solidity/IPyth.sol";
import { PythStructs } from "euler-price-oracle/lib/pyth-sdk-solidity/PythStructs.sol";
import { EulerRouter } from "euler-price-oracle/src/EulerRouter.sol";
import { FixedPointMathLib } from "solady/utils/FixedPointMathLib.sol";
import { IMasterRegistry } from "src/interfaces/IMasterRegistry.sol";
import { IChainlinkAggregatorV3Interface } from "src/interfaces/deps/IChainlinkAggregatorV3Interface.sol";
import { ERC20Mock } from "test/utils/mocks/ERC20Mock.sol";

import { BaseTest } from "test/utils/BaseTest.t.sol";

import { Deployments } from "script/Deployments.s.sol";

import { AssetRegistry } from "src/AssetRegistry.sol";
import { BasketManager } from "src/BasketManager.sol";
import { BasketToken } from "src/BasketToken.sol";
import { ManagedWeightStrategy } from "src/strategies/ManagedWeightStrategy.sol";
import { Status } from "src/types/BasketManagerStorage.sol";
import { BasketTradeOwnership, ExternalTrade, InternalTrade } from "src/types/Trades.sol";

struct SurplusDeficit {
    uint256 surplusUSD; // USD value of surplus
    uint256 deficitUSD; // USD value of deficit
}

contract IntegrationTest is BaseTest {
    using FixedPointMathLib for uint256;

    InternalTrade[] private tempInternalTrades;
    uint256 private internalTradeCount;

    mapping(address => mapping(address => SurplusDeficit)) public surplusDeficitMap;
    // Mapping to track expected changes in balances for each basket and asset
    mapping(address => mapping(address => int256)) public expectedBalanceChanges;
    mapping(address => mapping(address => int256)) public expectedFeeBalanceChanges;

    BasketManager public bm;
    Deployments public deployments;
    EulerRouter public eulerRouter;
    uint256 public baseBasketBitFlag;
    bytes32[] public pythPriceFeeds;
    address[] public chainlinkOracles;
    // @dev First basket deployed should include all assets
    address[] public baseBasketAssets;
    ERC20Mock public rewardToken;

    function setUp() public override {
        forkNetworkAt("mainnet", BLOCK_NUMBER_MAINNET_FORK);
        super.setUp();
        vm.allowCheatcodes(0xa5F044DA84f50f2F6fD7c309C5A8225BCE8b886B);

        vm.pauseGasMetering();
        deployments = new Deployments();
        deployments.deploy(false);
        vm.resumeGasMetering();

        bm = BasketManager(deployments.getAddress("BasketManager"));
        eulerRouter = EulerRouter(deployments.getAddress("EulerRouter"));

        pythPriceFeeds = new bytes32[](6);
        pythPriceFeeds[0] = PYTH_ETH_USD_FEED;
        pythPriceFeeds[1] = PYTH_SUSDE_USD_FEED;
        pythPriceFeeds[2] = PYTH_WEETH_USD_FEED;
        pythPriceFeeds[3] = PYTH_RETH_USD_FEED;
        pythPriceFeeds[4] = PYTH_RSETH_USD_FEED;
        pythPriceFeeds[5] = PYTH_RETH_USD_FEED;
        // TODO: add rest of asset universe

        vm.label(PYTH, "PYTH_ORACLE_CONTRACT");

        chainlinkOracles = new address[](6);
        chainlinkOracles[0] = ETH_CHAINLINK_ETH_USD_FEED;
        vm.label(ETH_CHAINLINK_ETH_USD_FEED, "ETH_CHAINLINK_ETH_USD_FEED");
        chainlinkOracles[1] = ETH_CHAINLINK_SUSDE_USD_FEED;
        vm.label(ETH_CHAINLINK_SUSDE_USD_FEED, "ETH_CHAINLINK_SUSDE_USD_FEED");
        chainlinkOracles[2] = ETH_CHAINLINK_WEETH_ETH_FEED;
        vm.label(ETH_CHAINLINK_WEETH_ETH_FEED, "ETH_CHAINLINK_WEETH_ETH_FEED");
        chainlinkOracles[3] = ETH_CHAINLINK_EZETH_ETH_FEED;
        vm.label(ETH_CHAINLINK_EZETH_ETH_FEED, "ETH_CHAINLINK_EZETH_ETH_FEED");
        chainlinkOracles[4] = ETH_CHAINLINK_RSETH_ETH_FEED;
        vm.label(ETH_CHAINLINK_RSETH_ETH_FEED, "ETH_CHAINLINK_RSETH_ETH_FEED");
        chainlinkOracles[5] = ETH_CHAINLINK_RETH_ETH_FEED;
        vm.label(ETH_CHAINLINK_RETH_ETH_FEED, "ETH_CHAINLINK_RETH_ETH_FEED");
        // TODO: add rest of asset universe

        baseBasketAssets = bm.basketAssets(bm.basketTokens()[0]);
        baseBasketBitFlag = AssetRegistry(deployments.getAddress("AssetRegistry")).getAssetsBitFlag(baseBasketAssets);
        _updatePythOracleTimeStamps();
        _updateChainLinkOraclesTimeStamp();

<<<<<<< HEAD
        vm.dumpState("dumpStates/IntegrationTest_setup.json");
=======
        // Set timelock parameters
        vm.startPrank(COVE_OPS_MULTISIG);
        bm.setSlippageLimit(0.05e18);
        bm.setWeightDeviation(0.05e18);
        vm.stopPrank();
>>>>>>> 5d917e90
    }

    function test_setUp() public {
        IMasterRegistry masterRegistry = IMasterRegistry(COVE_MASTER_REGISTRY);
        assertNotEq(address(bm), address(0));
        assertEq(masterRegistry.resolveNameToLatestAddress("BasketManager"), address(bm));

        address assetRegistryAddress = deployments.getAddress("AssetRegistry");
        assertNotEq(assetRegistryAddress, address(0));
        assertEq(masterRegistry.resolveNameToLatestAddress("AssetRegistry"), assetRegistryAddress);

        address strategyRegistryAddress = deployments.getAddress("StrategyRegistry");
        assertNotEq(strategyRegistryAddress, address(0));
        assertEq(masterRegistry.resolveNameToLatestAddress("StrategyRegistry"), strategyRegistryAddress);

        address eulerRouterAddress = deployments.getAddress("EulerRouter");
        assertNotEq(eulerRouterAddress, address(0));
        assertEq(masterRegistry.resolveNameToLatestAddress("EulerRouter"), eulerRouterAddress);

        address feeCollectorAddress = deployments.getAddress("FeeCollector");
        assertNotEq(feeCollectorAddress, address(0));
        assertEq(masterRegistry.resolveNameToLatestAddress("FeeCollector"), feeCollectorAddress);
        assertEq(bm.numOfBasketTokens(), 1);
    }

    // Creates a new basket with only two assets. Deposits are randomly given to both baskets. The baset basket is
    // rebalanced to have balances of all assets. New target weights are set to give an opportunity for the two
    // baskets to trade internally. The solver is run to find these trades. An assertion is made to ensure an internal
    // trade is present in the results. The final rebalance with the internal trade is executed and the final balances
    // validated.
    function test_completeRebalance_internalTrades() public {
        // 1. A new basket is created with assets ETH_SUSDE and ETH_WEETH
        address[] memory newBasketAssets0 = new address[](2);
        newBasketAssets0[0] = ETH_SUSDE;
        newBasketAssets0[1] = ETH_WEETH;
        address strategyAddress = deployments.getAddress("Gauntlet V1_ManagedWeightStrategy");
        uint256 basket0Bitflag = deployments.assetsToBitFlag(newBasketAssets0);
        ManagedWeightStrategy strategy = ManagedWeightStrategy(strategyAddress);
        uint64[] memory initialTargetWeights0 = new uint64[](2);
        initialTargetWeights0[0] = 1e18;
        initialTargetWeights0[1] = 0;
        vm.prank(GAUNTLET_STRATEGIST);
        strategy.setTargetWeights(basket0Bitflag, initialTargetWeights0);
        vm.prank(deployments.admin());
        address basket =
            bm.createNewBasket("Test Basket0", "TEST0", address(ETH_SUSDE), basket0Bitflag, strategyAddress);
        vm.snapshotGasLastCall("BasketManager.createNewBasket");
        vm.label(basket, "2AssetBasket0");

        // 2. Two rebalances are completed, one to process deposits for both baskets. This results in both baskets
        // having 100% of their assets allocated to their respective base assets. Another rebalance is completed only
        // including the base basket. New target weights are given for this rebalance so that the base basket has a
        // balance in each of its assets.
        _baseBasket_completeRebalance_externalTrade(100, 100);
        vm.warp(vm.getBlockTimestamp() + REBALANCE_COOLDOWN_SEC);

        // 3. New target weights are set for both baskets. The base basket's SUSDE weight is increase to 100%, the new
        // baskets WEETH weight is increased to 100%. This create an opportunity for the two baskets to internally trade
        // the two tokens between each other. Rebalance Proposer calls proposeRebalance() with the base basket and the
        // newly created two asset basket.
        uint64[] memory newTargetWeights0 = new uint64[](2);
        newTargetWeights0[0] = 0; // 0% ETH_SUSDE
        newTargetWeights0[1] = 1e18; // 100% ETH_WEETH
        uint64[] memory newTargetWeights = new uint64[](6);
        newTargetWeights[0] = 0; // 0%
        newTargetWeights[1] = 1e18; // 100 % add need for ETH_SUSDE
        newTargetWeights[2] = 0; // 0%
        newTargetWeights[3] = 0; // 0%
        newTargetWeights[4] = 0; // 0%
        newTargetWeights[5] = 0; // 0%
        uint64[][] memory newTargetWeightsTotal = new uint64[][](2);
        newTargetWeightsTotal[0] = newTargetWeights;
        newTargetWeightsTotal[1] = newTargetWeights0;
        address[] memory basketTokens = bm.basketTokens();
        _updatePythOracleTimeStamps();
        vm.startPrank(GAUNTLET_STRATEGIST);
        strategy.setTargetWeights(basket0Bitflag, newTargetWeights0);
        strategy.setTargetWeights(baseBasketBitFlag, newTargetWeights);
        vm.stopPrank();
        vm.prank(deployments.rebalanceProposer());
        bm.proposeRebalance(basketTokens);

        // 4. Tokenswaps are proposed with at least 1 guaranteed internal trade.
        (InternalTrade[] memory internalTrades, ExternalTrade[] memory externalTrades) =
            _findInternalAndExternalTrades(basketTokens, newTargetWeightsTotal);
        assertGt(internalTrades.length, 0);
        uint256[][] memory initialBalances = new uint256[][](basketTokens.length);
        address[][] memory basketAssets = new address[][](basketTokens.length);
        for (uint256 i = 0; i < basketTokens.length; i++) {
            address[] memory assets = basketAssets[i] = bm.basketAssets(basketTokens[i]);
            initialBalances[i] = new uint256[](assets.length);
            for (uint256 j = 0; j < assets.length; j++) {
                initialBalances[i][j] = bm.basketBalanceOf(basketTokens[i], assets[j]);
            }
        }
        vm.prank(deployments.tokenSwapProposer());
        bm.proposeTokenSwap(internalTrades, externalTrades, basketTokens, newTargetWeightsTotal, basketAssets);

        // 5. TokenSwapExecutor calls executeTokenSwap() with the external trades found by the solver.
        // _completeSwapAdapterTrades() is called to mock a 100% successful external trade.
        vm.prank(deployments.tokenSwapExecutor());
        bm.executeTokenSwap(externalTrades, "");
        _completeSwapAdapterTrades(externalTrades);
        vm.warp(vm.getBlockTimestamp() + 15 minutes);

        // 6. completeRebalance() is called. The rebalance is confirmed to be completed and the internal balances are
        // verified to correctly reflect the results of each trade.
        bm.completeRebalance(externalTrades, basketTokens, newTargetWeightsTotal, basketAssets);
        assertEq(uint8(bm.rebalanceStatus().status), uint8(Status.NOT_STARTED));
        assert(_validateTradeResults(internalTrades, externalTrades, basketTokens, initialBalances));
    }

    // Completes an initial rebalance to process deposits, assets are 100% allocated to the baskets base asset. New
    // target weights are proposed that require an external trade to reach. The call to the CoWSwap adapter is not made
    // to simulate a failed trade. The rebalance is retried the max amount of times and then the same trades are
    // proposed again. The rebalance is confirmed to complete regardless.
    function test_completeRebalance_retriesOnFailedTrade() public {
        // 1. Initial target weights are set for the base basket. 100% of assets are allocated to the base asset.
        address strategyAddress = deployments.getAddress("Gauntlet V1_ManagedWeightStrategy");
        ManagedWeightStrategy strategy = ManagedWeightStrategy(strategyAddress);
        uint64[] memory initialTargetWeights0 = new uint64[](2);
        initialTargetWeights0[0] = 1e18;
        initialTargetWeights0[1] = 0;

        // 2. A rebalance is completed to process deposits, assets are 100% allocated to the baskets base asset.
        _completeRebalance_processDeposits(100, 100);
        vm.warp(vm.getBlockTimestamp() + REBALANCE_COOLDOWN_SEC);

        // 3. New target weights are set to allocate 100% of the basket's assets to the ETH_SUSDE.
        uint64[] memory newTargetWeights = new uint64[](6);
        newTargetWeights[0] = 0; // 0%
        newTargetWeights[1] = 1e18; // 100 % add need for ETH_SUSDE
        newTargetWeights[2] = 0; // 0%
        newTargetWeights[3] = 0; // 0%
        newTargetWeights[4] = 0; // 0%
        newTargetWeights[5] = 0; // 0%
        uint64[][] memory newTargetWeightsTotal = new uint64[][](1);
        newTargetWeightsTotal[0] = newTargetWeights;
        address[] memory basketTokens = bm.basketTokens();
        _updatePythOracleTimeStamps();
        _updateChainLinkOraclesTimeStamp();
        vm.startPrank(GAUNTLET_STRATEGIST);
        strategy.setTargetWeights(baseBasketBitFlag, newTargetWeights);
        vm.stopPrank();

        //4. A rebalance is proposed.
        vm.prank(deployments.rebalanceProposer());
        bm.proposeRebalance(basketTokens);

        //5. proposeTokenSwap() is called with valid external trades to reach the new target weights. executeTokenSwap()
        // is called to create CoWSwap orders foe each of these external trades. completeRebalance() is called before
        // these orders can be fulfilled and result in the basket entering a retry state. The basket's rebalance does
        // not complete and instead reverts back to a state where additional token swaps must be proposed. This cycle is
        // completed MAX_RETRIES amount of times.
        for (uint256 retryNum = 0; retryNum < MAX_RETRIES; retryNum++) {
            uint256[][] memory initialBalances = new uint256[][](basketTokens.length);
            address[][] memory basketAssets_ = new address[][](basketTokens.length);
            for (uint256 i = 0; i < basketTokens.length; i++) {
                address[] memory assets = basketAssets_[i] = bm.basketAssets(basketTokens[i]);
                initialBalances[i] = new uint256[](assets.length);
                for (uint256 j = 0; j < assets.length; j++) {
                    initialBalances[i][j] = bm.basketBalanceOf(basketTokens[i], assets[j]);
                }
            }
            (InternalTrade[] memory internalTrades, ExternalTrade[] memory externalTrades) =
                _findInternalAndExternalTrades(basketTokens, newTargetWeightsTotal);
            _updatePythOracleTimeStamps();
            _updateChainLinkOraclesTimeStamp();
            vm.prank(deployments.tokenSwapProposer());
            bm.proposeTokenSwap(internalTrades, externalTrades, basketTokens, newTargetWeightsTotal, basketAssets_);

            vm.prank(deployments.tokenSwapExecutor());
            bm.executeTokenSwap(externalTrades, "");

            vm.warp(vm.getBlockTimestamp() + 15 minutes);
            // Ensure that trades fails by not calling below
            // _completeSwapAdapterTrades(externalTrades);
            _updatePythOracleTimeStamps();
            _updateChainLinkOraclesTimeStamp();
            bm.completeRebalance(externalTrades, basketTokens, newTargetWeightsTotal, basketAssets_);
            // Rebalance enters retry state
            assertEq(uint8(bm.rebalanceStatus().status), uint8(Status.REBALANCE_PROPOSED));
            assertEq(uint8(bm.retryCount()), retryNum + 1);
            // Compare expected and actual balances
            assert(!_validateTradeResults(internalTrades, externalTrades, basketTokens, initialBalances));
        }

        // 6. The basket has attempted to complete its token swaps the MAX_RETRIES amount of times. The same swaps are
        // proposed again and are not fulfilled.
        uint256[][] memory initialBals = new uint256[][](basketTokens.length);
        address[][] memory basketAssets_ = new address[][](basketTokens.length);
        for (uint256 i = 0; i < basketTokens.length; i++) {
            address[] memory assets = basketAssets_[i] = bm.basketAssets(basketTokens[i]);
            initialBals[i] = new uint256[](assets.length);
            for (uint256 j = 0; j < assets.length; j++) {
                initialBals[i][j] = bm.basketBalanceOf(basketTokens[i], assets[j]);
            }
        }
        (InternalTrade[] memory internalTrades, ExternalTrade[] memory externalTrades) =
            _findInternalAndExternalTrades(basketTokens, newTargetWeightsTotal);
        _updatePythOracleTimeStamps();
        _updateChainLinkOraclesTimeStamp();
        vm.prank(deployments.tokenSwapProposer());
        bm.proposeTokenSwap(internalTrades, externalTrades, basketTokens, newTargetWeightsTotal, basketAssets_);
        vm.prank(deployments.tokenSwapExecutor());
        bm.executeTokenSwap(externalTrades, "");
        // ensure trades still fail
        // _completeSwapAdapterTrades(externalTrades);
        vm.warp(vm.getBlockTimestamp() + 15 minutes);
        _updatePythOracleTimeStamps();
        _updateChainLinkOraclesTimeStamp();

        // 7. completeRebalance() is called as the rebalance should complete regardless of reaching its target weights.
        bm.completeRebalance(externalTrades, basketTokens, newTargetWeightsTotal, basketAssets_);
        assertEq(uint8(bm.rebalanceStatus().status), uint8(Status.NOT_STARTED));
        assert(!_validateTradeResults(internalTrades, externalTrades, basketTokens, initialBals));
    }

    // Completes two rebalances, one to process deposits and one to get balances of all assets in the base basket. Then
    // the price of one of the basket's assets is altered significantly. A rebalance is then propose with the same
    // target weights as the previous epoch. The rebalance is confirmed to account for this change in price.
    function testFuzz_completeRebalance_rebalancesOnPriceChange() public {
        // 1. Two rebalances are completed, one to process deposits, one to get balances of all assets in the base
        // basket.
        address strategyAddress = deployments.getAddress("Gauntlet V1_ManagedWeightStrategy");
        ManagedWeightStrategy strategy = ManagedWeightStrategy(strategyAddress);
        _baseBasket_completeRebalance_externalTrade(100, 1);
        vm.warp(vm.getBlockTimestamp() + REBALANCE_COOLDOWN_SEC);

        // 2. The same target weights are proposed as the previous epoch. Currently the basket's assets are 100% aligned
        // with these weights.
        uint64[] memory newTargetWeights = new uint64[](6);
        newTargetWeights[0] = 5e17; // 50% ETH_WETH
        newTargetWeights[1] = 1e17; // 10% ETH_SUSDE
        newTargetWeights[2] = 1e17; // 10% ETH_WEETH
        newTargetWeights[3] = 1e17; // 10% ETH_EZETH
        newTargetWeights[4] = 1e17; // 10% ETH_RSETH
        newTargetWeights[5] = 1e17; // 10% ETH_RETH
        uint64[][] memory newTargetWeightsTotal = new uint64[][](1);
        newTargetWeightsTotal[0] = newTargetWeights;
        address[] memory basketTokens = bm.basketTokens();
        _updatePythOracleTimeStamps();
        vm.startPrank(GAUNTLET_STRATEGIST);
        strategy.setTargetWeights(baseBasketBitFlag, newTargetWeights);
        vm.stopPrank();

        // 3. The price of SUSDE is altered significantly
        _alterOraclePrice(PYTH_SUSDE_USD_FEED, ETH_CHAINLINK_SUSDE_USD_FEED, 600); // reduce SUSDE price by 40%

        // 4. Propose rebalance is called to confirm that the basket manager accounts for changes in the prices of its
        // assets when evaluating a potential rebalance.
        vm.prank(deployments.rebalanceProposer());
        bm.proposeRebalance(basketTokens);
        assertEq(uint8(bm.rebalanceStatus().status), uint8(Status.REBALANCE_PROPOSED));
    }

    // solhint-disable-next-line code-complexity
    function testFuzz_completeRebalance_multipleCycles(uint256 cycles) public {
        cycles = bound(cycles, 3, 51);
        //  even # of cycles returns to base state
        if (cycles % 2 == 1) {
            cycles += 1;
        }
        // 1. A new basket is created with assets ETH_SUSDE and ETH_WEETH
        address[] memory newBasketAssets0 = new address[](2);
        newBasketAssets0[0] = ETH_SUSDE;
        newBasketAssets0[1] = ETH_WEETH;
        address strategyAddress = deployments.getAddress("Gauntlet V1_ManagedWeightStrategy");
        uint256 basket0Bitflag = deployments.assetsToBitFlag(newBasketAssets0);
        ManagedWeightStrategy strategy = ManagedWeightStrategy(strategyAddress);
        uint64[] memory initialTargetWeights0 = new uint64[](2);
        initialTargetWeights0[0] = 1e18;
        initialTargetWeights0[1] = 0;
        vm.prank(GAUNTLET_STRATEGIST);
        strategy.setTargetWeights(basket0Bitflag, initialTargetWeights0);
        vm.prank(deployments.admin());
        address newBasket =
            bm.createNewBasket("Test Basket0", "TEST0", address(ETH_SUSDE), basket0Bitflag, strategyAddress);
        vm.label(newBasket, "2AssetBasket0");

        // 2. A rebalance is completed to process deposits, assets are 100% allocated to the baskets base asset.
        _completeRebalance_processDeposits(100, 100);

        // 3. Target weights are cycled between two states. One state has the base basket with 100% of its assets in
        // base asset and the other state has the base basket with 100% of its assets in the reciprocal asset. The new
        // basket has the opposite state of the base basket. This creates an opportunity for the two baskets to
        // internally trade the two tokens between each other.
        uint64[] memory newTargetWeights0 = new uint64[](2);
        uint64[][] memory newTargetWeightsTotal = new uint64[][](1);
        address[] memory basketTokens = new address[](1);
        uint256[][] memory initialBalances = new uint256[][](basketTokens.length);
        uint256[][] memory firstCycleBalances = new uint256[][](basketTokens.length);

        basketTokens[0] = newBasket;
        for (uint256 c = 0; c < cycles; ++c) {
            vm.warp(vm.getBlockTimestamp() + REBALANCE_COOLDOWN_SEC);

            if (c % 2 == 0) {
                newTargetWeights0[0] = 0; // 0% ETH_SUSDE
                newTargetWeights0[1] = 1e18; // 100% ETH_WEETH
            } else {
                // return to past state
                newTargetWeights0[0] = 1e18; // 100% ETH_SUSDE
                newTargetWeights0[1] = 0; // 0% ETH_WEETH
            }
            newTargetWeightsTotal[0] = newTargetWeights0;
            _updatePythOracleTimeStamps();
            _updateChainLinkOraclesTimeStamp();
            vm.startPrank(GAUNTLET_STRATEGIST);
            strategy.setTargetWeights(basket0Bitflag, newTargetWeights0);
            vm.stopPrank();
            vm.prank(deployments.rebalanceProposer());
            bm.proposeRebalance(basketTokens);

            // 4. Tokenswaps are proposed with at least 1 guaranteed internal trade.
            (InternalTrade[] memory internalTrades, ExternalTrade[] memory externalTrades) =
                _findInternalAndExternalTrades(basketTokens, newTargetWeightsTotal);

            address[][] memory basketAssets = new address[][](basketTokens.length);
            for (uint256 i = 0; i < basketTokens.length; i++) {
                address[] memory assets = basketAssets[i] = bm.basketAssets(basketTokens[i]);
                initialBalances[i] = new uint256[](assets.length);
                if (c == 0) {
                    firstCycleBalances[i] = new uint256[](assets.length);
                }
                for (uint256 j = 0; j < assets.length; j++) {
                    initialBalances[i][j] = bm.basketBalanceOf(basketTokens[i], assets[j]);
                    if (c == 0) {
                        firstCycleBalances[i][j] = initialBalances[i][j];
                    }
                }
            }
            vm.prank(deployments.tokenSwapProposer());
            bm.proposeTokenSwap(internalTrades, externalTrades, basketTokens, newTargetWeightsTotal, basketAssets);

            // 5. TokenSwapExecutor calls executeTokenSwap() with the external trades found by the solver.
            // _completeSwapAdapterTrades() is called to mock a 100% successful external trade.
            vm.prank(deployments.tokenSwapExecutor());
            bm.executeTokenSwap(externalTrades, "");
            _completeSwapAdapterTrades(externalTrades);

            // 6. completeRebalance() is called. The rebalance is confirmed to be completed and the internal balances
            // are
            // verified to correctly reflect the results of each trade.
            vm.warp(vm.getBlockTimestamp() + 15 minutes);
            bm.completeRebalance(externalTrades, basketTokens, newTargetWeightsTotal, basketAssets);
            assertEq(uint8(bm.rebalanceStatus().status), uint8(Status.NOT_STARTED));
            assert(_validateTradeResults(internalTrades, externalTrades, basketTokens, initialBalances));
        }
        // 7. Compare the balances of the first and last cycle to ensure that the balances have been correctly updated
        // after each cycle.
        for (uint256 i = 0; i < basketTokens.length; i++) {
            address[] memory assets = bm.basketAssets(basketTokens[i]);
            for (uint256 j = 0; j < assets.length; j++) {
                // if the initial balance is 0, allow for 1 dust
                if (firstCycleBalances[i][j] == 0) {
                    assertApproxEqAbs(firstCycleBalances[i][j], IERC20(assets[j]).balanceOf(address(bm)), 1);
                } else {
                    // allow for small changes due to rounding during price calculations
                    assertApproxEqRel(firstCycleBalances[i][j], IERC20(assets[j]).balanceOf(address(bm)), 1e2);
                }
            }
        }
    }

    // solhint-disable-next-line code-complexity
    function testFuzz_completeRebalance_MultipleBaskets() public {
        uint256 cycles = 5;

        address strategyAddress = deployments.getAddress("Gauntlet V1_ManagedWeightStrategy");
        ManagedWeightStrategy strategy = ManagedWeightStrategy(strategyAddress);

        // 1. A new basket is created with assets ETH_SUSDE and ETH_WEETH
        address[] memory newBasketAssets0 = new address[](2);
        newBasketAssets0[0] = ETH_SUSDE;
        newBasketAssets0[1] = ETH_WEETH;
        uint256 basket0Bitflag = deployments.assetsToBitFlag(newBasketAssets0);
        uint64[] memory initialTargetWeights0 = new uint64[](2);
        initialTargetWeights0[0] = 1e18;
        initialTargetWeights0[1] = 0;
        vm.prank(GAUNTLET_STRATEGIST);
        strategy.setTargetWeights(basket0Bitflag, initialTargetWeights0);
        vm.prank(deployments.admin());
        address newBasket =
            bm.createNewBasket("Test Basket0", "TEST0", address(ETH_SUSDE), basket0Bitflag, strategyAddress);
        vm.label(newBasket, "2AssetBasket0");
        address[] memory basketTokens = bm.basketTokens();

        // 2. A rebalance is completed to process deposits, assets are 100% allocated to the baskets' base assets.
        _completeRebalance_processDeposits(100, cycles);

        // 3. For each cycle set different target weights
        uint64[][] memory newTargetWeightsTotal = new uint64[][](basketTokens.length);
        uint256[][] memory initialBalances = new uint256[][](basketTokens.length);
        uint256[][] memory firstCycleBalances = new uint256[][](basketTokens.length);
        address user = vm.addr(1);
        for (uint256 i; i < basketTokens.length; i++) {
            // user claims deposit requests
            BasketToken basket = BasketToken(basketTokens[i]);
            uint256 depositRequest = basket.claimableDepositRequest(basket.lastDepositRequestId(user), user);
            vm.prank(user);
            basket.deposit(depositRequest, user, user);
            address[] memory assets = bm.basketAssets(basketTokens[i]);
            firstCycleBalances[i] = new uint256[](assets.length);
            for (uint256 j = 0; j < assets.length; j++) {
                firstCycleBalances[i][j] = bm.basketBalanceOf(basketTokens[i], assets[j]);
            }
        }
        vm.dumpState("dumpStates/completeRebalance_MultipleBaskets_depositsClaimed.json");
        for (uint256 c = 0; c < cycles; ++c) {
            vm.warp(vm.getBlockTimestamp() + REBALANCE_COOLDOWN_SEC);

            for (uint256 i = 0; i < basketTokens.length; ++i) {
                address[] memory assets = bm.basketAssets(basketTokens[i]);
                uint64[] memory newTargetWeights = new uint64[](assets.length);

                if (c == cycles - 1) {
                    // Final cycle: return all assets to the base asset
                    newTargetWeights[0] = 1e18; // 100% to the base asset

                    // User requests redeem
                    vm.startPrank(user);
                    BasketToken basket = BasketToken(basketTokens[i]);
                    uint256 shares = basket.balanceOf(user);
                    basket.approve(address(basket), shares);
                    basket.requestRedeem(shares, user, user);
                    vm.stopPrank();

                    vm.dumpState("dumpStates/completeRebalance_MultipleBaskets_afterRequestRedeem.json");
                } else {
                    // Select two indexes deterministically based on the cycle number
                    uint256 index1 = c % assets.length;
                    uint256 index2 = (c + 1) % assets.length;
                    newTargetWeights[index1] = 3e17; // 30%
                    newTargetWeights[index2] = 7e17; // 70%
                }

                newTargetWeightsTotal[i] = newTargetWeights;
                // Update the target weights for the basket
                vm.startPrank(GAUNTLET_STRATEGIST);
                uint256 basketBitFlag = AssetRegistry(deployments.getAddress("AssetRegistry")).getAssetsBitFlag(assets);
                strategy.setTargetWeights(basketBitFlag, newTargetWeights);
                vm.stopPrank();
            }

            _updatePythOracleTimeStamps();
            _updateChainLinkOraclesTimeStamp();
            vm.prank(deployments.rebalanceProposer());
            bm.proposeRebalance(basketTokens);

            // 4. Tokenswaps are proposed
            (InternalTrade[] memory internalTrades, ExternalTrade[] memory externalTrades) =
                _findInternalAndExternalTrades(basketTokens, newTargetWeightsTotal);
            address[][] memory basketAssets = new address[][](basketTokens.length);
            for (uint256 i = 0; i < basketTokens.length; ++i) {
                address[] memory assets = basketAssets[i] = bm.basketAssets(basketTokens[i]);
                uint256[] memory balances = new uint256[](assets.length);
                for (uint256 j = 0; j < assets.length; j++) {
                    balances[j] = bm.basketBalanceOf(basketTokens[i], assets[j]);
                }
                initialBalances[i] = balances;
            }

            vm.prank(deployments.tokenSwapProposer());
            bm.proposeTokenSwap(internalTrades, externalTrades, basketTokens, newTargetWeightsTotal, basketAssets);
            vm.dumpState("dumpStates/completeRebalance_MultipleBaskets_redeemRequestsProcessing.json");
            // 5. TokenSwapExecutor calls executeTokenSwap() with the external trades found by the solver.
            // _completeSwapAdapterTrades() is called to mock a 100% successful external trade.
            vm.prank(deployments.tokenSwapExecutor());
            bm.executeTokenSwap(externalTrades, "");
            _completeSwapAdapterTrades(externalTrades);

            // 6. completeRebalance() is called. The rebalance is confirmed to be completed and the internal balances
            // are verified to correctly reflect the results of each trade.
            vm.warp(vm.getBlockTimestamp() + 15 minutes);
            bm.completeRebalance(externalTrades, basketTokens, newTargetWeightsTotal, basketAssets);
            assertEq(uint8(bm.rebalanceStatus().status), uint8(Status.NOT_STARTED));
            if (c != cycles - 1) {
                assertTrue(_validateTradeResults(internalTrades, externalTrades, basketTokens, initialBalances));
            }
        }
        vm.dumpState("dumpStates/completeRebalance_MultipleBaskets_userRedeemClaimable.json");

        // 7. Confirm that end state of the basket is the same as the start state
        for (uint256 i = 0; i < basketTokens.length; ++i) {
            address[] memory assets = bm.basketAssets(basketTokens[i]);
            for (uint256 j = 0; j < assets.length; j++) {
                uint256 currentBal = bm.basketBalanceOf(basketTokens[i], assets[j]);
                // account for missing assets due to user's redeem requests
                if (j == 0) {
                    uint256 claimableUserRedeem = BasketToken(basketTokens[i]).claimableRedeemRequest(
                        BasketToken(basketTokens[i]).lastRedeemRequestId(user), user
                    );
                    assertApproxEqRel(
                        firstCycleBalances[i][j], IERC20(assets[j]).balanceOf(address(bm)) + claimableUserRedeem, 1e2
                    );
                }
                // allow for dust due to rounding
                else if (currentBal == 1) {
                    assertApproxEqAbs(firstCycleBalances[i][j], currentBal, 1);
                } else {
                    assertApproxEqRel(firstCycleBalances[i][j], IERC20(assets[j]).balanceOf(address(bm)), 1e2);
                }
            }
        }
    }

    function test_proRateRedeem_entireBasket_duringRebalance() public {
        // 1. One rebalance is comppleted to process deposits, assets are 100% allocated to the baskets' base assets.
        _completeRebalance_processDeposits(100, 100);

        // 2. Alice requests a deposit
        address alice = createUser("alice");
        uint256 privateKey = uint256(keccak256(abi.encodePacked("alice")));
        console.log("Alice address: %s", alice);
        console.log("Alice private key: %s", privateKey);
        console.log(uint256(1));
        BasketToken baseBasket = BasketToken(bm.basketTokens()[0]);
        uint256 aliceDepositAmount = 1e26;
        _requestDepositToBasket(alice, address(baseBasket), aliceDepositAmount);
        vm.warp(vm.getBlockTimestamp() + REBALANCE_COOLDOWN_SEC);

        // 3. Another rebalance is proposed with target weights aimed at getting some of each asset in the basket.
        uint64[] memory newTargetWeights = new uint64[](6);
        newTargetWeights[0] = 5e17; // 50% ETH_WETH
        newTargetWeights[1] = 1e17; // 10% ETH_SUSDE
        newTargetWeights[2] = 1e17; // 10% ETH_WEETH
        newTargetWeights[3] = 1e17; // 10% ETH_EZETH
        newTargetWeights[4] = 1e17; // 10% ETH_RSETH
        newTargetWeights[5] = 1e17; // 10% ETH_RETH
        uint64[][] memory newTargetWeightsTotal = new uint64[][](1);
        newTargetWeightsTotal[0] = newTargetWeights;

        address[] memory basketTokens = new address[](1);
        basketTokens[0] = bm.basketTokens()[0];
        address[][] memory basketAssets = new address[][](1);
        basketAssets[0] = bm.basketAssets(basketTokens[0]);
        _updatePythOracleTimeStamps();
        _updateChainLinkOraclesTimeStamp();
        ManagedWeightStrategy strategy =
            ManagedWeightStrategy(deployments.getAddress("Gauntlet V1_ManagedWeightStrategy"));
        vm.prank(GAUNTLET_STRATEGIST);
        strategy.setTargetWeights(baseBasketBitFlag, newTargetWeights);
        vm.snapshotGasLastCall("ManagedWeightStrategy.setTargetWeights");

        vm.prank(deployments.rebalanceProposer());
        bm.proposeRebalance(basketTokens);
        vm.snapshotGasLastCall("proposeRebalance w/ single basket");

        (InternalTrade[] memory internalTrades, ExternalTrade[] memory externalTrades) =
            _findInternalAndExternalTrades(basketTokens, newTargetWeightsTotal);

        vm.prank(deployments.tokenSwapProposer());
        bm.proposeTokenSwap(internalTrades, externalTrades, basketTokens, newTargetWeightsTotal, basketAssets);
        vm.snapshotGasLastCall("proposeTokenSwap w/ single basket (no internal trades)");

        uint256[][] memory initialBalances = new uint256[][](basketTokens.length);
        for (uint256 i = 0; i < basketTokens.length; ++i) {
            address[] memory assets = bm.basketAssets(basketTokens[i]);
            uint256[] memory balances = new uint256[](assets.length);
            for (uint256 j = 0; j < assets.length; j++) {
                balances[j] = bm.basketBalanceOf(basketTokens[i], assets[j]);
            }
            initialBalances[i] = balances;
        }

        vm.prank(deployments.tokenSwapExecutor());
        bm.executeTokenSwap(externalTrades, "");
        vm.snapshotGasLastCall("executeTokenSwap");

        _completeSwapAdapterTrades(externalTrades);
        vm.warp(vm.getBlockTimestamp() + 15 minutes);

        bm.completeRebalance(externalTrades, basketTokens, newTargetWeightsTotal, basketAssets);
        vm.snapshotGasLastCall("completeRebalance w/ single basket");
        assertEq(uint8(bm.rebalanceStatus().status), uint8(Status.NOT_STARTED));
        assert(_validateTradeResults(internalTrades, externalTrades, basketTokens, initialBalances));

        // 4. Alice claims her shares then executes a proRataRedeem, immediately trading her basket token shares for
        // each asset in the basket.
        vm.startPrank(alice);
        baseBasket.deposit(aliceDepositAmount, alice, alice);
        vm.snapshotGasLastCall("BasketToken.deposit");
        baseBasket.proRataRedeem(baseBasket.balanceOf(alice), alice, alice);
        vm.snapshotGasLastCall("BasketToken.proRataRedeem");
        vm.stopPrank();

        // 5. The basket then attempts to rebalance once more with the same target weights as last rebalance
        vm.warp(vm.getBlockTimestamp() + REBALANCE_COOLDOWN_SEC);
        _updatePythOracleTimeStamps();
        _updateChainLinkOraclesTimeStamp();
        vm.prank(GAUNTLET_STRATEGIST);
        strategy.setTargetWeights(baseBasketBitFlag, newTargetWeights);
        vm.prank(deployments.rebalanceProposer());
        bm.proposeRebalance(basketTokens);
        assert(uint8(bm.rebalanceStatus().status) == uint8(Status.REBALANCE_PROPOSED));
    }

    function test_fallbackRedeem() public {
        // 1. Initial target weights are set for the base basket. 100% of assets are allocated to the base asset.
        address strategyAddress = deployments.getAddress("Gauntlet V1_ManagedWeightStrategy");
        ManagedWeightStrategy strategy = ManagedWeightStrategy(strategyAddress);
        uint64[] memory initialTargetWeights0 = new uint64[](2);
        initialTargetWeights0[0] = 1e18;
        initialTargetWeights0[1] = 0;

        // 2. A rebalance is completed to process deposits, assets are 100% allocated to the baskets base asset.
        _completeRebalance_processDeposits(100, 100);

        // 3. User claims their deposit request after successful rebalance
        address user = vm.addr(1);
        BasketToken basket = BasketToken(bm.basketTokens()[0]);
        uint256 depositRequest = basket.claimableDepositRequest(basket.lastDepositRequestId(user), user);
        vm.startPrank(user);
        uint256 shares = basket.deposit(depositRequest, user, user);
        basket.approve(address(basket), shares);
        console.log("basket: ", address(basket));
        uint256 redeemRequestId = basket.requestRedeem(shares, user, user);
        vm.stopPrank();
        vm.warp(vm.getBlockTimestamp() + REBALANCE_COOLDOWN_SEC);

        // 4. New target weights are set to allocate 100% of the basket's assets to the ETH_SUSDE.
        uint64[] memory newTargetWeights = new uint64[](6);
        newTargetWeights[0] = 0; // 0%
        newTargetWeights[1] = 1e18; // 100 % add need for ETH_SUSDE
        newTargetWeights[2] = 0; // 0%
        newTargetWeights[3] = 0; // 0%
        newTargetWeights[4] = 0; // 0%
        newTargetWeights[5] = 0; // 0%
        uint64[][] memory newTargetWeightsTotal = new uint64[][](1);
        newTargetWeightsTotal[0] = newTargetWeights;
        address[] memory basketTokens = bm.basketTokens();
        address[][] memory basketAssets = _getBasketAssets(basketTokens);
        _updatePythOracleTimeStamps();
        _updateChainLinkOraclesTimeStamp();
        vm.startPrank(GAUNTLET_STRATEGIST);
        strategy.setTargetWeights(baseBasketBitFlag, newTargetWeights);
        vm.stopPrank();

        vm.prank(deployments.rebalanceProposer());
        bm.proposeRebalance(basketTokens);

        (InternalTrade[] memory internalTrades, ExternalTrade[] memory externalTrades) =
            _findInternalAndExternalTrades(basketTokens, newTargetWeightsTotal);
        _updatePythOracleTimeStamps();
        _updateChainLinkOraclesTimeStamp();
        vm.prank(deployments.tokenSwapProposer());
        bm.proposeTokenSwap(internalTrades, externalTrades, basketTokens, newTargetWeightsTotal, basketAssets);

        vm.prank(deployments.tokenSwapExecutor());
        bm.executeTokenSwap(externalTrades, "");

        _completeSwapAdapterTrades(externalTrades);
        vm.warp(vm.getBlockTimestamp() + 15 minutes);

        _updatePythOracleTimeStamps();
        _updateChainLinkOraclesTimeStamp();
        bm.completeRebalance(externalTrades, basketTokens, newTargetWeightsTotal, basketAssets);

        // set new weights to be 100% in base basket
        newTargetWeights = new uint64[](6);
        newTargetWeights[0] = 1e18; // 100%
        newTargetWeights[1] = 0; // 0 %
        newTargetWeights[2] = 0; // 0%
        newTargetWeights[3] = 0; // 0%
        newTargetWeights[4] = 0; // 0%
        newTargetWeights[5] = 0; // 0%
        newTargetWeightsTotal[0] = newTargetWeights;
        _updatePythOracleTimeStamps();
        _updateChainLinkOraclesTimeStamp();
        vm.startPrank(GAUNTLET_STRATEGIST);
        strategy.setTargetWeights(baseBasketBitFlag, newTargetWeights);
        vm.stopPrank();

        vm.warp(vm.getBlockTimestamp() + REBALANCE_COOLDOWN_SEC);
        _updatePythOracleTimeStamps();
        _updateChainLinkOraclesTimeStamp();
        vm.prank(deployments.rebalanceProposer());
        bm.proposeRebalance(basketTokens);

        (internalTrades, externalTrades) = _findInternalAndExternalTrades(basketTokens, newTargetWeightsTotal);
        vm.prank(deployments.tokenSwapProposer());
        bm.proposeTokenSwap(internalTrades, externalTrades, basketTokens, newTargetWeightsTotal, basketAssets);

        vm.prank(deployments.tokenSwapExecutor());
        bm.executeTokenSwap(externalTrades, "");

        vm.warp(vm.getBlockTimestamp() + 15 minutes);
        // do not complete trades, failed rebalance triggers fallback
        // _completeSwapAdapterTrades(externalTrades);
        _updatePythOracleTimeStamps();
        _updateChainLinkOraclesTimeStamp();
        bm.completeRebalance(externalTrades, basketTokens, newTargetWeightsTotal, basketAssets);
        assert(basket.fallbackTriggered(redeemRequestId) == true);
        vm.dumpState("dumpStates/fallbackRedeem_userFallBackSharesClaimable.json");
        uint256 sharesBefore = basket.balanceOf(user);
        vm.prank(user);
        basket.claimFallbackShares(user, user);
        assert(basket.balanceOf(user) == sharesBefore + shares);
    }

    function test_farmingPlugin_ExternalRewards() public {
        // setup farming plugin
        rewardToken = new ERC20Mock();
        uint256 rewardAmount = 100e18;
        uint256 rewardPeriod = 1 weeks;
        BasketToken basketToken = BasketToken(bm.basketTokens()[0]);
        FarmingPlugin farmingPlugin = new FarmingPlugin(basketToken, rewardToken, COVE_OPS_MULTISIG);
        rewardToken.mint(COVE_OPS_MULTISIG, rewardAmount);

        // Start rewards
        vm.startPrank(COVE_OPS_MULTISIG);
        rewardToken.approve(address(farmingPlugin), rewardAmount);
        farmingPlugin.setDistributor(COVE_OPS_MULTISIG);
        farmingPlugin.startFarming(rewardAmount, rewardPeriod);
        vm.stopPrank();

        // Add farming plugin for first use
        address user = vm.addr(1);
        vm.prank(user);
        basketToken.addPlugin(address(farmingPlugin));
        //  A rebalance is completed to process deposits, assets are 100% allocated to the baskets base asset.
        _completeRebalance_processDeposits(100, 100);

        uint256 depositRequest = basketToken.claimableDepositRequest(basketToken.lastDepositRequestId(user), user);
        vm.prank(user);
        basketToken.deposit(depositRequest, user, user);

        vm.warp(vm.getBlockTimestamp() + rewardPeriod / 2);
        // state has claimable and currently accruing rewards
        vm.dumpState("dumpStates/completeRebalance_rewardsHalfClaimable.json");
        vm.warp(vm.getBlockTimestamp() + farmingPlugin.farmInfo().finished);
        vm.dumpState("dumpStates/completeRebalance_rewardsFullClaimable.json");
    }

    /// INTERNAL HELPER FUNCTIONS

    // Requests and processes deposits into every basket
    function _completeRebalance_processDeposits(uint256 numUsers, uint256 entropy) internal {
        numUsers = bound(numUsers, 1, 100);

        address[] memory basketTokens = bm.basketTokens();

        for (uint256 i = 0; i < numUsers; ++i) {
            address user = vm.addr(i + 1);
            uint256 amount = uint256(keccak256(abi.encodePacked(i, entropy))) % (100_000 ether) + 1e22;
            for (uint256 j = 0; j < basketTokens.length; ++j) {
                _requestDepositToBasket(user, basketTokens[j], amount);
            }
        }
        vm.dumpState("dumpStates/completeRebalance_MultipleBaskets_afterRequestDeposit.json");

        uint64[][] memory targetWeights = new uint64[][](basketTokens.length);
        address[][] memory basketAssets = new address[][](basketTokens.length);
        for (uint256 i = 0; i < basketTokens.length; i++) {
            targetWeights[i] = BasketToken(basketTokens[i]).getTargetWeights();
            basketAssets[i] = bm.basketAssets(basketTokens[i]);
        }

        vm.prank(deployments.rebalanceProposer());
        bm.proposeRebalance(basketTokens);
        assertEq(bm.rebalanceStatus().timestamp, vm.getBlockTimestamp());
        assertEq(uint8(bm.rebalanceStatus().status), uint8(Status.REBALANCE_PROPOSED));
        assertEq(bm.rebalanceStatus().basketHash, keccak256(abi.encode(basketTokens, targetWeights, basketAssets)));
        vm.dumpState("dumpStates/completeRebalance_MultipleBaskets_depositsRequestsProcessing.json");

        vm.warp(vm.getBlockTimestamp() + 15 minutes);
        bm.completeRebalance(new ExternalTrade[](0), basketTokens, targetWeights, basketAssets);
        vm.dumpState("dumpStates/completeRebalance_MultipleBaskets_processDeposits_depositsClaimable.json");
        assertEq(uint8(bm.rebalanceStatus().status), uint8(Status.NOT_STARTED));
    }

    // Validates that basketBalanceOf is correctly updated with results of trading, returns true if balances are
    // correctly updated
    // solhint-disable-next-line code-complexity
    function _validateTradeResults(
        InternalTrade[] memory internalTrades,
        ExternalTrade[] memory externalTrades,
        address[] memory basketTokens,
        uint256[][] memory initialBalances
    )
        internal
        returns (bool)
    {
        uint256[][] memory currentBalances = new uint256[][](basketTokens.length);
        // Reset the expected balance changes mapping and capture current balances
        for (uint256 i = 0; i < basketTokens.length; i++) {
            address[] memory assets = bm.basketAssets(basketTokens[i]);
            currentBalances[i] = new uint256[](assets.length);
            for (uint256 j = 0; j < assets.length; j++) {
                expectedBalanceChanges[basketTokens[i]][assets[j]] = 0;
                expectedFeeBalanceChanges[basketTokens[i]][assets[j]] = 0;
                currentBalances[i][j] = bm.basketBalanceOf(basketTokens[i], assets[j]);
            }
        }

        uint256 swapFee = bm.swapFee();
        // Process internal trades
        for (uint256 i = 0; i < internalTrades.length; i++) {
            InternalTrade memory trade = internalTrades[i];
            uint256 swapFeeAmount = trade.sellAmount.fullMulDiv(swapFee, 2e4);
            uint256 netSellAmount = trade.sellAmount - swapFeeAmount;
            uint256 usdBuyAmount = eulerRouter.getQuote(trade.sellAmount, trade.sellToken, USD);
            uint256 buyAmount = eulerRouter.getQuote(usdBuyAmount, USD, trade.buyToken);
            uint256 netBuyAmount = buyAmount - buyAmount.fullMulDiv(swapFee, 2e4);
            // Decrease the balance of the sell token in the fromBasket
            expectedBalanceChanges[trade.fromBasket][trade.sellToken] -= int256(trade.sellAmount);
            expectedBalanceChanges[trade.fromBasket][trade.buyToken] += int256(netBuyAmount);
            // Increase the balance of the buy token in the toBasket
            expectedBalanceChanges[trade.toBasket][trade.buyToken] -= int256(buyAmount);
            expectedBalanceChanges[trade.toBasket][trade.sellToken] += int256(netSellAmount);
        }

        // Process external trades
        for (uint256 i = 0; i < externalTrades.length; i++) {
            ExternalTrade memory trade = externalTrades[i];
            uint256 usdBuyAmount = eulerRouter.getQuote(trade.sellAmount, trade.sellToken, USD);
            uint256 buyAmount = eulerRouter.getQuote(usdBuyAmount, USD, trade.buyToken);
            for (uint256 j = 0; j < trade.basketTradeOwnership.length; j++) {
                BasketTradeOwnership memory ownership = trade.basketTradeOwnership[j];
                // Calculate the portion of the trade for this basket
                uint256 basketSellAmount = trade.sellAmount.fullMulDiv(ownership.tradeOwnership, 1e18);
                uint256 basketBuyAmount = buyAmount.fullMulDiv(ownership.tradeOwnership, 1e18);
                // Decrease the balance of the sell token in the basket
                expectedBalanceChanges[ownership.basket][trade.sellToken] -= int256(basketSellAmount);
                // Increase the balance of the buy token in the basket
                expectedBalanceChanges[ownership.basket][trade.buyToken] += int256(basketBuyAmount);
            }
        }

        // Compare expected changes with actual changes
        for (uint256 i = 0; i < basketTokens.length; i++) {
            address[] memory assets = bm.basketAssets(basketTokens[i]);
            for (uint256 j = 0; j < assets.length; j++) {
                int256 expectedChange = expectedBalanceChanges[basketTokens[i]][assets[j]];
                int256 actualChange = int256(currentBalances[i][j]) - int256(initialBalances[i][j]);
                if (actualChange != expectedChange) {
                    console.log("expectedChange does not match actual change");
                    console.log("basket: ", basketTokens[i]);
                    console.log("asset: ", assets[j]);
                    console.log("actualChange: ", actualChange);
                    console.log("expectedChange: ", expectedChange);
                    return false;
                }
            }
        }
        return true; // All checks passed
    }

    // Processes deposits for all baskets, rebalances the base basket to include all assets.
    // For any new baskets created this will process their deposits if target weights are set.
    function _baseBasket_completeRebalance_externalTrade(uint256 numUsers, uint256 entropy) internal {
        _completeRebalance_processDeposits(numUsers, entropy);
        vm.warp(vm.getBlockTimestamp() + REBALANCE_COOLDOWN_SEC);

        uint64[] memory newTargetWeights = new uint64[](6);
        newTargetWeights[0] = 5e17; // 50% ETH_WETH
        newTargetWeights[1] = 1e17; // 50% ETH_SUSDE
        newTargetWeights[2] = 1e17; // 0% ETH_WEETH
        newTargetWeights[3] = 1e17; // 0% ETH_EZETH
        newTargetWeights[4] = 1e17; // 0% ETH_RSETH
        newTargetWeights[5] = 1e17; // 0% ETH_RETH
        uint64[][] memory targetWeights = new uint64[][](1);
        targetWeights[0] = newTargetWeights;

        address[] memory basketTokens = new address[](1);
        basketTokens[0] = bm.basketTokens()[0];

        _updatePythOracleTimeStamps();

        ManagedWeightStrategy strategy =
            ManagedWeightStrategy(deployments.getAddress("Gauntlet V1_ManagedWeightStrategy"));
        vm.prank(GAUNTLET_STRATEGIST);
        strategy.setTargetWeights(baseBasketBitFlag, newTargetWeights);

        vm.prank(deployments.rebalanceProposer());
        bm.proposeRebalance(basketTokens);

        address[][] memory basketAssets = new address[][](1);
        basketAssets[0] = bm.basketAssets(basketTokens[0]);

        (InternalTrade[] memory internalTrades, ExternalTrade[] memory externalTrades) =
            _findInternalAndExternalTrades(basketTokens, targetWeights);

        vm.prank(deployments.tokenSwapProposer());
        bm.proposeTokenSwap(internalTrades, externalTrades, basketTokens, targetWeights, basketAssets);

        vm.prank(deployments.tokenSwapExecutor());
        bm.executeTokenSwap(externalTrades, "");
        _completeSwapAdapterTrades(externalTrades);
        vm.warp(vm.getBlockTimestamp() + 15 minutes);

        bm.completeRebalance(externalTrades, basketTokens, targetWeights, basketAssets);
        assertEq(uint8(bm.rebalanceStatus().status), uint8(Status.NOT_STARTED));
    }

    /// SOLVER FUNCTIONS

    // The solver's objective is to identify a series of internal and external trades that will realign the portfolio
    // with the newly specified target allocations. This is achieved by finding the surplus or deficit in USD value
    // for each asset within the baskets relative to their updated target allocations. Subsequently, the solver
    // creates a combination of internal and external trades to rectify these imbalances and achieve the desired
    // asset distribution.
    function _findInternalAndExternalTrades(
        address[] memory baskets,
        uint64[][] memory newTargetWeights
    )
        internal
        returns (InternalTrade[] memory internalTrades, ExternalTrade[] memory externalTrades)
    {
        require(baskets.length == newTargetWeights.length, "Mismatched baskets and weights");

        // Reset the temporary storage
        delete tempInternalTrades;
        internalTradeCount = 0;

        // Populate surplus and deficits for each asset
        for (uint256 i = 0; i < baskets.length; ++i) {
            _findSurplusAndDeficits(baskets[i], newTargetWeights[i]);
        }

        // Generate internal trades
        _generateInternalTrades(baskets);
        console.log("found n internal trades: ", internalTradeCount);

        // Copy to final array
        internalTrades = new InternalTrade[](internalTradeCount);
        for (uint256 i = 0; i < internalTradeCount; i++) {
            internalTrades[i] = tempInternalTrades[i];
        }

        // Generate external trades
        ExternalTrade[] memory externalTradesTemp = new ExternalTrade[](baskets.length * 10);
        uint256 externalTradeCount = _generateExternalTrades(baskets, externalTradesTemp);
        console.log("found n external trades: ", externalTradeCount);

        // Trim external trades array
        externalTrades = _trimExternalTradesArray(externalTradesTemp, externalTradeCount);
    }

    // Populates the surplusDeficitMap with the surplus and deficits of each asset in a basket compared to its current
    // target weights
    function _findSurplusAndDeficits(address basketToken, uint64[] memory newTargetWeights) internal {
        address[] memory basketAssets = bm.basketAssets(basketToken);
        uint256 assetCount = basketAssets.length;
        require(newTargetWeights.length == assetCount, "Mismatched weights and assets");

        // Calculate current USD values of all basket assets
        (uint256[] memory currentValuesUSD, uint256 totalValueUSD) = _getCurrentUSDValue(basketToken, basketAssets);
        // Based on the totalUSD value of the basket find the desired values of each asset base on the new target
        // weights
        uint256[] memory desiredValuesUSD = _calculateDesiredValues(totalValueUSD, newTargetWeights);
        // Find the surplus and deficits of each asset
        (uint256[] memory surplusUSD, uint256[] memory deficitUSD) =
            _calculateDeficitSurplus(currentValuesUSD, desiredValuesUSD, assetCount);
        // Update the surplusDeficitMap for each asset to keep track of the surplus and deficits across baskets
        for (uint256 i = 0; i < assetCount; ++i) {
            if (surplusUSD[i] > 0 || deficitUSD[i] > 0) {
                surplusDeficitMap[basketAssets[i]][basketToken] =
                    SurplusDeficit({ surplusUSD: surplusUSD[i], deficitUSD: deficitUSD[i] });
            }
        }
    }

    // Queries the current USD value of all basket assets and returns each assets value and the total value
    function _getCurrentUSDValue(
        address basketToken,
        address[] memory basketAssets
    )
        internal
        view
        returns (uint256[] memory currentValuesUSD, uint256 totalValueUSD)
    {
        uint256 assetCount = basketAssets.length;
        currentValuesUSD = new uint256[](assetCount);
        totalValueUSD = 0;

        for (uint256 i = 0; i < assetCount; ++i) {
            uint256 balance = bm.basketBalanceOf(basketToken, basketAssets[i]);
            if (balance == 0) {
                continue;
            }
            currentValuesUSD[i] = eulerRouter.getQuote(balance, basketAssets[i], USD);
            totalValueUSD += currentValuesUSD[i];
        }
    }

    // Given a total value and target weights, calculates the desired new target weight of each asset
    function _calculateDesiredValues(
        uint256 totalValueUSD,
        uint64[] memory newTargetWeights
    )
        internal
        pure
        returns (uint256[] memory desiredValuesUSD)
    {
        uint256 assetCount = newTargetWeights.length;
        desiredValuesUSD = new uint256[](assetCount);
        for (uint256 i = 0; i < assetCount; ++i) {
            desiredValuesUSD[i] = totalValueUSD.fullMulDiv(uint256(newTargetWeights[i]), 1e18);
        }
    }

    // Given the current and desired values of each asset, calculates the surplus and deficits of each asset
    function _calculateDeficitSurplus(
        uint256[] memory currentValuesUSD,
        uint256[] memory desiredValuesUSD,
        uint256 assetCount
    )
        internal
        pure
        returns (uint256[] memory surplusUSD, uint256[] memory deficitUSD)
    {
        surplusUSD = new uint256[](assetCount);
        deficitUSD = new uint256[](assetCount);

        for (uint256 i = 0; i < assetCount; ++i) {
            if (currentValuesUSD[i] > desiredValuesUSD[i]) {
                surplusUSD[i] = currentValuesUSD[i] - desiredValuesUSD[i];
            } else if (desiredValuesUSD[i] > currentValuesUSD[i]) {
                deficitUSD[i] = desiredValuesUSD[i] - currentValuesUSD[i];
            }
        }
    }

    /// INTERNAL TRADE FUNCTIONS

    // Attempts to find internal trades between all baskets
    function _generateInternalTrades(address[] memory baskets) internal {
        uint256 basketCount = baskets.length;

        for (uint256 i = 0; i < basketCount; ++i) {
            address basketFrom = baskets[i];
            address[] memory assetsFrom = bm.basketAssets(basketFrom);

            for (uint256 j = 0; j < basketCount; ++j) {
                if (i == j) continue;
                address basketTo = baskets[j];

                for (uint256 k = 0; k < assetsFrom.length; ++k) {
                    address asset = assetsFrom[k];
                    _processInternalTrade(basketFrom, basketTo, asset);
                }
            }
        }
    }

    // Finds a matching surplus and deficit in two baskets and executes an internal trade between them
    function _processInternalTrade(address basketFrom, address basketTo, address asset) internal {
        uint256 surplusFrom = surplusDeficitMap[asset][basketFrom].surplusUSD;
        uint256 deficitTo = surplusDeficitMap[asset][basketTo].deficitUSD;

        address[] memory basketToAssets = bm.basketAssets(basketTo);
        for (uint256 i = 0; i < basketToAssets.length; i++) {
            address reciprocalAsset = basketToAssets[i];
            if (reciprocalAsset == asset) continue;

            uint256 reciprocalSurplus = surplusDeficitMap[reciprocalAsset][basketTo].surplusUSD;
            uint256 reciprocalDeficit = surplusDeficitMap[reciprocalAsset][basketFrom].deficitUSD;

            if (reciprocalSurplus > 0 && reciprocalDeficit > 0) {
                _executeInternalTrade(
                    basketFrom,
                    basketTo,
                    asset,
                    reciprocalAsset,
                    surplusFrom,
                    deficitTo,
                    reciprocalSurplus,
                    reciprocalDeficit
                );
            }
        }
    }

    // Creates an internal trade and updates the surplus and deficit maps
    function _executeInternalTrade(
        address basketFrom,
        address basketTo,
        address asset,
        address reciprocalAsset,
        uint256 surplusFrom,
        uint256 deficitTo,
        uint256 reciprocalSurplus,
        uint256 reciprocalDeficit
    )
        internal
    {
        uint256 tradeUSD = (surplusFrom.min(deficitTo)).min(reciprocalSurplus.min(reciprocalDeficit));

        if (tradeUSD == 0) return;

        uint256 sellAmount = _valueToAmount(asset, tradeUSD);
        if (sellAmount == 0) return;
        uint256 minAmount =
            tradeUSD.fullMulDiv(10 ** ERC20(reciprocalAsset).decimals(), _getAssetPrice(reciprocalAsset));
        if (minAmount == 0) return;

        InternalTrade memory trade = InternalTrade({
            fromBasket: basketFrom,
            sellToken: asset,
            buyToken: reciprocalAsset,
            toBasket: basketTo,
            sellAmount: sellAmount,
            minAmount: minAmount.fullMulDiv(95, 100),
            maxAmount: minAmount.fullMulDiv(105, 100)
        });

        tempInternalTrades.push(trade);
        internalTradeCount++;

        // Update surplus and deficit maps
        surplusDeficitMap[asset][basketFrom].surplusUSD -= tradeUSD;
        surplusDeficitMap[asset][basketTo].deficitUSD -= tradeUSD;
        surplusDeficitMap[reciprocalAsset][basketTo].surplusUSD -= tradeUSD;
        surplusDeficitMap[reciprocalAsset][basketFrom].deficitUSD -= tradeUSD;
    }

    /// EXTERNAL TRADE FUNCTIONS

    // Generates external trades between all baskets with remaining surplus/deficits
    function _generateExternalTrades(
        address[] memory baskets,
        ExternalTrade[] memory externalTradesTemp
    )
        internal
        returns (uint256 externalTradeCount)
    {
        externalTradeCount = 0;
        for (uint256 i = 0; i < baskets.length; i++) {
            address basket = baskets[i];
            address[] memory assets = bm.basketAssets(basket);
            // Process each potential sell asset
            for (uint256 j = 0; j < assets.length; j++) {
                address sellAsset = assets[j];

                if (surplusDeficitMap[sellAsset][basket].surplusUSD == 0) continue;

                externalTradeCount =
                    _processSellAsset(basket, sellAsset, assets, externalTradesTemp, externalTradeCount);
            }
        }
    }

    // Takes a sell asset and looks for matching deficits in other baskets. If found, processes the external trade and
    // updates the surplus/deficit maps.
    function _processSellAsset(
        address basket,
        address sellAsset,
        address[] memory assets,
        ExternalTrade[] memory externalTradesTemp,
        uint256 tradeCount
    )
        internal
        returns (uint256)
    {
        // Look for matching deficits
        for (uint256 i = 0; i < assets.length; i++) {
            address buyAsset = assets[i];
            if (buyAsset == sellAsset) continue;

            // Recalculate surplusUSD to ensure it reflects the current state
            uint256 surplusUSD = surplusDeficitMap[sellAsset][basket].surplusUSD;

            uint256 deficitUSD = surplusDeficitMap[buyAsset][basket].deficitUSD;
            if (deficitUSD == 0) continue;

            uint256 tradeUSD = surplusUSD.min(deficitUSD);
            if (tradeUSD == 0) continue;

            tradeCount = _processExternalTrade(sellAsset, buyAsset, tradeUSD, basket, externalTradesTemp, tradeCount);

            // Update surplus/deficit maps
            surplusDeficitMap[sellAsset][basket].surplusUSD -= tradeUSD;
            surplusDeficitMap[buyAsset][basket].deficitUSD -= tradeUSD;

            // If we've used up all surplus, exit early
            if (surplusDeficitMap[sellAsset][basket].surplusUSD == 0) break;
        }

        return tradeCount;
    }

    // Takes a known surplus asset and a known deficit asset and adds the created external trade to externalTradesTemp.
    // Updates the total surpluses.
    function _processExternalTrade(
        address sellAsset,
        address buyAsset,
        uint256 usdAmount,
        address basket,
        ExternalTrade[] memory externalTradesTemp,
        uint256 externalTradeCount
    )
        internal
        returns (uint256)
    {
        uint256 sellAmount = _valueToAmount(sellAsset, usdAmount);
        if (sellAmount == 0) return externalTradeCount;
        uint256 minBuyAmount = _valueToAmount(buyAsset, usdAmount);

        // Check if thers is already an instance of the propose external trade and prepare basket trade ownerships
        uint256 externalTradeIndexPlusOne = _checkForExistingExternalTrade(sellAsset, buyAsset, externalTradesTemp);

        if (externalTradeIndexPlusOne == 0) {
            BasketTradeOwnership[] memory ownership = new BasketTradeOwnership[](1);
            ownership[0] = BasketTradeOwnership({ basket: basket, tradeOwnership: 1e18 });
            ExternalTrade memory externalTrade = ExternalTrade({
                sellToken: sellAsset,
                buyToken: buyAsset,
                sellAmount: sellAmount,
                minAmount: minBuyAmount.fullMulDiv(95, 100),
                basketTradeOwnership: ownership
            });

            externalTradesTemp[externalTradeCount++] = externalTrade;
        } else {
            _updateExistingExternalTrade(externalTradesTemp, externalTradeIndexPlusOne - 1, basket, sellAmount);
        }
        return externalTradeCount;
    }

    // Updates the amount and basket trade ownerships of an existing external trade
    function _updateExistingExternalTrade(
        ExternalTrade[] memory externalTradesTemp,
        uint256 tradeIndex,
        address basket,
        uint256 sellAmount
    )
        internal
        pure
    {
        ExternalTrade memory trade = externalTradesTemp[tradeIndex];
        uint256 newSellAmount = trade.sellAmount + sellAmount;
        BasketTradeOwnership[] memory newOwnerships = new BasketTradeOwnership[](trade.basketTradeOwnership.length + 1);

        // Calculate new ownership percentages
        uint256 totalProcessed = 0;
        for (uint256 i = 0; i < trade.basketTradeOwnership.length; i++) {
            BasketTradeOwnership memory ownership = trade.basketTradeOwnership[i];
            uint256 oldOwnerShipAmount = trade.sellAmount.fullMulDiv(ownership.tradeOwnership, 1e18);
            uint256 newOwnership = oldOwnerShipAmount.fullMulDiv(1e18, newSellAmount);
            newOwnerships[i].basket = ownership.basket;
            newOwnerships[i].tradeOwnership = uint96(newOwnership);
            totalProcessed += newOwnership;
        }

        // The last ownership gets the remaining percentage to ensure total = 100%
        uint256 lastOwnership = 1e18 - totalProcessed;
        newOwnerships[trade.basketTradeOwnership.length] =
            BasketTradeOwnership({ basket: basket, tradeOwnership: uint96(lastOwnership) });

        // Update trade
        trade.basketTradeOwnership = newOwnerships;
        trade.sellAmount = newSellAmount;
        trade.minAmount = newSellAmount.fullMulDiv(95, 100);
        externalTradesTemp[tradeIndex] = trade;
    }

    // Checks if an external trade already exists in the externalTradesTemp array
    function _checkForExistingExternalTrade(
        address sellAsset,
        address buyAsset,
        ExternalTrade[] memory externalTradesTemp
    )
        internal
        pure
        returns (uint256)
    {
        for (uint256 k = 0; k < externalTradesTemp.length; ++k) {
            ExternalTrade memory trade = externalTradesTemp[k];
            if (trade.sellToken == sellAsset && trade.buyToken == buyAsset) {
                return k + 1;
            }
        }
        return 0;
    }

    // Trims the external trades array to the correct size
    function _trimExternalTradesArray(
        ExternalTrade[] memory tradesTemp,
        uint256 count
    )
        internal
        pure
        returns (ExternalTrade[] memory trades)
    {
        trades = new ExternalTrade[](count);
        for (uint256 i = 0; i < count; ++i) {
            trades[i] = tradesTemp[i];
        }
    }

    // Converts a USD value to an amount of an asset
    function _valueToAmount(address asset, uint256 valueUSD) internal returns (uint256 amount) {
        uint256 assetPriceUSD = _getAssetPrice(asset);
        uint256 assetDecimals = 10 ** ERC20(asset).decimals();
        amount = valueUSD.fullMulDiv(assetDecimals, assetPriceUSD);
    }

    // Gets the price of an asset in USD
    function _getAssetPrice(address asset) internal returns (uint256 price) {
        eulerRouter = EulerRouter(deployments.getAddress("EulerRouter"));
        price = eulerRouter.getQuote(10 ** ERC20(asset).decimals(), asset, USD);
    }

    // Gets the assets in a basket
    function _getBasketAssets(address[] memory baskets) internal returns (address[][] memory basketAssets) {
        basketAssets = new address[][](baskets.length);
        for (uint256 i = 0; i < baskets.length; i++) {
            basketAssets[i] = bm.basketAssets(baskets[i]);
        }
    }

    /// GENERIC HELPER FUNCTIONS

    // Requests a deposit to a basket and returns the requestID
    function _requestDepositToBasket(
        address user,
        address basket,
        uint256 amount
    )
        internal
        returns (uint256 requestId)
    {
        address asset = BasketToken(basket).asset();
        deal(asset, user, amount);
        vm.startPrank(user);
        IERC20(asset).approve(basket, amount);
        uint256 balanceBefore = IERC20(asset).balanceOf(basket);
        requestId = BasketToken(basket).requestDeposit(amount, user, user);
        vm.snapshotGasLastCall("BasketToken.requestDeposit");
        assertEq(balanceBefore + amount, IERC20(asset).balanceOf(basket));
        vm.stopPrank();
    }

    // Airdrops the tokens involved in an external trade to the mockTradeAdapter to simulate cowswap completing a trade
    // order.
    function _completeSwapAdapterTrades(ExternalTrade[] memory trades) internal {
        uint32 validTo = uint32(vm.getBlockTimestamp() + 60 minutes);
        for (uint256 i = 0; i < trades.length; ++i) {
            ExternalTrade memory trade = trades[i];
            bytes32 salt =
                keccak256(abi.encodePacked(trade.sellToken, trade.buyToken, trade.sellAmount, trade.minAmount, validTo));
            address swapContract = _predictDeterministicAddress(salt, address(bm));
            takeAway(IERC20(trade.sellToken), swapContract, trade.sellAmount);
            uint256 usdBuyAmount = eulerRouter.getQuote(trade.sellAmount, trade.sellToken, USD);
            uint256 buyAmount = eulerRouter.getQuote(usdBuyAmount, USD, trade.buyToken);

            if (trade.buyToken == ETH_WETH) {
                airdrop(IERC20(trade.buyToken), swapContract, buyAmount, false);
            } else {
                airdrop(IERC20(trade.buyToken), swapContract, buyAmount);
            }
        }
    }

    // Updates the timestamp of a Pyth oracle response
    function _updatePythOracleTimeStamp(bytes32 pythPriceFeed) internal {
        PythStructs.Price memory res = IPyth(PYTH).getPriceUnsafe(pythPriceFeed);
        res.publishTime = vm.getBlockTimestamp();
        vm.mockCall(PYTH, abi.encodeCall(IPyth.getPriceUnsafe, (pythPriceFeed)), abi.encode(res));
    }

    // Updates the timestamp of a ChainLink oracle response
    function _updateChainLinkOracleTimeStamp(address chainlinkOracle) internal {
        (uint80 roundId, int256 answer, uint256 startedAt, uint256 updatedAt, uint80 answeredInRound) =
            IChainlinkAggregatorV3Interface(chainlinkOracle).latestRoundData();
        updatedAt = vm.getBlockTimestamp();
        vm.mockCall(
            chainlinkOracle,
            abi.encodeWithSelector(IChainlinkAggregatorV3Interface.latestRoundData.selector),
            abi.encode(roundId, answer, startedAt, updatedAt, answeredInRound)
        );
    }

    // Updates the timestamps of all ChainLink oracles
    function _updateChainLinkOraclesTimeStamp() internal {
        for (uint256 i = 0; i < chainlinkOracles.length; ++i) {
            _updateChainLinkOracleTimeStamp(chainlinkOracles[i]);
        }
    }

    // Updates the timestamps of all Pyth oracles
    function _updatePythOracleTimeStamps() internal {
        for (uint256 i = 0; i < pythPriceFeeds.length; ++i) {
            _updatePythOracleTimeStamp(pythPriceFeeds[i]);
        }
    }

    // Reduces the price of a Pyth oracle by a percentage
    function _alterOraclePrice(bytes32 pythPriceFeed, address chainlinkPriceFeed, uint256 alterPercent) internal {
        if (alterPercent == 1000) {
            // clear previous mocked price change calls
            vm.clearMockedCalls();
            _updatePythOracleTimeStamps();
            _updateChainLinkOraclesTimeStamp();
        }
        PythStructs.Price memory res = IPyth(PYTH).getPriceUnsafe(pythPriceFeed);
        res.price = int64(uint64(FixedPointMathLib.fullMulDiv(uint256(int256(res.price)), alterPercent, 1000)));
        vm.mockCall(PYTH, abi.encodeCall(IPyth.getPriceUnsafe, (pythPriceFeed)), abi.encode(res));

        (uint80 roundId, int256 answer, uint256 startedAt, uint256 updatedAt, uint80 answeredInRound) =
            IChainlinkAggregatorV3Interface(chainlinkPriceFeed).latestRoundData();
        answer = int256(FixedPointMathLib.fullMulDiv(uint256(answer), alterPercent, 1000));
        vm.mockCall(
            chainlinkPriceFeed,
            abi.encodeWithSelector(IChainlinkAggregatorV3Interface.latestRoundData.selector),
            abi.encode(roundId, answer, startedAt, updatedAt, answeredInRound)
        );
    }
}
// slither-disable-end cyclomatic-complexity<|MERGE_RESOLUTION|>--- conflicted
+++ resolved
@@ -96,15 +96,7 @@
         _updatePythOracleTimeStamps();
         _updateChainLinkOraclesTimeStamp();
 
-<<<<<<< HEAD
         vm.dumpState("dumpStates/IntegrationTest_setup.json");
-=======
-        // Set timelock parameters
-        vm.startPrank(COVE_OPS_MULTISIG);
-        bm.setSlippageLimit(0.05e18);
-        bm.setWeightDeviation(0.05e18);
-        vm.stopPrank();
->>>>>>> 5d917e90
     }
 
     function test_setUp() public {
