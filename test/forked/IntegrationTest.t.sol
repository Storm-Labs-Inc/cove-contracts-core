--- conflicted
+++ resolved
@@ -845,7 +845,6 @@
         vm.warp(vm.getBlockTimestamp() + farmingPlugin.farmInfo().finished);
     }
 
-<<<<<<< HEAD
     function testFuzz_completeRebalance_harvestsManagementFee(uint16 fee) public {
         fee = uint16(bound(fee, 10, MAX_MANAGEMENT_FEE));
         address feeCollectorAddress = deployments.getAddress(deployments.buildFeeCollectorName());
@@ -972,7 +971,8 @@
             ((MANAGEMENT_FEE_DECIMALS - fee) * uint256(365 days))
         );
         assertEq(feeCollectorBalanceAfter, feeCollectorBalanceBefore + expectedFee);
-=======
+    }
+
     function testFuzz_setManagementFee_collectsAccruedFee(uint16 fee) public {
         fee = uint16(bound(fee, 10, MAX_MANAGEMENT_FEE));
         address feeCollectorAddress = deployments.getAddress(deployments.buildFeeCollectorName());
@@ -993,7 +993,6 @@
             ((MANAGEMENT_FEE_DECIMALS - fee) * uint256(365 days))
         );
         assertEq(feeCollectorBalanceAfter, expectedFee);
->>>>>>> 3bcc7975
     }
 
     /// INTERNAL HELPER FUNCTIONS
