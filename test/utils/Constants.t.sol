// SPDX-License-Identifier: BUSL-1.1
pragma solidity 0.8.28;

contract Constants {
    bytes32 public constant DEFAULT_ADMIN_ROLE = 0x00;
    bytes32 public constant BASKET_MANAGER_ROLE = keccak256("BASKET_MANAGER_ROLE");
    bytes32 public constant MANAGER_ROLE = keccak256("MANAGER_ROLE");
    bytes32 public constant REBALANCE_PROPOSER_ROLE = keccak256("REBALANCE_PROPOSER_ROLE");
    bytes32 public constant TOKENSWAP_PROPOSER_ROLE = keccak256("TOKENSWAP_PROPOSER_ROLE");
    bytes32 public constant TOKENSWAP_EXECUTOR_ROLE = keccak256("TOKENSWAP_EXECUTOR_ROLE");
    bytes32 public constant PAUSER_ROLE = keccak256("PAUSER_ROLE");
    bytes32 public constant BASKET_TOKEN_ROLE = keccak256("BASKET_TOKEN_ROLE");
    bytes32 public constant TIMELOCK_ROLE = keccak256("TIMELOCK_ROLE");
    bytes32 public constant _WEIGHT_STRATEGY_ROLE = keccak256("WEIGHT_STRATEGY_ROLE");

    // Interface IDs
    bytes4 public constant OPERATOR7540_INTERFACE = 0xe3bc4e65;
    bytes4 public constant ASYNCHRONOUS_DEPOSIT_INTERFACE = 0xce3bbe50;
    bytes4 public constant ASYNCHRONOUS_REDEMPTION_INTERFACE = 0x620ee8e4;

    // ERC1271 Magic Value
    bytes4 public constant ERC1271_MAGIC_VALUE = 0x1626ba7e;

    address public constant CREATE3_FACTORY = 0x93FEC2C00BfE902F733B57c5a6CeeD7CD1384AE1;
    // Ref: https://github.com/euler-xyz/euler-price-oracle/blob/experiments/test/adapter/pyth/PythFeeds.sol
    address public constant PYTH = 0x4305FB66699C3B2702D4d05CF36551390A4c69C6;
    address public constant ETH = 0xEeeeeEeeeEeEeeEeEeEeeEEEeeeeEeeeeeeeEEeE;
    address public constant USD = address(840); // USD ISO 4217 currency code
    address public constant WBTC = 0x2260FAC5E5542a773Aa44fBCfeDf7C193bc2C599;

    // EXTERNAL WEGHT STRATEGISTS
    // TODO: Update this address
    address public constant GAUNTLET_STRATEGIST = 0x00000000000000000000000000000000DeaDBeef;

    // ASSET ADDRESSES
    address public constant ETH_CBBTC = 0xcbB7C0000aB88B473b1f5aFd9ef808440eed33Bf;
    address public constant ETH_EZETH = 0xbf5495Efe5DB9ce00f80364C8B423567e58d2110;
    address public constant ETH_GHO = 0x40D16FC0246aD3160Ccc09B8D0D3A2cD28aE6C2f;
    address public constant ETH_RETH = 0xae78736Cd615f374D3085123A210448E74Fc6393;
    address public constant ETH_RSETH = 0xA1290d69c65A6Fe4DF752f95823fae25cB99e5A7;
    address public constant ETH_SUSDE = 0x9D39A5DE30e57443BfF2A8307A4256c8797A3497;
<<<<<<< HEAD
    address public constant ETH_WEETH = 0xCd5fE23C85820F7B72D0926FC9b05b43E359b7ee;
    address public constant ETH_EZETH = 0xbf5495Efe5DB9ce00f80364C8B423567e58d2110;
    address public constant ETH_RSETH = 0xA1290d69c65A6Fe4DF752f95823fae25cB99e5A7;
    address public constant ETH_RETH = 0xae78736Cd615f374D3085123A210448E74Fc6393;
    address public constant ETH_WBTC = 0x2260FAC5E5542a773Aa44fBCfeDf7C193bc2C599;
    address public constant ETH_TBTC = 0x18084fbA666a33d37592fA2633fD49a74DD93a88;
    address public constant ETH_GHO = 0x40D16FC0246aD3160Ccc09B8D0D3A2cD28aE6C2f;
    address public constant ETH_CBBTC = 0xcbB7C0000aB88B473b1f5aFd9ef808440eed33Bf;
=======
    address public constant ETH_TBTC = 0x18084fbA666a33d37592fA2633fD49a74DD93a88;
    address public constant ETH_WBTC = 0x2260FAC5E5542a773Aa44fBCfeDf7C193bc2C599;
    address public constant ETH_WEETH = 0xCd5fE23C85820F7B72D0926FC9b05b43E359b7ee;
    address public constant ETH_WETH = 0xC02aaA39b223FE8D0A0e5C4F27eAD9083C756Cc2;
>>>>>>> dff46afc

    // PRICE FEEDS
    // ETH/USD
    bytes32 public constant PYTH_ETH_USD_FEED = 0xff61491a931112ddf1bd8147cd1b641375f79f5825126d665480874634fd0ace;
    address public constant ETH_CHAINLINK_ETH_USD_FEED = 0x5f4eC3Df9cbd43714FE2740f5E3616155c5b8419;

    // SUSDE/USD
    bytes32 public constant PYTH_SUSE_USD_FEED = 0xca3ba9a619a4b3755c10ac7d5e760275aa95e9823d38a84fedd416856cdba37c;
    address public constant ETH_CHAINLINK_SUSDE_USD_FEED = 0xFF3BC18cCBd5999CE63E788A1c250a88626aD099;

    // weETH/ETH
    bytes32 public constant PYTH_WEETH_USD_FEED = 0x9ee4e7c60b940440a261eb54b6d8149c23b580ed7da3139f7f08f4ea29dad395;
    address public constant ETH_CHAINLINK_WEETH_ETH_FEED = 0x5c9C449BbC9a6075A2c061dF312a35fd1E05fF22;

    // ezETH/ETH
    bytes32 public constant PYTH_EZETH_USD_FEED = 0x06c217a791f5c4f988b36629af4cb88fad827b2485400a358f3b02886b54de92;
    address public constant ETH_CHAINLINK_EZETH_ETH_FEED = 0x636A000262F6aA9e1F094ABF0aD8f645C44f641C;

    // rsETH/ETH
    bytes32 public constant PYTH_RSETH_USD_FEED = 0x0caec284d34d836ca325cf7b3256c078c597bc052fbd3c0283d52b581d68d71f;
    address public constant ETH_CHAINLINK_RSETH_ETH_FEED = 0x03c68933f7a3F76875C0bc670a58e69294cDFD01;

    // rETH/ETH
    bytes32 public constant PYTH_RETH_USD_FEED = 0xa0255134973f4fdf2f8f7808354274a3b1ebc6ee438be898d045e8b56ba1fe13;
    address public constant ETH_CHAINLINK_RETH_ETH_FEED = 0x536218f9E9Eb48863970252233c8F271f554C2d0;

<<<<<<< HEAD
    // wBTC/BTC
    bytes32 public constant PYTH_WBTC_USD_FEED = 0xc9d8b075a5c69303365ae23633d4e085199bf5c520a3b90fed1322a0342ffc33;
    address public constant ETH_CHAINLINK_WBTC_BTC_FEED = 0xfdFD9C85aD200c506Cf9e21F1FD8dd01932FBB23;

    // tBTC/BTC
    bytes32 public constant PYTH_TBTC_USD_FEED = 0x56a3121958b01f99fdc4e1fd01e81050602c7ace3a571918bb55c6a96657cca9;
    address public constant ETH_CHAINLINK_TBTC_BTC_FEED = 0x8350b7De6a6a2C1368E7D4Bd968190e13E354297;

    // GHO/USD
    bytes32 public constant PYTH_GHO_USD_FEED = 0x2a0e948f637a8c251d9f06055e72eb4b3880dd57848bbdb02993c8165d7df4ee;
    address public constant ETH_CHAINLINK_GHO_USD_FEED = 0x3f12643D3f6f874d39C2a4c9f2Cd6f2DbAC877FC;

    // cbBTC/USD
=======
    // GHO/USD : TODO pyth oracle returns no data
    bytes32 public constant PYTH_GHO_USD_FEED = 0x2a0e948f637a8c251d9f06055e72eb4b3880dd57848bbdb02993c8165d7df4ee;
    address public constant ETH_CHAINLINK_GHO_USD_FEED = 0x3f12643D3f6f874d39C2a4c9f2Cd6f2DbAC877FC;

    // cbBTC/USD : TODO pyth oracle returns no data
>>>>>>> dff46afc
    bytes32 public constant PYTH_CBBTC_USD_FEED = 0x2817d7bfe5c64b8ea956e9a26f573ef64e72e4d7891f2d6af9bcc93f7aff9a97;
    address public constant ETH_CHAINLINK_CBBTC_USD_FEED = 0x2665701293fCbEB223D11A08D826563EDcCE423A;

    // COVE
    address public constant COVE_DEPLOYER_ADDRESS = 0x8842fe65A7Db9BB5De6d50e49aF19496da09F9b5;
    address public constant COVE_OPS_MULTISIG = 0x71BDC5F3AbA49538C76d58Bc2ab4E3A1118dAe4c;
    address public constant COVE_COMMUNITY_MULTISIG = 0x7Bd578354b0B2f02E656f1bDC0e41a80f860534b;

    // Constants hardcoded in the contracts, replicated here for testing.
    uint16 public constant MAX_MANAGEMENT_FEE = 1e4;
    uint16 public constant MAX_SWAP_FEE = 30;
    uint8 public constant MAX_RETRIES = 3;

    // https://evc.wtf/docs/contracts/deployment-addresses/
    address public constant EVC = 0x0C9a3dd6b8F28529d72d7f9cE918D493519EE383;
}<|MERGE_RESOLUTION|>--- conflicted
+++ resolved
@@ -39,7 +39,6 @@
     address public constant ETH_RETH = 0xae78736Cd615f374D3085123A210448E74Fc6393;
     address public constant ETH_RSETH = 0xA1290d69c65A6Fe4DF752f95823fae25cB99e5A7;
     address public constant ETH_SUSDE = 0x9D39A5DE30e57443BfF2A8307A4256c8797A3497;
-<<<<<<< HEAD
     address public constant ETH_WEETH = 0xCd5fE23C85820F7B72D0926FC9b05b43E359b7ee;
     address public constant ETH_EZETH = 0xbf5495Efe5DB9ce00f80364C8B423567e58d2110;
     address public constant ETH_RSETH = 0xA1290d69c65A6Fe4DF752f95823fae25cB99e5A7;
@@ -48,12 +47,6 @@
     address public constant ETH_TBTC = 0x18084fbA666a33d37592fA2633fD49a74DD93a88;
     address public constant ETH_GHO = 0x40D16FC0246aD3160Ccc09B8D0D3A2cD28aE6C2f;
     address public constant ETH_CBBTC = 0xcbB7C0000aB88B473b1f5aFd9ef808440eed33Bf;
-=======
-    address public constant ETH_TBTC = 0x18084fbA666a33d37592fA2633fD49a74DD93a88;
-    address public constant ETH_WBTC = 0x2260FAC5E5542a773Aa44fBCfeDf7C193bc2C599;
-    address public constant ETH_WEETH = 0xCd5fE23C85820F7B72D0926FC9b05b43E359b7ee;
-    address public constant ETH_WETH = 0xC02aaA39b223FE8D0A0e5C4F27eAD9083C756Cc2;
->>>>>>> dff46afc
 
     // PRICE FEEDS
     // ETH/USD
@@ -80,7 +73,6 @@
     bytes32 public constant PYTH_RETH_USD_FEED = 0xa0255134973f4fdf2f8f7808354274a3b1ebc6ee438be898d045e8b56ba1fe13;
     address public constant ETH_CHAINLINK_RETH_ETH_FEED = 0x536218f9E9Eb48863970252233c8F271f554C2d0;
 
-<<<<<<< HEAD
     // wBTC/BTC
     bytes32 public constant PYTH_WBTC_USD_FEED = 0xc9d8b075a5c69303365ae23633d4e085199bf5c520a3b90fed1322a0342ffc33;
     address public constant ETH_CHAINLINK_WBTC_BTC_FEED = 0xfdFD9C85aD200c506Cf9e21F1FD8dd01932FBB23;
@@ -94,13 +86,6 @@
     address public constant ETH_CHAINLINK_GHO_USD_FEED = 0x3f12643D3f6f874d39C2a4c9f2Cd6f2DbAC877FC;
 
     // cbBTC/USD
-=======
-    // GHO/USD : TODO pyth oracle returns no data
-    bytes32 public constant PYTH_GHO_USD_FEED = 0x2a0e948f637a8c251d9f06055e72eb4b3880dd57848bbdb02993c8165d7df4ee;
-    address public constant ETH_CHAINLINK_GHO_USD_FEED = 0x3f12643D3f6f874d39C2a4c9f2Cd6f2DbAC877FC;
-
-    // cbBTC/USD : TODO pyth oracle returns no data
->>>>>>> dff46afc
     bytes32 public constant PYTH_CBBTC_USD_FEED = 0x2817d7bfe5c64b8ea956e9a26f573ef64e72e4d7891f2d6af9bcc93f7aff9a97;
     address public constant ETH_CHAINLINK_CBBTC_USD_FEED = 0x2665701293fCbEB223D11A08D826563EDcCE423A;
 
