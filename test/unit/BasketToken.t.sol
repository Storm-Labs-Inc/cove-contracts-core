--- conflicted
+++ resolved
@@ -1016,8 +1016,6 @@
             basketBalanceBefore - totalPendingRedeemsBefore,
             "testFuzz_fulfillRedeem: Incorrect basket balance"
         );
-<<<<<<< HEAD
-=======
         assertEq(basket.totalPendingRedemptions(), 0, "testFuzz_fulfillRedeem: Incorrect total pending redemptions");
         assertEq(
             basket.getRedeemRequest(requestId).totalRedeemShares,
@@ -1029,7 +1027,6 @@
             fulfillAmount,
             "testFuzz_fulfillRedeem: Incorrect fulfilled assets"
         );
->>>>>>> 7521c8f0
         for (uint256 i = 0; i < MAX_USERS; ++i) {
             // A redeem request will return a pending balance until claimed
             assertEq(
