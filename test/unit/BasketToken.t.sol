--- conflicted
+++ resolved
@@ -52,9 +52,8 @@
         vm.label(address(basket), "basketToken");
         assetRegistry = createUser("assetRegistry");
         vm.label(address(assetRegistry), "assetRegistry");
-        vm.startPrank(address(owner));
+        vm.prank(address(owner));
         basket.setAssetRegistry(address(assetRegistry));
-        vm.stopPrank();
 
         // mock call to return ENABLED for the dummyAsset
         vm.mockCall(
@@ -164,14 +163,8 @@
         basket.setBasketManager(address(0));
     }
 
-<<<<<<< HEAD
     function testFuzz_setAssetRegistry(address newAssetRegistry) public {
         vm.assume(newAssetRegistry != address(0));
-=======
-    function test_setAssetRegistry() public {
-        AssetRegistry newAssetRegistry = new AssetRegistry(address(owner));
-        vm.label(address(newAssetRegistry), "newAssetRegistry");
->>>>>>> bf355100
         vm.prank(owner);
         basket.setAssetRegistry(newAssetRegistry);
         assertEq(basket.assetRegistry(), newAssetRegistry);
@@ -278,7 +271,39 @@
         basket.requestDeposit(amount, alice);
     }
 
-<<<<<<< HEAD
+    function test_requestDeposit_revertWhen_assetDisabled() public {
+        uint256 amount = 1e18;
+        dummyAsset.mint(alice, amount);
+
+        vm.mockCall(
+            address(assetRegistry),
+            abi.encodeCall(AssetRegistry.getAssetStatus, (address(dummyAsset))),
+            abi.encode(uint8(AssetRegistry.AssetStatus.DISABLED))
+        );
+
+        vm.startPrank(alice);
+        dummyAsset.approve(address(basket), amount);
+        vm.expectRevert(BasketToken.AssetPaused.selector);
+        basket.requestDeposit(amount, alice);
+    }
+
+    function testFuzz_requestDeposit_revertWhen_invalidAssetStatus(uint8 status) public {
+        vm.assume(status > 2);
+        uint256 amount = 1e18;
+        dummyAsset.mint(alice, amount);
+
+        vm.mockCall(
+            address(assetRegistry),
+            abi.encodeCall(AssetRegistry.getAssetStatus, (address(dummyAsset))),
+            abi.encode(status)
+        );
+
+        vm.startPrank(alice);
+        dummyAsset.approve(address(basket), amount);
+        vm.expectRevert();
+        basket.requestDeposit(amount, alice);
+    }
+
     function testFuzz_fulfillDeposit(uint256 totalAmount, uint256 issuedShares) public {
         totalAmount = bound(totalAmount, 1, type(uint256).max);
         issuedShares = bound(issuedShares, 1, type(uint256).max);
@@ -302,51 +327,6 @@
         }
         assertEq(basket.totalPendingDeposits(), totalAmount);
 
-=======
-    function test_requestDeposit_revertWhen_assetDisabled() public {
-        uint256 amount = 1e18;
-        dummyAsset.mint(alice, amount);
-
-        vm.mockCall(
-            address(assetRegistry),
-            abi.encodeCall(AssetRegistry.getAssetStatus, (address(dummyAsset))),
-            abi.encode(uint8(AssetRegistry.AssetStatus.DISABLED))
-        );
-
-        vm.startPrank(alice);
-        dummyAsset.approve(address(basket), amount);
-        vm.expectRevert(BasketToken.AssetPaused.selector);
-        basket.requestDeposit(amount, alice);
-    }
-
-    function testFuzz_requestDeposit_revertWhen_invalidAssetStatus(uint8 status) public {
-        vm.assume(status > 2);
-        uint256 amount = 1e18;
-        dummyAsset.mint(alice, amount);
-
-        vm.mockCall(
-            address(assetRegistry),
-            abi.encodeCall(AssetRegistry.getAssetStatus, (address(dummyAsset))),
-            abi.encode(status)
-        );
-
-        vm.startPrank(alice);
-        dummyAsset.approve(address(basket), amount);
-        vm.expectRevert();
-        basket.requestDeposit(amount, alice);
-    }
-
-    function test_fulfillDeposit() public {
-        // Note: fuzztest fails if amount = 1, issued shares = 2, should this be checked in basket manager?
-        // vm.assume(amount > 0 && issuedShares > 0);
-        uint256 amount = 1e18;
-        uint256 issuedShares = 1e17;
-        dummyAsset.mint(alice, amount);
-        vm.startPrank(alice);
-        dummyAsset.approve(address(basket), amount);
-        basket.requestDeposit(amount, alice);
-        vm.stopPrank();
->>>>>>> bf355100
         uint256 basketManagerBalanceBefore = dummyAsset.balanceOf(address(basketManager));
         uint256 depositEpochBefore = basket.currentDepositEpoch();
         uint256 basketBalanceOfBefore = basket.balanceOf(address(basket));
