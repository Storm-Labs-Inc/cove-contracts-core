// SPDX-License-Identifier: BUSL-1.1
pragma solidity 0.8.28;

import { ERC20 } from "@openzeppelin/contracts/token/ERC20/ERC20.sol";

import { IERC20 } from "@openzeppelin/contracts/token/ERC20/IERC20.sol";
import { FixedPointMathLib } from "@solady/utils/FixedPointMathLib.sol";
import { BaseTest } from "test/utils/BaseTest.t.sol";
import { ERC20Mock } from "test/utils/mocks/ERC20Mock.sol";
import { MockBasketManager } from "test/utils/mocks/MockBasketManager.sol";

import { BasketManager } from "src/BasketManager.sol";
import { BasketToken } from "src/BasketToken.sol";
import { FeeCollector } from "src/FeeCollector.sol";
import { Errors } from "src/libraries/Errors.sol";

contract FeeCollectorTest is BaseTest {
    using FixedPointMathLib for uint256;

    FeeCollector public feeCollector;
    ERC20Mock public dummyAsset;
    address public admin;
    address public treasury;
    address public sponsor;
    address public basketManager;
    address public basketToken;

    bytes32 private constant _BASKET_MANAGER_ROLE = keccak256("BASKET_MANAGER_ROLE");
    uint16 private constant _FEE_SPLIT_DECIMALS = 1e4;
    uint16 private constant _MAX_FEE = 1e4;

    function setUp() public override {
        super.setUp();
        admin = createUser("admin");
        treasury = createUser("treasury");
        sponsor = createUser("sponsor");
        // create dummy asset
        dummyAsset = new ERC20Mock();
        address basketTokenImplementation = address(new BasketToken());
        vm.label(basketTokenImplementation, "basketTokenImplementation");
        basketManager = address(new MockBasketManager(basketTokenImplementation));
        basketToken = address(
            MockBasketManager(basketManager).createNewBasket(
                ERC20(dummyAsset), "Test", "TEST", 1, createUser("strategyRegistry"), createUser("assetRegistry")
            )
        );
        vm.label(basketToken, "basketToken");
        feeCollector = new FeeCollector(admin, basketManager, treasury);
        vm.mockCall(
            address(basketManager), abi.encodeCall(BasketManager.feeCollector, ()), abi.encode(address(feeCollector))
        );
        vm.prank(admin);
        feeCollector.setSponsor(address(basketToken), sponsor);
    }

    function test_constructor() public {
        assertEq(feeCollector.hasRole(DEFAULT_ADMIN_ROLE, admin), true);
    }

    function test_constructor_revertsWhen_zeroAddress() public {
        vm.expectRevert(Errors.ZeroAddress.selector);
        new FeeCollector(address(0), basketManager, treasury);
        vm.expectRevert(Errors.ZeroAddress.selector);
        new FeeCollector(admin, address(0), treasury);
        vm.expectRevert(Errors.ZeroAddress.selector);
        new FeeCollector(admin, basketManager, address(0));
    }

    function testFuzz_setProtocolTreasury(address newTreasury) public {
        vm.assume(newTreasury != address(0) && newTreasury != treasury);
        vm.prank(admin);
        feeCollector.setProtocolTreasury(newTreasury);
    }

    function test_setProtocolTreasury_revertsWhen_zeroAddress() public {
        vm.expectRevert(Errors.ZeroAddress.selector);
        vm.prank(admin);
        feeCollector.setProtocolTreasury(address(0));
    }

    function testFuzz_setSponsor(address oldSponsor, address newSponsor) public {
        vm.assume(newSponsor != address(0) && oldSponsor != address(0));
        vm.assume(oldSponsor != newSponsor);
        vm.startPrank(admin);
        feeCollector.setSponsor(address(basketToken), oldSponsor);
        assertEq(feeCollector.basketTokenSponsors(address(basketToken)), oldSponsor);
    }

    function testFuzz_setSponsor_revertsWhen_notBasketToken(address token) public {
        vm.assume(token != basketToken && token != address(0));
        vm.expectRevert(FeeCollector.NotBasketToken.selector);
        vm.prank(admin);
        feeCollector.setSponsor(token, sponsor);
    }

    function testFuzz_setSponsorSplit(uint16 sponsorSplit) public {
        vm.assume(sponsorSplit < _MAX_FEE);
        vm.prank(admin);
        feeCollector.setSponsorSplit(address(basketToken), sponsorSplit);
        assertEq(feeCollector.basketTokenSponsorSplits(address(basketToken)), sponsorSplit);
    }

    function testFuzz_setSponsorSplit_revertsWhen_notBasketToken(address token) public {
        vm.assume(token != basketToken && token != address(0));
        vm.expectRevert(FeeCollector.NotBasketToken.selector);
        vm.prank(admin);
        feeCollector.setSponsorSplit(token, 10);
    }

    function testFuzz_setSponsorSplit_revertsWhen_splitTooHigh(uint16 sponsorSplit) public {
        vm.assume(sponsorSplit > _MAX_FEE);
        vm.prank(admin);
        vm.expectRevert(FeeCollector.SponsorSplitTooHigh.selector);
        feeCollector.setSponsorSplit(address(basketToken), sponsorSplit);
    }

    function testFuzz_setSponsorSplit_revertsWhen_noSponsor(uint16 sponsorSplit) public {
        vm.assume(sponsorSplit < _MAX_FEE);
        vm.startPrank(admin);
        feeCollector.setSponsor(address(basketToken), address(0));
        vm.expectRevert(FeeCollector.NoSponsor.selector);
        feeCollector.setSponsorSplit(address(basketToken), sponsorSplit);
    }

    function testFuzz_notifyHarvestFee(uint256 shares, uint16 sponsorSplit) public {
        vm.assume(shares > _FEE_SPLIT_DECIMALS && shares < type(uint256).max / shares);
        vm.assume(sponsorSplit < _MAX_FEE);
        vm.prank(admin);
        feeCollector.setSponsorSplit(address(basketToken), sponsorSplit);
        vm.prank(basketToken);
        feeCollector.notifyHarvestFee(shares);
        uint256 expectedSponsorFee = shares.mulDiv(sponsorSplit, _FEE_SPLIT_DECIMALS);
        uint256 expectedTreasuryFee = shares - expectedSponsorFee;
        assertEq(feeCollector.claimableSponsorFees(address(basketToken)), expectedSponsorFee);
        assertEq(feeCollector.claimableTreasuryFees(address(basketToken)), expectedTreasuryFee);
    }

    function testFuzz_notifyHarvestFee_revertsWhenNotBasketToken(address token) public {
        vm.assume(token != basketToken && token != address(0));
        vm.expectRevert(FeeCollector.NotBasketToken.selector);
        vm.prank(token);
        feeCollector.notifyHarvestFee(100);
    }

    function testFuzz_claimSponsorFee(uint256 shares, uint16 sponsorSplit) public {
        vm.assume(sponsorSplit < _MAX_FEE);
        vm.prank(admin);
        feeCollector.setSponsorSplit(address(basketToken), sponsorSplit);
        testFuzz_notifyHarvestFee(shares, sponsorSplit);
        uint256 sponsorFee = feeCollector.claimableSponsorFees(address(basketToken));
        vm.mockCall(
            address(basketToken),
            abi.encodeCall(BasketToken.proRataRedeem, (sponsorFee, sponsor, address(feeCollector))),
            abi.encode(0)
        );
<<<<<<< HEAD
        if (sponsorFee > 0) {
            vm.expectCall(
                basketToken, abi.encodeCall(BasketToken.proRataRedeem, (sponsorFee, sponsor, address(feeCollector)))
            );
        }
        vm.startPrank(sponsor);
=======
        vm.mockCall(
            address(basketManager), abi.encodeCall(BasketManager.managementFee, address(basketToken)), abi.encode(0)
        );
        vm.prank(sponsor);
>>>>>>> 59a1883d
        feeCollector.claimSponsorFee(address(basketToken));
        vm.stopPrank();
        assertEq(feeCollector.claimableSponsorFees(address(basketToken)), 0);
    }

    function testFuzz_claimOutStandingSponsorFee_setSponsor(
        uint256 shares,
        uint16 sponsorSplit,
        address newSponsor
    )
        public
    {
        vm.assume(sponsorSplit < _MAX_FEE && sponsorSplit != 0);
        vm.assume(newSponsor != address(0) && newSponsor != sponsor && newSponsor != admin);
        vm.prank(admin);
        feeCollector.setSponsorSplit(address(basketToken), sponsorSplit);
        testFuzz_notifyHarvestFee(shares, sponsorSplit);
        uint256 sponsorFee = feeCollector.claimableSponsorFees(address(basketToken));
        vm.mockCall(
            address(basketToken),
            abi.encodeCall(BasketToken.proRataRedeem, (sponsorFee, sponsor, address(feeCollector))),
            abi.encode(0)
        );
        // Sponsor fees are available to claim
        assertGt(feeCollector.claimableSponsorFees(address(basketToken)), 0);
        vm.prank(admin);
        feeCollector.setSponsor(address(basketToken), newSponsor);
        assertEq(feeCollector.claimableSponsorFees(address(basketToken)), 0);
    }

    function testFuzz_claimSponsorFee_revertsWhen_notSponsor(address caller) public {
        vm.assume(caller != address(0) && caller != sponsor && caller != admin);
        vm.startPrank(admin);
        feeCollector.setSponsor(address(basketToken), sponsor);
        feeCollector.setSponsorSplit(address(basketToken), 10);
        vm.stopPrank();
        vm.prank(caller);
        vm.expectRevert(FeeCollector.Unauthorized.selector);
        feeCollector.claimSponsorFee(address(basketToken));
    }

    function testFuzz_claimSponsorFee_revertsWhen_notBasketToken(address token) public {
        vm.assume(token != basketToken && token != address(0));
        vm.expectRevert(FeeCollector.NotBasketToken.selector);
        vm.prank(sponsor);
        feeCollector.claimSponsorFee(token);
    }

    function testFuzz_claimTreasuryFee(uint256 shares, uint16 sponsorSplit) public {
        vm.assume(sponsorSplit < _MAX_FEE);
        testFuzz_notifyHarvestFee(shares, sponsorSplit);

        uint256 treasuryFee = feeCollector.claimableTreasuryFees(address(basketToken));
        vm.mockCall(
            address(basketToken),
            abi.encodeCall(BasketToken.proRataRedeem, (treasuryFee, treasury, address(feeCollector))),
            abi.encode(0)
        );
        vm.mockCall(
            address(basketManager), abi.encodeCall(BasketManager.managementFee, address(basketToken)), abi.encode(0)
        );
        vm.prank(treasury);
        feeCollector.claimTreasuryFee(address(basketToken));
        assertEq(feeCollector.claimableTreasuryFees(address(basketToken)), 0);
    }

    function testFuzz_claimTreasuryFee_revertsWhen_notTreasury(address caller) public {
        vm.assume(caller != address(0) && caller != treasury && caller != admin);
        vm.startPrank(admin);
        feeCollector.setSponsor(address(basketToken), sponsor);
        feeCollector.setSponsorSplit(address(basketToken), 10);
        vm.stopPrank();
        vm.prank(caller);
        vm.expectRevert(FeeCollector.Unauthorized.selector);
        feeCollector.claimTreasuryFee(address(basketToken));
    }

    function testFuzz_claimTreasuryFee_revertsWhen_notBasketToken(address token) public {
        vm.assume(token != basketToken && token != address(0));
        vm.expectRevert(FeeCollector.NotBasketToken.selector);
        vm.prank(treasury);
        feeCollector.claimTreasuryFee(token);
    }

    function test_rescue() public {
        address alice = createUser("alice");
        ERC20 mockToken = new ERC20Mock();
        deal(address(mockToken), address(feeCollector), 1e18);
        vm.prank(admin);
        feeCollector.rescue(IERC20(address(mockToken)), alice, 1e18);
        assertEq(mockToken.balanceOf(alice), 1e18, "rescue failed");
    }

    function testFuzz_rescue_revertsWhen_InsufficientFundsToRescue(uint256 shares, uint16 sponsorSplit) public {
        // Harvest some fees
        vm.assume(shares > _FEE_SPLIT_DECIMALS && shares < type(uint256).max / shares);
        vm.assume(sponsorSplit < _MAX_FEE);
        vm.prank(admin);
        feeCollector.setSponsorSplit(address(basketToken), sponsorSplit);
        vm.prank(basketToken);
        feeCollector.notifyHarvestFee(shares);
        // mint fee collector its owed shares
        deal(address(basketToken), address(feeCollector), shares);
        uint256 expectedSponsorFee = shares.mulDiv(sponsorSplit, _FEE_SPLIT_DECIMALS);
        uint256 expectedTreasuryFee = shares - expectedSponsorFee;
        assertEq(feeCollector.claimableSponsorFees(address(basketToken)), expectedSponsorFee);
        assertEq(feeCollector.claimableTreasuryFees(address(basketToken)), expectedTreasuryFee);
        // attempt to rescue the minted shares
        vm.expectRevert(FeeCollector.InsufficientFundsToRescue.selector);
        vm.prank(admin);
        feeCollector.rescue(IERC20(address(basketToken)), admin, shares);
    }

    function testFuzz_rescue_revertswhen_notAdmin(address caller) public {
        vm.assume(caller != address(0) && caller != admin);
        vm.expectRevert(_formatAccessControlError(caller, DEFAULT_ADMIN_ROLE));
        vm.prank(caller);
        feeCollector.rescue(IERC20(address(dummyAsset)), caller, 1e18);
    }
}<|MERGE_RESOLUTION|>--- conflicted
+++ resolved
@@ -153,21 +153,16 @@
             abi.encodeCall(BasketToken.proRataRedeem, (sponsorFee, sponsor, address(feeCollector))),
             abi.encode(0)
         );
-<<<<<<< HEAD
+        vm.mockCall(
+            address(basketManager), abi.encodeCall(BasketManager.managementFee, address(basketToken)), abi.encode(0)
+        );
         if (sponsorFee > 0) {
             vm.expectCall(
                 basketToken, abi.encodeCall(BasketToken.proRataRedeem, (sponsorFee, sponsor, address(feeCollector)))
             );
         }
-        vm.startPrank(sponsor);
-=======
-        vm.mockCall(
-            address(basketManager), abi.encodeCall(BasketManager.managementFee, address(basketToken)), abi.encode(0)
-        );
         vm.prank(sponsor);
->>>>>>> 59a1883d
         feeCollector.claimSponsorFee(address(basketToken));
-        vm.stopPrank();
         assertEq(feeCollector.claimableSponsorFees(address(basketToken)), 0);
     }
 
