--- conflicted
+++ resolved
@@ -2155,9 +2155,8 @@
         basketManager.executeTokenSwap(trades, "");
     }
 
-<<<<<<< HEAD
     function testFuzz_setManagementFee(address basket, uint16 fee) public {
-        vm.assume(fee <= _MAX_MANAGEMENT_FEE);
+        vm.assume(fee <= MAX_MANAGEMENT_FEE);
         vm.assume(basket != address(0));
         vm.prank(timelock);
         basketManager.setManagementFee(basket, fee);
@@ -2165,10 +2164,6 @@
     }
 
     function test_setManagementFee_revertsWhen_zeroAddress() public {
-=======
-    function testFuzz_setManagementFee(uint16 fee) public {
-        vm.assume(fee <= MAX_MANAGEMENT_FEE);
->>>>>>> 4f913911
         vm.prank(timelock);
         vm.expectRevert(Errors.ZeroAddress.selector);
         basketManager.setManagementFee(address(0), 0);
@@ -2182,27 +2177,17 @@
         basketManager.setManagementFee(basket, 10);
     }
 
-<<<<<<< HEAD
     function testFuzz_setManagementFee_revertWhen_invalidManagementFee(address basket, uint16 fee) public {
-        vm.assume(fee > _MAX_MANAGEMENT_FEE);
+        vm.assume(fee > MAX_MANAGEMENT_FEE);
         vm.assume(basket != address(0));
-=======
-    function testFuzz_setManagementFee_revertWhen_invalidManagementFee(uint16 fee) public {
-        vm.assume(fee > MAX_MANAGEMENT_FEE);
->>>>>>> 4f913911
         vm.expectRevert(BasketManager.InvalidManagementFee.selector);
         vm.prank(timelock);
         basketManager.setManagementFee(basket, fee);
     }
 
-<<<<<<< HEAD
     function testFuzz_setManagementfee_revertWhen_MustWaitForRebalanceToComplete(address basket, uint16 fee) public {
-        vm.assume(fee <= _MAX_MANAGEMENT_FEE);
+        vm.assume(fee <= MAX_MANAGEMENT_FEE);
         vm.assume(basket != address(0));
-=======
-    function testFuzz_setManagementfee_revertWhen_MustWaitForRebalanceToComplete(uint16 fee) public {
-        vm.assume(fee <= MAX_MANAGEMENT_FEE);
->>>>>>> 4f913911
         test_proposeRebalance_processesDeposits();
         vm.expectRevert(BasketManagerUtils.MustWaitForRebalanceToComplete.selector);
         vm.prank(timelock);
