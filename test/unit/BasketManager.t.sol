// SPDX-License-Identifier: BUSL-1.1
pragma solidity 0.8.23;

import { BaseTest } from "test/utils/BaseTest.t.sol";

import { ERC20Mock } from "@openzeppelin/contracts/mocks/token/ERC20Mock.sol";
import { IERC20 } from "@openzeppelin/contracts/token/ERC20/IERC20.sol";
import { Pausable } from "@openzeppelin/contracts/utils/Pausable.sol";
import { EulerRouter } from "euler-price-oracle/src/EulerRouter.sol";
import { stdError } from "forge-std/StdError.sol";
import { console } from "forge-std/console.sol";
import { FixedPointMathLib } from "solady/utils/FixedPointMathLib.sol";
import { Errors } from "src/libraries/Errors.sol";

import { BasketManager } from "src/BasketManager.sol";
import { BasketToken } from "src/BasketToken.sol";

import { StrategyRegistry } from "src/strategies/StrategyRegistry.sol";
import { MockPriceOracle } from "test/utils/mocks/MockPriceOracle.sol";

contract BasketManagerTest is BaseTest {
    using FixedPointMathLib for uint256;

    BasketManager public basketManager;
    MockPriceOracle public mockPriceOracle;
    EulerRouter public eulerRouter;
    address public alice;
    address public admin;
    address public manager;
    address public rebalancer;
    address public pauser;
    address public rootAsset;
    address public toAsset;
    address public basketTokenImplementation;
    address public strategyRegistry;

    address public constant USD_ISO_4217_CODE = address(840);

    bytes32 public constant MANAGER_ROLE = keccak256("MANAGER_ROLE");
    bytes32 public constant REBALANCER_ROLE = keccak256("REBALANCER_ROLE");
    bytes32 public constant PAUSER_ROLE = keccak256("PAUSER_ROLE");
    bytes32 public constant BASKET_TOKEN_ROLE = keccak256("BASKET_TOKEN_ROLE");

    struct TradeTestParams {
        uint256 sellWeight;
        uint256 depositAmount;
        uint256 baseAssetWeight;
        address pairAsset;
    }

    function setUp() public override {
        super.setUp();
        alice = createUser("alice");
        admin = createUser("admin");
        pauser = createUser("pauser");
        manager = createUser("manager");
        rebalancer = createUser("rebalancer");
        rootAsset = address(new ERC20Mock());
        toAsset = address(new ERC20Mock());
        basketTokenImplementation = createUser("basketTokenImplementation");
        mockPriceOracle = new MockPriceOracle();
        vm.label(address(mockPriceOracle), "mockPriceOracle");
        eulerRouter = new EulerRouter(admin);
        strategyRegistry = createUser("strategyRegistry");
        basketManager =
            new BasketManager(basketTokenImplementation, address(eulerRouter), strategyRegistry, admin, pauser);
        vm.startPrank(admin);
        mockPriceOracle.setPrice(rootAsset, USD_ISO_4217_CODE, 1e18); // set price to 1e18
        mockPriceOracle.setPrice(toAsset, USD_ISO_4217_CODE, 1e18); // set price to 1e18
        eulerRouter.govSetConfig(rootAsset, USD_ISO_4217_CODE, address(mockPriceOracle));
        eulerRouter.govSetConfig(toAsset, USD_ISO_4217_CODE, address(mockPriceOracle));
        basketManager.grantRole(MANAGER_ROLE, manager);
        basketManager.grantRole(REBALANCER_ROLE, rebalancer);
        basketManager.grantRole(PAUSER_ROLE, pauser);

        vm.label(address(basketManager), "basketManager");
        vm.stopPrank();
    }

    function testFuzz_constructor(
        address basketTokenImplementation_,
        address eulerRouter_,
        address strategyRegistry_,
        address admin_,
        address pauser_
    )
        public
    {
        vm.assume(basketTokenImplementation_ != address(0));
        vm.assume(eulerRouter_ != address(0));
        vm.assume(strategyRegistry_ != address(0));
        vm.assume(admin_ != address(0));
        vm.assume(pauser_ != address(0));
        BasketManager bm =
            new BasketManager(basketTokenImplementation_, eulerRouter_, strategyRegistry_, admin_, pauser_);
        assertEq(address(bm.eulerRouter()), eulerRouter_);
        assertEq(address(bm.strategyRegistry()), strategyRegistry_);
        assertEq(bm.hasRole(DEFAULT_ADMIN_ROLE, admin_), true);
        assertEq(bm.getRoleMemberCount(DEFAULT_ADMIN_ROLE), 1);
        assertEq(bm.hasRole(PAUSER_ROLE, pauser_), true);
        assertEq(bm.getRoleMemberCount(PAUSER_ROLE), 1);
    }

    function testFuzz_constructor_revertWhen_ZeroAddress(
        address basketTokenImplementation_,
        address eulerRouter_,
        address strategyRegistry_,
        address admin_,
        address pauser_,
        uint256 flag
    )
        public
    {
        // Use flag to determine which address to set to zero
        flag = bound(flag, 0, 14);
        if (flag & 1 == 0) {
            basketTokenImplementation_ = address(0);
        }
        if (flag & 2 == 0) {
            eulerRouter_ = address(0);
        }
        if (flag & 4 == 0) {
            strategyRegistry_ = address(0);
        }
        if (flag & 8 == 0) {
            admin_ = address(0);
        }

<<<<<<< HEAD
        vm.expectRevert(Errors.ZeroAddress.selector);
        new BasketManager(basketTokenImplementation_, eulerRouter_, strategyRegistry_, admin_);
=======
        vm.expectRevert(BasketManager.ZeroAddress.selector);
        new BasketManager(basketTokenImplementation_, eulerRouter_, strategyRegistry_, admin_, pauser_);
    }

    function testFuzz_constructor_revertWhen_pasuerZeroAddress(
        address basketTokenImplementation_,
        address eulerRouter_,
        address strategyRegistry_,
        address admin_
    )
        public
    {
        vm.assume(basketTokenImplementation_ != address(0));
        vm.assume(eulerRouter_ != address(0));
        vm.assume(strategyRegistry_ != address(0));
        vm.assume(admin_ != address(0));

        vm.expectRevert(BasketManager.ZeroAddress.selector);
        new BasketManager(basketTokenImplementation_, eulerRouter_, strategyRegistry_, admin_, address(0));
    }

    function test_unpause() public {
        vm.prank(pauser);
        basketManager.pause();
        assertTrue(basketManager.paused(), "contract not paused");
        vm.prank(admin);
        basketManager.unpause();
        assertFalse(basketManager.paused(), "contract not unpaused");
    }

    function test_pause_revertWhen_notPauser() public {
        vm.prank(alice);
        vm.expectRevert(abi.encodeWithSelector(BasketManager.Unauthorized.selector));
        basketManager.pause();
    }

    function test_unpause_revertWhen_notAdmin() public {
        vm.expectRevert(_formatAccessControlError(address(this), DEFAULT_ADMIN_ROLE));
        basketManager.unpause();
>>>>>>> d1f5221f
    }

    function testFuzz_createNewBasket(uint256 bitFlag, address strategy) public {
        string memory name = "basket";
        string memory symbol = "b";
        vm.mockCall(
            basketTokenImplementation,
            abi.encodeCall(BasketToken.initialize, (IERC20(rootAsset), name, symbol, bitFlag, strategy, admin)),
            new bytes(0)
        );
        vm.mockCall(
            strategyRegistry, abi.encodeCall(StrategyRegistry.supportsBitFlag, (bitFlag, strategy)), abi.encode(true)
        );
        address[] memory assets = new address[](1);
        assets[0] = rootAsset;
        vm.mockCall(strategyRegistry, abi.encodeWithSelector(StrategyRegistry.getAssets.selector), abi.encode(assets));
        vm.prank(manager);
        address basket = basketManager.createNewBasket(name, symbol, address(rootAsset), bitFlag, strategy);
        assertEq(basketManager.numOfBasketTokens(), 1);
        assertEq(basketManager.basketTokens(0), basket);
        assertEq(basketManager.basketIdToAddress(keccak256(abi.encodePacked(bitFlag, strategy))), basket);
        assertEq(basketManager.basketTokenToIndex(basket), 0);
    }

    function testFuzz_createNewBasket_revertWhen_BasketTokenMaxExceeded(uint256 bitFlag, address strategy) public {
        string memory name = "basket";
        string memory symbol = "b";
        bitFlag = bound(bitFlag, 0, type(uint256).max - 257);
        strategy = address(uint160(bound(uint160(strategy), 0, type(uint160).max - 257)));
        vm.mockCall(basketTokenImplementation, abi.encodeWithSelector(BasketToken.initialize.selector), new bytes(0));
        vm.mockCall(
            strategyRegistry, abi.encodeWithSelector(StrategyRegistry.supportsBitFlag.selector), abi.encode(true)
        );
        address[] memory assets = new address[](1);
        assets[0] = rootAsset;
        vm.mockCall(strategyRegistry, abi.encodeWithSelector(StrategyRegistry.getAssets.selector), abi.encode(assets));
        vm.startPrank(manager);
        for (uint256 i = 0; i < 256; i++) {
            bitFlag += 1;
            strategy = address(uint160(strategy) + 1);
            basketManager.createNewBasket(name, symbol, rootAsset, bitFlag, strategy);
            assertEq(basketManager.numOfBasketTokens(), i + 1);
        }
        vm.expectRevert(BasketManager.BasketTokenMaxExceeded.selector);
        basketManager.createNewBasket(name, symbol, rootAsset, bitFlag, strategy);
    }

    function testFuzz_createNewBasket_revertWhen_BasketTokenAlreadyExists(uint256 bitFlag, address strategy) public {
        string memory name = "basket";
        string memory symbol = "b";
        vm.mockCall(
            basketTokenImplementation,
            abi.encodeCall(BasketToken.initialize, (IERC20(rootAsset), name, symbol, bitFlag, strategy, admin)),
            new bytes(0)
        );
        vm.mockCall(
            strategyRegistry, abi.encodeCall(StrategyRegistry.supportsBitFlag, (bitFlag, strategy)), abi.encode(true)
        );
        address[] memory assets = new address[](1);
        assets[0] = rootAsset;
        vm.mockCall(strategyRegistry, abi.encodeWithSelector(StrategyRegistry.getAssets.selector), abi.encode(assets));
        vm.startPrank(manager);
        basketManager.createNewBasket(name, symbol, rootAsset, bitFlag, strategy);
        vm.expectRevert(BasketManager.BasketTokenAlreadyExists.selector);
        basketManager.createNewBasket(name, symbol, rootAsset, bitFlag, strategy);
    }

    function testFuzz_createNewBasket_revertWhen_StrategyRegistryDoesNotSupportStrategy(
        uint256 bitFlag,
        address strategy
    )
        public
    {
        string memory name = "basket";
        string memory symbol = "b";
        vm.mockCall(
            basketTokenImplementation,
            abi.encodeCall(BasketToken.initialize, (IERC20(rootAsset), name, symbol, bitFlag, strategy, admin)),
            new bytes(0)
        );
        vm.mockCall(
            strategyRegistry, abi.encodeCall(StrategyRegistry.supportsBitFlag, (bitFlag, strategy)), abi.encode(false)
        );
        vm.expectRevert(BasketManager.StrategyRegistryDoesNotSupportStrategy.selector);
        vm.startPrank(manager);
        basketManager.createNewBasket(name, symbol, rootAsset, bitFlag, strategy);
    }

    function testFuzz_createNewBasket_revertWhen_CallerIsNotManager(address caller) public {
        vm.assume(!basketManager.hasRole(MANAGER_ROLE, caller));
        string memory name = "basket";
        string memory symbol = "b";
        uint256 bitFlag = 1;
        address strategy = address(uint160(1));
        vm.prank(caller);
        vm.expectRevert(_formatAccessControlError(caller, MANAGER_ROLE));
        basketManager.createNewBasket(name, symbol, rootAsset, bitFlag, strategy);
    }

    function test_createNewBasket_revertWhen_AssetListEmpty() public {
        string memory name = "basket";
        string memory symbol = "b";
        uint256 bitFlag = 1;
        address strategy = address(uint160(1));
        address[] memory assets = new address[](0);
        vm.mockCall(
            basketTokenImplementation,
            abi.encodeCall(BasketToken.initialize, (IERC20(rootAsset), name, symbol, bitFlag, strategy, admin)),
            new bytes(0)
        );
        vm.mockCall(
            strategyRegistry, abi.encodeCall(StrategyRegistry.supportsBitFlag, (bitFlag, strategy)), abi.encode(true)
        );
        vm.mockCall(strategyRegistry, abi.encodeCall(StrategyRegistry.getAssets, (bitFlag)), abi.encode(assets));
        vm.expectRevert(BasketManager.AssetListEmpty.selector);
        vm.prank(manager);
        basketManager.createNewBasket(name, symbol, rootAsset, bitFlag, strategy);
    }

    function test_createNewBasket_revertWhen_BaseAssetMismatch() public {
        string memory name = "basket";
        string memory symbol = "b";
        uint256 bitFlag = 1;
        address strategy = address(uint160(1));
        address wrongAsset = address(new ERC20Mock());
        address[] memory assets = new address[](1);
        assets[0] = wrongAsset;

        vm.mockCall(
            basketTokenImplementation,
            abi.encodeCall(BasketToken.initialize, (IERC20(rootAsset), name, symbol, bitFlag, strategy, admin)),
            new bytes(0)
        );
        vm.mockCall(
            strategyRegistry, abi.encodeCall(StrategyRegistry.supportsBitFlag, (bitFlag, strategy)), abi.encode(true)
        );
        vm.mockCall(strategyRegistry, abi.encodeCall(StrategyRegistry.getAssets, (bitFlag)), abi.encode(assets));
        vm.expectRevert(BasketManager.BaseAssetMismatch.selector);
        vm.prank(manager);
        basketManager.createNewBasket(name, symbol, rootAsset, bitFlag, strategy);
    }

    function test_createNewBasket_revertWhen_BaseAssetIsZeroAddress() public {
        string memory name = "basket";
        string memory symbol = "b";
        uint256 bitFlag = 1;
        address strategy = address(uint160(1));
        address[] memory assets = new address[](1);
        assets[0] = address(0);

        vm.expectRevert(Errors.ZeroAddress.selector);
        vm.prank(manager);
        basketManager.createNewBasket(name, symbol, address(0), bitFlag, strategy);
    }

    function test_createNewBasket_revertWhen_paused() public {
        string memory name = "basket";
        string memory symbol = "b";
        uint256 bitFlag = 1;
        address strategy = address(uint160(1));
        address[] memory assets = new address[](1);
        assets[0] = address(0);

        vm.prank(pauser);
        basketManager.pause();
        vm.expectRevert(Pausable.EnforcedPause.selector);
        vm.prank(manager);
        basketManager.createNewBasket(name, symbol, address(0), bitFlag, strategy);
    }

    function test_basketTokenToIndex() public {
        string memory name = "basket";
        string memory symbol = "b";
        vm.mockCall(basketTokenImplementation, abi.encodeWithSelector(BasketToken.initialize.selector), new bytes(0));
        vm.mockCall(
            strategyRegistry, abi.encodeWithSelector(StrategyRegistry.supportsBitFlag.selector), abi.encode(true)
        );
        address[] memory assets = new address[](1);
        assets[0] = rootAsset;
        vm.mockCall(strategyRegistry, abi.encodeWithSelector(StrategyRegistry.getAssets.selector), abi.encode(assets));
        address[] memory baskets = new address[](256);
        vm.startPrank(manager);
        for (uint256 i = 0; i < 256; i++) {
            baskets[i] = basketManager.createNewBasket(name, symbol, rootAsset, i, address(uint160(i)));
            assertEq(basketManager.basketTokenToIndex(baskets[i]), i);
        }

        for (uint256 i = 0; i < 256; i++) {
            assertEq(basketManager.basketTokenToIndex(baskets[i]), i);
        }
    }

    function test_basketTokenToIndex_revertWhen_BasketTokenNotFound() public {
        vm.expectRevert(BasketManager.BasketTokenNotFound.selector);
        basketManager.basketTokenToIndex(address(0));
    }

    function testFuzz_basketTokenToIndex_revertWhen_BasketTokenNotFound(address basket) public {
        string memory name = "basket";
        string memory symbol = "b";
        vm.mockCall(basketTokenImplementation, abi.encodeWithSelector(BasketToken.initialize.selector), new bytes(0));
        vm.mockCall(
            strategyRegistry, abi.encodeWithSelector(StrategyRegistry.supportsBitFlag.selector), abi.encode(true)
        );
        address[] memory assets = new address[](1);
        assets[0] = rootAsset;
        vm.mockCall(strategyRegistry, abi.encodeWithSelector(StrategyRegistry.getAssets.selector), abi.encode(assets));
        address[] memory baskets = new address[](256);
        vm.startPrank(manager);
        for (uint256 i = 0; i < 256; i++) {
            baskets[i] = basketManager.createNewBasket(name, symbol, rootAsset, i, address(uint160(i)));
            vm.assume(baskets[i] != basket);
        }

        vm.expectRevert(BasketManager.BasketTokenNotFound.selector);
        basketManager.basketTokenToIndex(basket);
    }

    function test_proposeRebalance_processesDeposits() public {
        address basket = _setupBasketAndMocks();
        address[] memory targetBaskets = new address[](1);
        targetBaskets[0] = basket;
        vm.prank(rebalancer);
        basketManager.proposeRebalance(targetBaskets);

        assertEq(basketManager.rebalanceStatus().timestamp, block.timestamp);
        assertEq(uint8(basketManager.rebalanceStatus().status), uint8(BasketManager.Status.REBALANCE_PROPOSED));
    }

    function test_proposeRebalance_revertWhen_depositTooLittle_RebalanceNotRequired() public {
        address basket = _setupBasketAndMocks(100);
        address[] memory targetBaskets = new address[](1);
        targetBaskets[0] = basket;

        vm.expectRevert(BasketManager.RebalanceNotRequired.selector);
        vm.prank(rebalancer);
        basketManager.proposeRebalance(targetBaskets);
    }

    function test_proposeRebalance_revertWhen_noDeposits_RebalanceNotRequired() public {
        address basket = _setupBasketAndMocks(0);
        address[] memory targetBaskets = new address[](1);
        targetBaskets[0] = basket;

        vm.expectRevert(BasketManager.RebalanceNotRequired.selector);
        vm.prank(rebalancer);
        basketManager.proposeRebalance(targetBaskets);
    }

    function test_proposeRebalance_revertWhen_MustWaitForRebalanceToComplete() public {
        address basket = _setupBasketAndMocks();
        address[] memory targetBaskets = new address[](1);
        targetBaskets[0] = basket;
        vm.startPrank(rebalancer);
        basketManager.proposeRebalance(targetBaskets);

        vm.expectRevert(BasketManager.MustWaitForRebalanceToComplete.selector);
        basketManager.proposeRebalance(targetBaskets);
    }

    function testFuzz_proposeRebalance_revertWhen_BasketTokenNotFound(address fakeBasket) public {
        address[] memory targetBaskets = new address[](1);
        targetBaskets[0] = fakeBasket;
        vm.expectRevert(BasketManager.BasketTokenNotFound.selector);
        vm.prank(rebalancer);
        basketManager.proposeRebalance(targetBaskets);
    }

    function testFuzz_proposeRebalance_revertWhen_CallerIsNotRebalancer(address caller) public {
        vm.assume(!basketManager.hasRole(REBALANCER_ROLE, caller));
        address[] memory targetBaskets = new address[](1);
        vm.expectRevert(_formatAccessControlError(caller, REBALANCER_ROLE));
        vm.prank(caller);
        basketManager.proposeRebalance(targetBaskets);
    }

    function test_proposeRebalance_processesDeposits_revertWhen_paused() public {
        address basket = _setupBasketAndMocks();
        address[] memory targetBaskets = new address[](1);
        targetBaskets[0] = basket;
        vm.prank(pauser);
        basketManager.pause();
        vm.expectRevert(Pausable.EnforcedPause.selector);
        vm.prank(rebalancer);
        basketManager.proposeRebalance(targetBaskets);
    }

    function test_completeRebalance() public {
        address basket = _setupBasketAndMocks();
        address[] memory targetBaskets = new address[](1);
        targetBaskets[0] = basket;
        vm.prank(rebalancer);
        basketManager.proposeRebalance(targetBaskets);

        // Simulate the passage of time
        vm.warp(block.timestamp + 15 minutes + 1);

        vm.mockCall(basket, abi.encodeCall(BasketToken.totalPendingDeposits, ()), abi.encode(0));
        vm.mockCall(basket, abi.encodeCall(BasketToken.prepareForRebalance, ()), abi.encode(0));
        // vm.mockCall(basket, abi.encodeWithSelector(BasketToken.fulfillRedeems.selector), new bytes(0));
        vm.mockCall(basket, abi.encodeCall(IERC20.totalSupply, ()), abi.encode(10_000));
        vm.mockCall(basket, abi.encodeWithSelector(IERC20.approve.selector), abi.encode(true));
        vm.prank(rebalancer);
        basketManager.completeRebalance(targetBaskets);

        assertEq(basketManager.rebalanceStatus().timestamp, block.timestamp);
        assertEq(uint8(basketManager.rebalanceStatus().status), uint8(BasketManager.Status.NOT_STARTED));
        assertEq(basketManager.rebalanceStatus().basketHash, bytes32(0));
    }

    function test_completeRebalance_passWhen_redeemingShares() public {
        address basket = _setupBasketAndMocks();
        address[] memory targetBaskets = new address[](1);
        targetBaskets[0] = basket;
        vm.prank(rebalancer);
        basketManager.proposeRebalance(targetBaskets);

        // Simulate the passage of time
        vm.warp(block.timestamp + 15 minutes + 1);

        vm.mockCall(basket, abi.encodeCall(BasketToken.totalPendingDeposits, ()), abi.encode(0));
        vm.mockCall(basket, abi.encodeCall(BasketToken.prepareForRebalance, ()), abi.encode(0));
        vm.mockCall(basket, abi.encodeWithSelector(BasketToken.fulfillRedeem.selector), new bytes(0));
        vm.mockCall(rootAsset, abi.encodeWithSelector(IERC20.approve.selector), abi.encode(true));
        vm.mockCall(basket, abi.encodeCall(IERC20.totalSupply, ()), abi.encode(10_000));
        vm.prank(rebalancer);
        basketManager.completeRebalance(targetBaskets);

        vm.mockCall(basket, abi.encodeCall(BasketToken.totalPendingDeposits, ()), abi.encode(0));
        vm.mockCall(basket, abi.encodeCall(BasketToken.prepareForRebalance, ()), abi.encode(10_000));
        vm.mockCall(basket, abi.encodeWithSelector(BasketToken.fulfillDeposit.selector), new bytes(0));
        vm.mockCall(basket, abi.encodeCall(IERC20.totalSupply, ()), abi.encode(10_000));
        vm.prank(rebalancer);
        basketManager.proposeRebalance(targetBaskets);

        // Simulate the passage of time
        vm.warp(block.timestamp + 15 minutes + 1);

        vm.mockCall(basket, abi.encodeCall(BasketToken.totalPendingDeposits, ()), abi.encode(0));
        vm.mockCall(basket, abi.encodeCall(BasketToken.prepareForRebalance, ()), abi.encode(10_000));
        vm.mockCall(basket, abi.encodeWithSelector(BasketToken.fulfillRedeem.selector), new bytes(0));
        vm.mockCall(rootAsset, abi.encodeWithSelector(IERC20.approve.selector), abi.encode(true));
        vm.mockCall(basket, abi.encodeCall(IERC20.totalSupply, ()), abi.encode(10_000));
        vm.prank(rebalancer);
        basketManager.completeRebalance(targetBaskets);
    }

    function test_completeRebalance_revertWhen_NoRebalanceInProgress() public {
        vm.expectRevert(BasketManager.NoRebalanceInProgress.selector);
        vm.prank(rebalancer);
        basketManager.completeRebalance(new address[](0));
    }

    function test_completeRebalance_revertWhen_BasketsMismatch() public {
        address basket = _setupBasketAndMocks();
        address[] memory targetBaskets = new address[](1);
        targetBaskets[0] = basket;
        vm.prank(rebalancer);
        basketManager.proposeRebalance(targetBaskets);

        vm.expectRevert(BasketManager.BasketsMismatch.selector);
        vm.prank(rebalancer);
        basketManager.completeRebalance(new address[](0));
    }

    function test_completeRebalance_revertWhen_TooEarlyToCompleteRebalance() public {
        address basket = _setupBasketAndMocks();
        address[] memory targetBaskets = new address[](1);
        targetBaskets[0] = basket;
        vm.prank(rebalancer);
        basketManager.proposeRebalance(targetBaskets);

        vm.expectRevert(BasketManager.TooEarlyToCompleteRebalance.selector);
        vm.prank(rebalancer);
        basketManager.completeRebalance(targetBaskets);
    }

    function test_completeRebalance_revertWhen_paused() public {
        address basket = _setupBasketAndMocks();
        address[] memory targetBaskets = new address[](1);
        targetBaskets[0] = basket;
        vm.prank(rebalancer);
        basketManager.proposeRebalance(targetBaskets);

        // Simulate the passage of time
        vm.warp(block.timestamp + 15 minutes + 1);

        vm.mockCall(basket, abi.encodeCall(BasketToken.totalPendingDeposits, ()), abi.encode(0));
        vm.mockCall(basket, abi.encodeCall(BasketToken.prepareForRebalance, ()), abi.encode(10_000));
        vm.mockCall(basket, abi.encodeCall(IERC20.totalSupply, ()), abi.encode(10_000));
        vm.mockCall(basket, abi.encodeWithSelector(IERC20.approve.selector), abi.encode(true));
        vm.prank(pauser);
        basketManager.pause();
        vm.expectRevert(Pausable.EnforcedPause.selector);
        vm.prank(rebalancer);
        basketManager.completeRebalance(targetBaskets);
    }

    function testFuzz_proposeTokenSwap_externalTrade(uint256 sellWeight, uint256 depositAmount) public {
        // Setup fuzzing bounds
        TradeTestParams memory params;
        params.sellWeight = bound(sellWeight, 0, 1e18);
        // Below bound is due to deposit amount being scaled by price and target weight
        params.depositAmount = bound(depositAmount, 0, type(uint256).max) / 1e36;
        // With price set at 1e18 this is the threshold for a rebalance to be valid
        vm.assume(params.depositAmount * params.sellWeight / 1e18 > 500);

        // Setup basket and target weights
        params.baseAssetWeight = 1e18 - params.sellWeight;
        params.pairAsset = address(new ERC20Mock());
        mockPriceOracle.setPrice(params.pairAsset, USD_ISO_4217_CODE, 1e18);
        mockPriceOracle.setPrice(USD_ISO_4217_CODE, params.pairAsset, 1e18);
        vm.prank(admin);
        eulerRouter.govSetConfig(params.pairAsset, USD_ISO_4217_CODE, address(mockPriceOracle));
        address[][] memory basketAssets = new address[][](1);
        basketAssets[0] = new address[](2);
        basketAssets[0][0] = rootAsset;
        basketAssets[0][1] = params.pairAsset;
        uint256[] memory initialDepositAmounts = new uint256[](1);
        initialDepositAmounts[0] = params.depositAmount;
        uint256[][] memory targetWeights = new uint256[][](2);
        targetWeights[0] = new uint256[](2);
        targetWeights[0][0] = params.baseAssetWeight;
        targetWeights[0][1] = params.sellWeight;
        address[] memory baskets = _setupBasketsAndMocks(basketAssets, targetWeights, initialDepositAmounts);

        // Propose the rebalance
        vm.prank(rebalancer);
        basketManager.proposeRebalance(baskets);

        // Setup the trade and propose token swap
        BasketManager.ExternalTrade[] memory externalTrades = new BasketManager.ExternalTrade[](1);
        BasketManager.InternalTrade[] memory internalTrades = new BasketManager.InternalTrade[](0);
        BasketManager.BasketTradeOwnership[] memory tradeOwnerships = new BasketManager.BasketTradeOwnership[](1);
        tradeOwnerships[0] = BasketManager.BasketTradeOwnership({ basket: baskets[0], tradeOwnership: uint96(1e18) });
        externalTrades[0] = BasketManager.ExternalTrade({
            sellToken: rootAsset,
            buyToken: params.pairAsset,
            sellAmount: params.depositAmount * params.sellWeight / 1e18,
            minAmount: (params.depositAmount * params.sellWeight / 1e18) * 0.995e18 / 1e18,
            basketTradeOwnership: tradeOwnerships
        });
        vm.prank(rebalancer);
        basketManager.proposeTokenSwap(internalTrades, externalTrades, baskets);

        // Confirm end state
        assertEq(basketManager.rebalanceStatus().timestamp, uint40(block.timestamp));
        assertEq(uint8(basketManager.rebalanceStatus().status), uint8(BasketManager.Status.TOKEN_SWAP_PROPOSED));
        assertEq(basketManager.externalTradesHash(), keccak256(abi.encode(externalTrades)));
    }

    function testFuzz_proposeTokenSwap_revertWhen_externalTrade_ExternalTradeSlippage(
        uint256 sellWeight,
        uint256 depositAmount
    )
        public
    {
        // Setup fuzzing bounds
        TradeTestParams memory params;
        params.sellWeight = bound(sellWeight, 1, 1e18 - 1); // Ensure non-zero sell weight
        params.depositAmount = bound(depositAmount, 1000, type(uint256).max / 1e36); // Ensure non-zero deposit
        vm.assume(params.depositAmount * params.sellWeight / 1e18 > 500);

        // Setup basket and target weights
        params.baseAssetWeight = 1e18 - params.sellWeight;
        params.pairAsset = address(new ERC20Mock());
        _setPrices(params.pairAsset);
        address[][] memory basketAssets = new address[][](1);
        basketAssets[0] = new address[](2);
        basketAssets[0][0] = rootAsset;
        basketAssets[0][1] = params.pairAsset;
        uint256[] memory initialDepositAmounts = new uint256[](1);
        initialDepositAmounts[0] = params.depositAmount;
        uint256[][] memory targetWeights = new uint256[][](2);
        targetWeights[0] = new uint256[](2);
        targetWeights[0][0] = params.baseAssetWeight;
        targetWeights[0][1] = params.sellWeight;
        address[] memory baskets = _setupBasketsAndMocks(basketAssets, targetWeights, initialDepositAmounts);

        // Propose the rebalance
        vm.prank(rebalancer);
        basketManager.proposeRebalance(baskets);

        // Setup the trade and propose token swap
        BasketManager.ExternalTrade[] memory externalTrades = new BasketManager.ExternalTrade[](1);
        BasketManager.InternalTrade[] memory internalTrades = new BasketManager.InternalTrade[](0);
        BasketManager.BasketTradeOwnership[] memory tradeOwnerships = new BasketManager.BasketTradeOwnership[](1);
        tradeOwnerships[0] = BasketManager.BasketTradeOwnership({ basket: baskets[0], tradeOwnership: uint96(1e18) });

        uint256 sellAmount = params.depositAmount * params.sellWeight / 1e18;
        uint256 minAmount = sellAmount * 1.06e18 / 1e18; // Set minAmount 6% higher than sellAmount

        externalTrades[0] = BasketManager.ExternalTrade({
            sellToken: rootAsset,
            buyToken: params.pairAsset,
            sellAmount: sellAmount,
            minAmount: minAmount,
            basketTradeOwnership: tradeOwnerships
        });

        vm.prank(rebalancer);
        vm.expectRevert(BasketManager.ExternalTradeSlippage.selector);
        basketManager.proposeTokenSwap(internalTrades, externalTrades, baskets);
    }

    function testFuzz_proposeTokenSwap_internalTrade(uint256 sellWeight, uint256 depositAmount) public {
        // Setup fuzzing bounds
        TradeTestParams memory params;
        params.sellWeight = bound(sellWeight, 0, 1e18);
        params.depositAmount = bound(depositAmount, 0, type(uint256).max / 1e36);
        vm.assume(params.depositAmount * params.sellWeight / 1e18 > 500);
        params.baseAssetWeight = 1e18 - params.sellWeight;
        params.pairAsset = address(new ERC20Mock());
        _setPrices(params.pairAsset);

        // Setup basket and target weights
        address[][] memory basketAssets = new address[][](2);
        basketAssets[0] = new address[](2);
        basketAssets[0][0] = rootAsset;
        basketAssets[0][1] = params.pairAsset;
        basketAssets[1] = new address[](2);
        basketAssets[1][0] = params.pairAsset;
        basketAssets[1][1] = rootAsset;
        uint256[] memory depositAmounts = new uint256[](2);
        depositAmounts[0] = params.depositAmount;
        depositAmounts[1] = params.depositAmount;
        uint256[][] memory initialWeights = new uint256[][](2);
        initialWeights[0] = new uint256[](2);
        initialWeights[0][0] = params.baseAssetWeight;
        initialWeights[0][1] = params.sellWeight;
        initialWeights[1] = new uint256[](2);
        initialWeights[1][0] = params.baseAssetWeight;
        initialWeights[1][1] = params.sellWeight;
        address[] memory baskets = _setupBasketsAndMocks(basketAssets, initialWeights, depositAmounts);

        // Propose the rebalance
        vm.prank(rebalancer);
        basketManager.proposeRebalance(baskets);

        // Setup the trade and propose token swap
        BasketManager.ExternalTrade[] memory externalTrades = new BasketManager.ExternalTrade[](0);
        BasketManager.InternalTrade[] memory internalTrades = new BasketManager.InternalTrade[](1);
        internalTrades[0] = BasketManager.InternalTrade({
            fromBasket: baskets[0],
            sellToken: rootAsset,
            buyToken: params.pairAsset,
            toBasket: baskets[1],
            sellAmount: params.depositAmount * (1e18 - params.baseAssetWeight) / 1e18,
            minAmount: (params.depositAmount * (1e18 - params.baseAssetWeight) / 1e18) * 0.995e18 / 1e18,
            maxAmount: (params.depositAmount * (1e18 - params.baseAssetWeight) / 1e18) * 1.005e18 / 1e18
        });
        uint256 basket0RootAssetBalanceOfBefore = basketManager.basketBalanceOf(baskets[0], rootAsset);
        uint256 basket0PairAssetBalanceOfBefore = basketManager.basketBalanceOf(baskets[0], params.pairAsset);
        uint256 basket1RootAssetBalanceOfBefore = basketManager.basketBalanceOf(baskets[1], rootAsset);
        uint256 basket1PairAssetBalanceOfBefore = basketManager.basketBalanceOf(baskets[1], params.pairAsset);
        vm.prank(rebalancer);
        basketManager.proposeTokenSwap(internalTrades, externalTrades, baskets);

        // Confirm end state
        assertEq(basketManager.rebalanceStatus().timestamp, uint40(block.timestamp));
        assertEq(uint8(basketManager.rebalanceStatus().status), uint8(BasketManager.Status.TOKEN_SWAP_PROPOSED));
        assertEq(basketManager.externalTradesHash(), keccak256(abi.encode(externalTrades)));
        assertEq(
            basketManager.basketBalanceOf(baskets[0], rootAsset),
            basket0RootAssetBalanceOfBefore - internalTrades[0].sellAmount
        );
        assertEq(
            basketManager.basketBalanceOf(baskets[0], params.pairAsset),
            basket0PairAssetBalanceOfBefore + internalTrades[0].sellAmount
        );
        assertEq(
            basketManager.basketBalanceOf(baskets[1], rootAsset),
            basket1RootAssetBalanceOfBefore + internalTrades[0].sellAmount
        );
        assertEq(
            basketManager.basketBalanceOf(baskets[1], params.pairAsset),
            basket1PairAssetBalanceOfBefore - internalTrades[0].sellAmount
        );
    }

    function testFuzz_proposeTokenSwap_revertWhen_CallerIsNotRebalancer(address caller) public {
        BasketManager.InternalTrade[] memory internalTrades = new BasketManager.InternalTrade[](1);
        BasketManager.ExternalTrade[] memory externalTrades = new BasketManager.ExternalTrade[](1);
        address[] memory targetBaskets = new address[](1);
        vm.assume(!basketManager.hasRole(REBALANCER_ROLE, caller));
        vm.expectRevert(_formatAccessControlError(caller, REBALANCER_ROLE));
        vm.prank(caller);
        basketManager.proposeTokenSwap(internalTrades, externalTrades, targetBaskets);
    }

    function test_proposeTokenSwap_revertWhen_MustWaitForRebalance() public {
        BasketManager.InternalTrade[] memory internalTrades = new BasketManager.InternalTrade[](1);
        BasketManager.ExternalTrade[] memory externalTrades = new BasketManager.ExternalTrade[](1);
        address[] memory targetBaskets = new address[](1);
        vm.expectRevert(BasketManager.MustWaitForRebalanceToComplete.selector);
        vm.prank(rebalancer);
        basketManager.proposeTokenSwap(internalTrades, externalTrades, targetBaskets);
    }

    function test_proposeTokenSwap_revertWhen_BaketMisMatch() public {
        test_proposeRebalance_processesDeposits();
        BasketManager.InternalTrade[] memory internalTrades = new BasketManager.InternalTrade[](1);
        BasketManager.ExternalTrade[] memory externalTrades = new BasketManager.ExternalTrade[](1);
        address[] memory targetBaskets = new address[](1);
        vm.expectRevert(BasketManager.BasketsMismatch.selector);
        vm.prank(rebalancer);
        basketManager.proposeTokenSwap(internalTrades, externalTrades, targetBaskets);
    }

    function testFuzz_proposeTokenSwap_revertWhen_internalTradeBasketNotFound(
        uint256 sellWeight,
        uint256 depositAmount,
        address mismatchAssetAddress
    )
        public
    {
        // Setup fuzzing bounds
        TradeTestParams memory params;
        params.sellWeight = bound(sellWeight, 0, 1e18);
        // Below bound is due to deposit amount being scaled by price and target weight
        params.depositAmount = bound(depositAmount, 0, type(uint256).max) / 1e36;
        // With price set at 1e18 this is the threshold for a rebalance to be valid
        vm.assume(params.depositAmount * params.sellWeight / 1e18 > 500);
        vm.assume(mismatchAssetAddress != rootAsset);

        // Setup basket and target weights
        params.baseAssetWeight = 1e18 - params.sellWeight;
        params.pairAsset = address(new ERC20Mock());
        _setPrices(params.pairAsset);
        address[][] memory basketAssets = new address[][](2);
        basketAssets[0] = new address[](2);
        basketAssets[0][0] = rootAsset;
        basketAssets[0][1] = params.pairAsset;
        basketAssets[1] = new address[](2);
        basketAssets[1][0] = params.pairAsset;
        basketAssets[1][1] = rootAsset;
        uint256[] memory initialDepositAmounts = new uint256[](2);
        initialDepositAmounts[0] = params.depositAmount;
        initialDepositAmounts[1] = params.depositAmount;
        uint256[][] memory initialWeights = new uint256[][](2);
        initialWeights[0] = new uint256[](2);
        initialWeights[0][0] = params.baseAssetWeight;
        initialWeights[0][1] = params.sellWeight;
        initialWeights[1] = new uint256[](2);
        initialWeights[1][0] = params.baseAssetWeight;
        initialWeights[1][1] = params.sellWeight;
        address[] memory baskets = _setupBasketsAndMocks(basketAssets, initialWeights, initialDepositAmounts);
        vm.prank(rebalancer);

        // Propose the rebalance
        basketManager.proposeRebalance(baskets);

        // Setup the trade and propose token swap
        BasketManager.ExternalTrade[] memory externalTrades = new BasketManager.ExternalTrade[](0);
        BasketManager.InternalTrade[] memory internalTrades = new BasketManager.InternalTrade[](1);
        internalTrades[0] = BasketManager.InternalTrade({
            fromBasket: address(1), // add incorrect basket address
            sellToken: rootAsset,
            buyToken: params.pairAsset,
            toBasket: baskets[1],
            sellAmount: params.depositAmount * (1e18 - params.baseAssetWeight) / 1e18,
            minAmount: params.depositAmount * (1e18 - params.baseAssetWeight) / 1e18,
            maxAmount: params.depositAmount * (1e18 - params.baseAssetWeight) / 1e18
        });
        vm.prank(rebalancer);
        vm.expectRevert(BasketManager.ElementIndexNotFound.selector);
        basketManager.proposeTokenSwap(internalTrades, externalTrades, baskets);
    }

    function testFuzz_proposeTokenSwap_revertWhen_internalTradeAmmountTooBig(
        uint256 sellWeight,
        uint256 depositAmount,
        uint256 sellAmount
    )
        public
    {
        /// Setup fuzzing bounds
        TradeTestParams memory params;
        params.sellWeight = bound(sellWeight, 0, 1e18);
        params.depositAmount = bound(depositAmount, 0, type(uint256).max / 1e36 - 1);
        sellAmount = bound(sellAmount, 0, type(uint256).max / 1e36 - 1);
        // Minimum deposit amount must be greater than 500 for a rebalance to be valid
        vm.assume(params.depositAmount.fullMulDiv(params.sellWeight, 1e18) > 500);
        params.baseAssetWeight = 1e18 - params.sellWeight;
        params.pairAsset = address(new ERC20Mock());
        _setPrices(params.pairAsset);

        /// Setup basket and target weights
        address[][] memory basketAssets = new address[][](2);
        basketAssets[0] = new address[](2);
        basketAssets[0][0] = rootAsset;
        basketAssets[0][1] = params.pairAsset;
        basketAssets[1] = new address[](2);
        basketAssets[1][0] = params.pairAsset;
        basketAssets[1][1] = rootAsset;
        uint256[] memory depositAmounts = new uint256[](2);
        depositAmounts[0] = params.depositAmount;
        depositAmounts[1] = params.depositAmount - 1;
        uint256[][] memory initialWeights = new uint256[][](2);
        initialWeights[0] = new uint256[](2);
        initialWeights[0][0] = params.baseAssetWeight;
        initialWeights[0][1] = params.sellWeight;
        initialWeights[1] = new uint256[](2);
        initialWeights[1][0] = params.baseAssetWeight;
        initialWeights[1][1] = params.sellWeight;
        address[] memory baskets = _setupBasketsAndMocks(basketAssets, initialWeights, depositAmounts);

        /// Propose the rebalance
        vm.prank(rebalancer);
        basketManager.proposeRebalance(baskets);

        /// Setup the trade and propose token swap
        BasketManager.ExternalTrade[] memory externalTrades = new BasketManager.ExternalTrade[](0);
        BasketManager.InternalTrade[] memory internalTrades = new BasketManager.InternalTrade[](1);
        // Assume for the case where the sell amount is greater than the balance of the from basket, thus providing
        // invalid input to the function
        vm.assume(sellAmount > basketManager.basketBalanceOf(baskets[0], rootAsset));
        internalTrades[0] = BasketManager.InternalTrade({
            fromBasket: baskets[0],
            sellToken: rootAsset,
            buyToken: params.pairAsset,
            toBasket: baskets[1],
            sellAmount: sellAmount,
            minAmount: 0,
            maxAmount: type(uint256).max
        });
        vm.prank(rebalancer);
        vm.expectRevert(BasketManager.IncorrectTradeTokenAmount.selector);
        // Assume for the case where the amount bought is greater than the balance of the to basket, thus providing
        // invalid input to the function
        basketManager.proposeTokenSwap(internalTrades, externalTrades, baskets);
        internalTrades[0] = BasketManager.InternalTrade({
            fromBasket: baskets[0],
            sellToken: rootAsset,
            buyToken: params.pairAsset,
            toBasket: baskets[1],
            sellAmount: basketManager.basketBalanceOf(baskets[0], rootAsset),
            minAmount: 0,
            maxAmount: type(uint256).max
        });
        vm.prank(rebalancer);
        vm.expectRevert(BasketManager.IncorrectTradeTokenAmount.selector);
        basketManager.proposeTokenSwap(internalTrades, externalTrades, baskets);
    }

    function testFuzz_proposeTokenSwap_revertWhen_externalTradeBasketNotFound(
        uint256 sellWeight,
        uint256 depositAmount,
        address mismatchAssetAddress
    )
        public
    {
        // Setup fuzzing bounds
        TradeTestParams memory params;
        params.sellWeight = bound(sellWeight, 0, 1e18);
        // Below bound is due to deposit amount being scaled by price and target weight
        params.depositAmount = bound(depositAmount, 0, type(uint256).max) / 1e36;
        // With price set at 1e18 this is the threshold for a rebalance to be valid
        vm.assume(params.depositAmount * params.sellWeight / 1e18 > 500);
        // Setup basket and target weights
        params.baseAssetWeight = 1e18 - params.sellWeight;
        params.pairAsset = address(new ERC20Mock());
        _setPrices(params.pairAsset);
        address[][] memory basketAssets = new address[][](1);
        basketAssets[0] = new address[](2);
        basketAssets[0][0] = rootAsset;
        basketAssets[0][1] = params.pairAsset;
        uint256[] memory initialDepositAmounts = new uint256[](1);
        initialDepositAmounts[0] = params.depositAmount;
        uint256[][] memory targetWeights = new uint256[][](2);
        targetWeights[0] = new uint256[](2);
        targetWeights[0][0] = params.baseAssetWeight;
        targetWeights[0][1] = params.sellWeight;
        address[] memory baskets = _setupBasketsAndMocks(basketAssets, targetWeights, initialDepositAmounts);
        vm.assume(mismatchAssetAddress != baskets[0]);

        // Propose the rebalance
        vm.prank(rebalancer);
        basketManager.proposeRebalance(baskets);

        // Setup the trade and propose token swap
        BasketManager.ExternalTrade[] memory externalTrades = new BasketManager.ExternalTrade[](1);
        BasketManager.InternalTrade[] memory internalTrades = new BasketManager.InternalTrade[](0);
        BasketManager.BasketTradeOwnership[] memory tradeOwnerships = new BasketManager.BasketTradeOwnership[](1);
        tradeOwnerships[0] =
            BasketManager.BasketTradeOwnership({ basket: mismatchAssetAddress, tradeOwnership: uint96(1e18) });
        externalTrades[0] = BasketManager.ExternalTrade({
            sellToken: rootAsset,
            buyToken: params.pairAsset,
            sellAmount: params.depositAmount * params.sellWeight / 1e18,
            minAmount: (params.depositAmount * params.sellWeight / 1e18) * 0.995e18 / 1e18,
            basketTradeOwnership: tradeOwnerships
        });
        vm.prank(rebalancer);
        vm.expectRevert(BasketManager.ElementIndexNotFound.selector);
        basketManager.proposeTokenSwap(internalTrades, externalTrades, baskets);
    }

    function testFuzz_proposeTokenSwap_revertWhen_InternalTradeMinMaxAmountNotReached(
        uint256 sellWeight,
        uint256 depositAmount
    )
        public
    {
        // Setup fuzzing bounds
        TradeTestParams memory params;
        params.sellWeight = bound(sellWeight, 0, 1e18);
        // Below bound is due to deposit amount being scaled by price and target weight
        params.depositAmount = bound(depositAmount, 0, type(uint256).max) / 1e36;
        // With price set at 1e18 this is the threshold for a rebalance to be valid
        vm.assume(params.depositAmount * params.sellWeight / 1e18 > 500);

        // Setup basket and target weights
        params.baseAssetWeight = 1e18 - params.sellWeight;
        params.pairAsset = address(new ERC20Mock());
        _setPrices(params.pairAsset);
        address[][] memory basketAssets = new address[][](2);
        basketAssets[0] = new address[](2);
        basketAssets[0][0] = rootAsset;
        basketAssets[0][1] = params.pairAsset;
        basketAssets[1] = new address[](2);
        basketAssets[1][0] = params.pairAsset;
        basketAssets[1][1] = rootAsset;
        uint256[] memory initialDepositAmounts = new uint256[](2);
        initialDepositAmounts[0] = params.depositAmount;
        initialDepositAmounts[1] = params.depositAmount;
        uint256[][] memory initialWeights = new uint256[][](2);
        initialWeights[0] = new uint256[](2);
        initialWeights[0][0] = params.baseAssetWeight;
        initialWeights[0][1] = params.sellWeight;
        initialWeights[1] = new uint256[](2);
        initialWeights[1][0] = params.baseAssetWeight;
        initialWeights[1][1] = params.sellWeight;
        address[] memory baskets = _setupBasketsAndMocks(basketAssets, initialWeights, initialDepositAmounts);
        vm.prank(rebalancer);

        // Propose the rebalance
        basketManager.proposeRebalance(baskets);

        // Setup the trade and propose token swap
        BasketManager.ExternalTrade[] memory externalTrades = new BasketManager.ExternalTrade[](0);
        BasketManager.InternalTrade[] memory internalTrades = new BasketManager.InternalTrade[](1);
        internalTrades[0] = BasketManager.InternalTrade({
            fromBasket: baskets[0],
            sellToken: rootAsset,
            buyToken: params.pairAsset,
            toBasket: baskets[1],
            sellAmount: params.depositAmount * (1e18 - params.baseAssetWeight) / 1e18,
            minAmount: params.depositAmount * (1e18 - params.baseAssetWeight) / 1e18 + 1,
            maxAmount: params.depositAmount * (1e18 - params.baseAssetWeight) / 1e18
        });
        vm.prank(rebalancer);
        vm.expectRevert(BasketManager.InternalTradeMinMaxAmountNotReached.selector);
        basketManager.proposeTokenSwap(internalTrades, externalTrades, baskets);
    }

    function testFuzz_proposeTokenSwap_internalTrade_revertWhen_TargetWeightsNotMet(
        uint256 sellWeight,
        uint256 depositAmount,
        uint256 deviation
    )
        public
    {
        uint256 max_weight_deviation = 0.05e18 + 1;
        /// Setup fuzzing bounds
        TradeTestParams memory params;
        params.sellWeight = bound(sellWeight, 0, 1e18 - max_weight_deviation);
        params.depositAmount = bound(depositAmount, 0, type(uint256).max / 1e36);
        vm.assume(params.depositAmount.fullMulDiv(params.sellWeight, 1e18) > 500);
        params.baseAssetWeight = 1e18 - params.sellWeight;
        deviation = bound(deviation, max_weight_deviation, params.baseAssetWeight);
        vm.assume(params.baseAssetWeight + deviation < 1e18);
        params.pairAsset = address(new ERC20Mock());
        _setPrices(params.pairAsset);

        // Setup basket and target weights
        address[][] memory basketAssets = new address[][](2);
        basketAssets[0] = new address[](2);
        basketAssets[0][0] = rootAsset;
        basketAssets[0][1] = params.pairAsset;
        basketAssets[1] = new address[](2);
        basketAssets[1][0] = params.pairAsset;
        basketAssets[1][1] = rootAsset;
        uint256[] memory depositAmounts = new uint256[](2);
        depositAmounts[0] = params.depositAmount;
        depositAmounts[1] = params.depositAmount;
        uint256[][] memory initialWeights = new uint256[][](2);
        initialWeights[0] = new uint256[](2);
        initialWeights[0][0] = params.baseAssetWeight;
        initialWeights[0][1] = params.sellWeight;
        initialWeights[1] = new uint256[](2);
        initialWeights[1][0] = params.baseAssetWeight;
        initialWeights[1][1] = params.sellWeight;
        address[] memory baskets = _setupBasketsAndMocks(basketAssets, initialWeights, depositAmounts);

        // Propose the rebalance
        vm.prank(rebalancer);
        basketManager.proposeRebalance(baskets);

        // Setup the trade and propose token swap
        BasketManager.ExternalTrade[] memory externalTrades = new BasketManager.ExternalTrade[](0);
        BasketManager.InternalTrade[] memory internalTrades = new BasketManager.InternalTrade[](1);
        uint256 deviatedTradeAmount = params.depositAmount.fullMulDiv(1e18 - params.baseAssetWeight - deviation, 1e18);
        internalTrades[0] = BasketManager.InternalTrade({
            fromBasket: baskets[0],
            sellToken: rootAsset,
            buyToken: params.pairAsset,
            toBasket: baskets[1],
            sellAmount: deviatedTradeAmount,
            minAmount: deviatedTradeAmount.fullMulDiv(0.995e18, 1e18),
            maxAmount: deviatedTradeAmount.fullMulDiv(1.005e18, 1e18)
        });
        vm.prank(rebalancer);
        vm.expectRevert(BasketManager.TargetWeightsNotMet.selector);
        basketManager.proposeTokenSwap(internalTrades, externalTrades, baskets);
    }

    function testFuzz_proposeTokenSwap_revertWhen_assetNotInBasket(uint256 sellWeight, uint256 depositAmount) public {
        // Setup fuzzing bounds
        TradeTestParams memory params;
        params.sellWeight = bound(sellWeight, 0, 1e18);
        // Below bound is due to deposit amount being scaled by price and target weight
        params.depositAmount = bound(depositAmount, 0, type(uint256).max) / 1e36;
        // With price set at 1e18 this is the threshold for a rebalance to be valid
        vm.assume(params.depositAmount * params.sellWeight / 1e18 > 500);

        // Setup basket and target weights
        params.baseAssetWeight = 1e18 - params.sellWeight;
        params.pairAsset = address(new ERC20Mock());
        _setPrices(params.pairAsset);
        address[][] memory basketAssets = new address[][](2);
        basketAssets[0] = new address[](2);
        basketAssets[0][0] = rootAsset;
        basketAssets[0][1] = params.pairAsset;
        basketAssets[1] = new address[](2);
        basketAssets[1][0] = params.pairAsset;
        basketAssets[1][1] = rootAsset;
        uint256[] memory initialDepositAmounts = new uint256[](2);
        initialDepositAmounts[0] = params.depositAmount;
        initialDepositAmounts[1] = params.depositAmount;
        uint256[][] memory initialWeights = new uint256[][](2);
        initialWeights[0] = new uint256[](2);
        initialWeights[0][0] = params.baseAssetWeight;
        initialWeights[0][1] = params.sellWeight;
        initialWeights[1] = new uint256[](2);
        initialWeights[1][0] = params.baseAssetWeight;
        initialWeights[1][1] = params.sellWeight;
        address[] memory baskets = _setupBasketsAndMocks(basketAssets, initialWeights, initialDepositAmounts);

        // Propose the rebalance
        vm.prank(rebalancer);
        basketManager.proposeRebalance(baskets);

        // Setup the trade and propose token swap
        BasketManager.ExternalTrade[] memory externalTrades = new BasketManager.ExternalTrade[](0);
        BasketManager.InternalTrade[] memory internalTrades = new BasketManager.InternalTrade[](1);
        internalTrades[0] = BasketManager.InternalTrade({
            fromBasket: baskets[0],
            sellToken: address(new ERC20Mock()),
            buyToken: params.pairAsset,
            toBasket: baskets[1],
            sellAmount: params.depositAmount * (1e18 - params.baseAssetWeight) / 1e18,
            minAmount: (params.depositAmount * (1e18 - params.baseAssetWeight) / 1e18) * 0.995e18 / 1e18,
            maxAmount: (params.depositAmount * (1e18 - params.baseAssetWeight) / 1e18) * 1.005e18 / 1e18
        });
        vm.prank(rebalancer);
        vm.expectRevert(BasketManager.AssetNotFoundInBasket.selector);
        basketManager.proposeTokenSwap(internalTrades, externalTrades, baskets);
    }

    function testFuzz_proposeTokenSwap_revertWhen_Paused() public {
        BasketManager.InternalTrade[] memory internalTrades = new BasketManager.InternalTrade[](1);
        BasketManager.ExternalTrade[] memory externalTrades = new BasketManager.ExternalTrade[](1);
        address[] memory targetBaskets = new address[](1);
        vm.prank(pauser);
        basketManager.pause();
        vm.expectRevert(Pausable.EnforcedPause.selector);
        vm.prank(rebalancer);
        basketManager.proposeTokenSwap(internalTrades, externalTrades, targetBaskets);
    }

    function testFuzz_executeTokenSwap_revertWhen_CallerIsNotRebalancer(address caller) public {
        vm.assume(!basketManager.hasRole(REBALANCER_ROLE, caller));
        vm.expectRevert(_formatAccessControlError(caller, REBALANCER_ROLE));
        vm.prank(caller);
        basketManager.executeTokenSwap();
    }

    function testFuzz_executeTokenSwap_revertWhen_Paused() public {
        vm.prank(pauser);
        basketManager.pause();
        vm.expectRevert(Pausable.EnforcedPause.selector);
        vm.prank(rebalancer);
        basketManager.executeTokenSwap();
    }

    function testFuzz_proposeTokenSwap_externalTrade_revertWhen_AmountsIncorrect(
        uint256 sellWeight,
        uint256 depositAmount,
        uint256 sellAmount
    )
        public
    {
        /// Setup fuzzing bounds
        TradeTestParams memory params;
        params.sellWeight = bound(sellWeight, 0, 1e18);
        // Below bound is due to deposit amount being scaled by price and target weight
        params.depositAmount = bound(depositAmount, 0, type(uint256).max) / 1e36;
        // With price set at 1e18 this is the threshold for a rebalance to be valid
        vm.assume(params.depositAmount.fullMulDiv(params.sellWeight, 1e18) > 500);

        /// Setup basket and target weights
        params.baseAssetWeight = 1e18 - params.sellWeight;
        params.pairAsset = address(new ERC20Mock());
        _setPrices(params.pairAsset);
        address[][] memory basketAssets = new address[][](1);
        basketAssets[0] = new address[](2);
        basketAssets[0][0] = rootAsset;
        basketAssets[0][1] = params.pairAsset;
        uint256[] memory initialDepositAmounts = new uint256[](1);
        initialDepositAmounts[0] = params.depositAmount;
        uint256[][] memory targetWeights = new uint256[][](2);
        targetWeights[0] = new uint256[](2);
        targetWeights[0][0] = params.baseAssetWeight;
        targetWeights[0][1] = params.sellWeight;
        address[] memory baskets = _setupBasketsAndMocks(basketAssets, targetWeights, initialDepositAmounts);

        /// Propose the rebalance
        vm.prank(rebalancer);
        basketManager.proposeRebalance(baskets);

        /// Setup the trade and propose token swap
        BasketManager.ExternalTrade[] memory externalTrades = new BasketManager.ExternalTrade[](1);
        BasketManager.InternalTrade[] memory internalTrades = new BasketManager.InternalTrade[](0);
        BasketManager.BasketTradeOwnership[] memory tradeOwnerships = new BasketManager.BasketTradeOwnership[](1);
        vm.assume(sellAmount > basketManager.basketBalanceOf(baskets[0], rootAsset));
        tradeOwnerships[0] = BasketManager.BasketTradeOwnership({ basket: baskets[0], tradeOwnership: uint96(1e18) });
        externalTrades[0] = BasketManager.ExternalTrade({
            sellToken: rootAsset,
            buyToken: params.pairAsset,
            sellAmount: sellAmount,
            minAmount: sellAmount.fullMulDiv(0.995e18, 1e18),
            basketTradeOwnership: tradeOwnerships
        });
        vm.prank(rebalancer);
        vm.expectRevert(BasketManager.IncorrectTradeTokenAmount.selector);
        basketManager.proposeTokenSwap(internalTrades, externalTrades, baskets);
    }

    function testFuzz_proposeTokenSwap_externalTrade_revertWhen_TargetWeightsNotMet(
        uint256 sellWeight,
        uint256 depositAmount,
        uint256 deviation
    )
        public
    {
        /// Setup fuzzing bounds
        uint256 max_weight_deviation = 0.05e18 + 1;
        TradeTestParams memory params;
        params.sellWeight = bound(sellWeight, 0, 1e18 - max_weight_deviation);
        params.depositAmount = bound(depositAmount, 1e18, type(uint256).max) / 1e36;
        vm.assume(params.depositAmount.fullMulDiv(params.sellWeight, 1e18) > 500);
        params.baseAssetWeight = 1e18 - params.sellWeight;
        deviation = bound(deviation, max_weight_deviation, params.baseAssetWeight);
        vm.assume(params.baseAssetWeight + deviation < 1e18);
        params.pairAsset = address(new ERC20Mock());
        _setPrices(params.pairAsset);
        /// Setup basket and target weights
        address[][] memory basketAssets = new address[][](1);
        basketAssets[0] = new address[](2);
        basketAssets[0][0] = rootAsset;
        basketAssets[0][1] = params.pairAsset;
        uint256[][] memory weightsPerBasket = new uint256[][](1);
        // Deviate from the target weights
        weightsPerBasket[0] = new uint256[](2);
        weightsPerBasket[0][0] = params.baseAssetWeight;
        weightsPerBasket[0][1] = params.sellWeight;
        uint256[] memory initialDepositAmounts = new uint256[](1);
        initialDepositAmounts[0] = params.depositAmount;
        address[] memory baskets = _setupBasketsAndMocks(basketAssets, weightsPerBasket, initialDepositAmounts);

        /// Propose the rebalance
        vm.prank(rebalancer);
        basketManager.proposeRebalance(baskets);

        /// Setup the trade and propose token swap
        BasketManager.ExternalTrade[] memory externalTrades = new BasketManager.ExternalTrade[](1);
        BasketManager.InternalTrade[] memory internalTrades = new BasketManager.InternalTrade[](0);
        BasketManager.BasketTradeOwnership[] memory tradeOwnerships = new BasketManager.BasketTradeOwnership[](1);
        tradeOwnerships[0] = BasketManager.BasketTradeOwnership({ basket: baskets[0], tradeOwnership: uint96(1e18) });
        uint256 deviatedTradeAmount = params.depositAmount.fullMulDiv(1e18 - params.baseAssetWeight - deviation, 1e18);
        externalTrades[0] = BasketManager.ExternalTrade({
            sellToken: rootAsset,
            buyToken: params.pairAsset,
            sellAmount: deviatedTradeAmount,
            minAmount: deviatedTradeAmount.fullMulDiv(0.995e18, 1e18),
            basketTradeOwnership: tradeOwnerships
        });
        vm.prank(rebalancer);
        vm.expectRevert(BasketManager.TargetWeightsNotMet.selector);
        basketManager.proposeTokenSwap(internalTrades, externalTrades, baskets);
    }

    function testFuzz_proRataRedeem(uint256 depositAmount, uint256 redeemAmount) public {
        depositAmount = bound(depositAmount, 500e18, type(uint128).max);
        redeemAmount = bound(redeemAmount, 1, depositAmount);
        address basket = _setupBasketAndMocks(depositAmount);
        address[] memory targetBaskets = new address[](1);
        targetBaskets[0] = basket;
        vm.prank(rebalancer);
        basketManager.proposeRebalance(targetBaskets);
        // Mimic the fulfillDeposit call and transfer the depositing assets to the basket
        ERC20Mock(rootAsset).mint(address(basketManager), depositAmount);

        // Simulate the passage of time
        vm.warp(block.timestamp + 15 minutes + 1);

        vm.mockCall(basket, abi.encodeCall(BasketToken.totalPendingDeposits, ()), abi.encode(0));
        vm.mockCall(basket, abi.encodeCall(BasketToken.prepareForRebalance, ()), abi.encode(0));
        vm.mockCall(basket, abi.encodeWithSelector(BasketToken.fulfillRedeem.selector), new bytes(0));
        vm.mockCall(rootAsset, abi.encodeWithSelector(IERC20.approve.selector), abi.encode(true));
        vm.mockCall(basket, abi.encodeCall(IERC20.totalSupply, ()), abi.encode(depositAmount));
        vm.prank(rebalancer);
        basketManager.completeRebalance(targetBaskets);

        // Redeem some shares
        vm.prank(basket);
        basketManager.proRataRedeem(depositAmount, redeemAmount, address(this));

        assertEq(ERC20Mock(rootAsset).balanceOf(address(this)), redeemAmount);
    }

    function test_proRataRedeem_revertWhen_CannotBurnMoreSharesThanTotalSupply(uint256 depositAmount) public {
        depositAmount = bound(depositAmount, 500e18, type(uint128).max - 1);
        address basket = _setupBasketAndMocks(depositAmount);
        address[] memory targetBaskets = new address[](1);
        targetBaskets[0] = basket;
        vm.prank(rebalancer);
        basketManager.proposeRebalance(targetBaskets);
        // Mimic the fulfillDeposit call and transfer the depositing assets to the basket
        ERC20Mock(rootAsset).mint(address(basketManager), depositAmount);

        // Simulate the passage of time
        vm.warp(block.timestamp + 15 minutes + 1);

        vm.mockCall(basket, abi.encodeCall(BasketToken.totalPendingDeposits, ()), abi.encode(0));
        vm.mockCall(basket, abi.encodeCall(BasketToken.prepareForRebalance, ()), abi.encode(0));
        vm.mockCall(basket, abi.encodeWithSelector(BasketToken.fulfillRedeem.selector), new bytes(0));
        vm.mockCall(rootAsset, abi.encodeWithSelector(IERC20.approve.selector), abi.encode(true));
        vm.mockCall(basket, abi.encodeCall(IERC20.totalSupply, ()), abi.encode(depositAmount));
        vm.prank(rebalancer);
        basketManager.completeRebalance(targetBaskets);

        // Redeem some shares
        vm.expectRevert(BasketManager.CannotBurnMoreSharesThanTotalSupply.selector);
        vm.prank(basket);
        basketManager.proRataRedeem(depositAmount, depositAmount + 1, address(this));
    }

    function test_proRataRedeem_revertWhen_CallerIsNotBasketToken() public {
        vm.expectRevert(_formatAccessControlError(address(this), BASKET_TOKEN_ROLE));
        basketManager.proRataRedeem(0, 0, address(0));
    }

    function test_proRataRedeem_revertWhen_ZeroTotalSupply() public {
        address basket = _setupBasketAndMocks(10_000);
        vm.expectRevert(BasketManager.ZeroTotalSupply.selector);
        vm.prank(basket);
        basketManager.proRataRedeem(0, 0, address(0));
    }

    function test_proRataRedeem_revertWhen_ZeroBurnedShares() public {
        address basket = _setupBasketAndMocks();
        vm.mockCall(basket, abi.encodeCall(IERC20.totalSupply, ()), abi.encode(10_000));
        vm.expectRevert(BasketManager.ZeroBurnedShares.selector);
        vm.prank(basket);
        basketManager.proRataRedeem(1, 0, address(this));
    }

    function test_proRataRedeem_revertWhen_ZeroAddress() public {
        address basket = _setupBasketAndMocks();
        vm.mockCall(basket, abi.encodeCall(IERC20.totalSupply, ()), abi.encode(10_000));
        vm.expectRevert(Errors.ZeroAddress.selector);
        vm.prank(basket);
        basketManager.proRataRedeem(1, 1, address(0));
    }

    function test_proRataRedeem_revertWhen_MustWaitForRebalanceToComplete() public {
        address basket = _setupBasketAndMocks();
        address[] memory targetBaskets = new address[](1);
        targetBaskets[0] = basket;
        vm.prank(rebalancer);
        basketManager.proposeRebalance(targetBaskets);

        vm.expectRevert(BasketManager.MustWaitForRebalanceToComplete.selector);
        vm.prank(basket);
        basketManager.proRataRedeem(1, 1, address(this));
    }

    function test_proRataRedeem_revertWhen_Paused() public {
        address basket = _setupBasketAndMocks();
        address[] memory targetBaskets = new address[](1);
        targetBaskets[0] = basket;
        vm.prank(pauser);
        basketManager.pause();
        vm.expectRevert(Pausable.EnforcedPause.selector);
        vm.prank(basket);
        basketManager.proRataRedeem(0, 0, address(0));
    }

    /// Internal functions
    function _setupBasketsAndMocks(
        address[][] memory assetsPerBasket,
        uint256[][] memory weightsPerBasket,
        uint256[] memory initialDepositAmounts
    )
        internal
        returns (address[] memory baskets)
    {
        string memory name = "basket";
        string memory symbol = "b";
        uint256 bitFlag = 1;
        address strategy = address(uint160(1));

        uint256 numBaskets = assetsPerBasket.length;
        baskets = new address[](numBaskets);

        for (uint256 i = 0; i < numBaskets; i++) {
            address[] memory assets = assetsPerBasket[i];
            uint256[] memory weights = weightsPerBasket[i];
            address baseAsset = assets[0];
            mockPriceOracle.setPrice(assets[i], baseAsset, 1e18);
            mockPriceOracle.setPrice(baseAsset, assets[i], 1e18);
            bitFlag = bitFlag + i;
            strategy = address(uint160(uint160(strategy) + i));
            vm.mockCall(
                basketTokenImplementation,
                abi.encodeCall(BasketToken.initialize, (IERC20(baseAsset), name, symbol, bitFlag, strategy, admin)),
                new bytes(0)
            );
            vm.mockCall(
                strategyRegistry,
                abi.encodeCall(StrategyRegistry.supportsBitFlag, (bitFlag, strategy)),
                abi.encode(true)
            );
            vm.mockCall(strategyRegistry, abi.encodeCall(StrategyRegistry.getAssets, (bitFlag)), abi.encode(assets));
            vm.prank(manager);
            baskets[i] = basketManager.createNewBasket(name, symbol, baseAsset, bitFlag, strategy);

            vm.mockCall(
                baskets[i], abi.encodeCall(BasketToken.totalPendingDeposits, ()), abi.encode(initialDepositAmounts[i])
            );
            vm.mockCall(baskets[i], abi.encodeCall(BasketToken.prepareForRebalance, ()), abi.encode(0));
            vm.mockCall(baskets[i], abi.encodeWithSelector(BasketToken.fulfillDeposit.selector), new bytes(0));
            vm.mockCall(baskets[i], abi.encodeCall(IERC20.totalSupply, ()), abi.encode(0));
            vm.mockCall(baskets[i], abi.encodeCall(BasketToken.getTargetWeights, ()), abi.encode(weights));
        }
    }

    function _setupBasketAndMocks() internal returns (address basket) {
        address[][] memory assetsPerBasket = new address[][](1);
        assetsPerBasket[0] = new address[](2);
        assetsPerBasket[0][0] = rootAsset;
        assetsPerBasket[0][1] = toAsset;
        uint256[][] memory weightsPerBasket = new uint256[][](1);
        weightsPerBasket[0] = new uint256[](2);
        weightsPerBasket[0][0] = 0.05e18;
        weightsPerBasket[0][1] = 0.05e18;
        uint256[] memory initialDepositAmounts = new uint256[](1);
        initialDepositAmounts[0] = 10_000;
        address[] memory baskets = _setupBasketsAndMocks(assetsPerBasket, weightsPerBasket, initialDepositAmounts);
        basket = baskets[0];
    }

    function _setupBasketAndMocks(uint256 depositAmount) internal returns (address basket) {
        address[][] memory assetsPerBasket = new address[][](1);
        assetsPerBasket[0] = new address[](2);
        assetsPerBasket[0][0] = rootAsset;
        assetsPerBasket[0][1] = toAsset;
        uint256[][] memory weightsPerBasket = new uint256[][](1);
        weightsPerBasket[0] = new uint256[](2);
        weightsPerBasket[0][0] = 0.05e18;
        weightsPerBasket[0][1] = 0.05e18;
        uint256[] memory initialDepositAmounts = new uint256[](1);
        initialDepositAmounts[0] = depositAmount;
        address[] memory baskets = _setupBasketsAndMocks(assetsPerBasket, weightsPerBasket, initialDepositAmounts);
        basket = baskets[0];
    }

    function _setPrices(address asset) internal {
        mockPriceOracle.setPrice(asset, USD_ISO_4217_CODE, 1e18);
        mockPriceOracle.setPrice(USD_ISO_4217_CODE, asset, 1e18);
        vm.startPrank(admin);
        eulerRouter.govSetConfig(asset, USD_ISO_4217_CODE, address(mockPriceOracle));
        eulerRouter.govSetConfig(rootAsset, asset, address(mockPriceOracle));
        vm.stopPrank();
    }
}<|MERGE_RESOLUTION|>--- conflicted
+++ resolved
@@ -126,11 +126,7 @@
             admin_ = address(0);
         }
 
-<<<<<<< HEAD
         vm.expectRevert(Errors.ZeroAddress.selector);
-        new BasketManager(basketTokenImplementation_, eulerRouter_, strategyRegistry_, admin_);
-=======
-        vm.expectRevert(BasketManager.ZeroAddress.selector);
         new BasketManager(basketTokenImplementation_, eulerRouter_, strategyRegistry_, admin_, pauser_);
     }
 
@@ -147,7 +143,7 @@
         vm.assume(strategyRegistry_ != address(0));
         vm.assume(admin_ != address(0));
 
-        vm.expectRevert(BasketManager.ZeroAddress.selector);
+        vm.expectRevert(Errors.ZeroAddress.selector);
         new BasketManager(basketTokenImplementation_, eulerRouter_, strategyRegistry_, admin_, address(0));
     }
 
@@ -169,7 +165,6 @@
     function test_unpause_revertWhen_notAdmin() public {
         vm.expectRevert(_formatAccessControlError(address(this), DEFAULT_ADMIN_ROLE));
         basketManager.unpause();
->>>>>>> d1f5221f
     }
 
     function testFuzz_createNewBasket(uint256 bitFlag, address strategy) public {
