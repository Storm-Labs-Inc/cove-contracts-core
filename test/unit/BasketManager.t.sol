// SPDX-License-Identifier: BUSL-1.1
pragma solidity 0.8.28;

import { ERC20 } from "@openzeppelin/contracts/token/ERC20/ERC20.sol";
import { IERC20 } from "@openzeppelin/contracts/token/ERC20/IERC20.sol";
import { Pausable } from "@openzeppelin/contracts/utils/Pausable.sol";
import { EulerRouter } from "euler-price-oracle/src/EulerRouter.sol";

import { FixedPointMathLib } from "solady/utils/FixedPointMathLib.sol";
import { BaseTest } from "test/utils/BaseTest.t.sol";
import { ERC20Mock } from "test/utils/mocks/ERC20Mock.sol";
import { MockPriceOracle } from "test/utils/mocks/MockPriceOracle.sol";
import { MockTarget } from "test/utils/mocks/MockTarget.sol";

import { AssetRegistry } from "src/AssetRegistry.sol";
import { BasketManager } from "src/BasketManager.sol";
import { BasketToken } from "src/BasketToken.sol";
import { BasketManagerUtils } from "src/libraries/BasketManagerUtils.sol";
import { Errors } from "src/libraries/Errors.sol";
import { StrategyRegistry } from "src/strategies/StrategyRegistry.sol";
import { WeightStrategy } from "src/strategies/WeightStrategy.sol";
import { TokenSwapAdapter } from "src/swap_adapters/TokenSwapAdapter.sol";
import { RebalanceStatus, Status } from "src/types/BasketManagerStorage.sol";
import { BasketTradeOwnership, ExternalTrade, InternalTrade } from "src/types/Trades.sol";

contract BasketManagerTest is BaseTest {
    using FixedPointMathLib for uint256;

    BasketManager public basketManager;
    MockPriceOracle public mockPriceOracle;
    EulerRouter public eulerRouter;
    address public alice;
    address public admin;
    address public feeCollector;
    address public protocolTreasury;
    address public manager;
    address public timelock;
    address public rebalanceProposer;
    address public tokenswapProposer;
    address public tokenswapExecutor;
    address public pauser;
    address public rootAsset;
    address public pairAsset;
    address public basketTokenImplementation;
    address public strategyRegistry;
    address public tokenSwapAdapter;
    address public assetRegistry;
    address public mockTarget;

    uint64[][] private _targetWeights;

    address public constant USD_ISO_4217_CODE = address(840);

    uint40 public constant MIN_STEP_DELAY = 1 minutes;
    uint40 public constant MAX_STEP_DELAY = 60 minutes;
    uint8 public constant MAX_RETRY_COUNT = 10;
    uint256 public constant MAX_SLIPPAGE_LIMIT = 0.5e18;
    uint256 public constant MAX_WEIGHT_DEVIATION_LIMIT = 0.5e18;

    struct TradeTestParams {
        uint256 sellWeight;
        uint256 depositAmount;
        uint256 baseAssetWeight;
        address pairAsset;
    }

    function setUp() public override {
        super.setUp();
        vm.warp(1 weeks);
        alice = createUser("alice");
        admin = createUser("admin");
        timelock = createUser("timelock");
        feeCollector = createUser("feeCollector");
        protocolTreasury = createUser("protocolTreasury");
        vm.mockCall(
            feeCollector, abi.encodeWithSelector(bytes4(keccak256("protocolTreasury()"))), abi.encode(protocolTreasury)
        );
        pauser = createUser("pauser");
        manager = createUser("manager");
        rebalanceProposer = createUser("rebalanceProposer");
        tokenswapProposer = createUser("tokenswapProposer");
        tokenswapExecutor = createUser("tokenswapExecutor");

        tokenSwapAdapter = createUser("tokenSwapAdapter");
        assetRegistry = createUser("assetRegistry");
        rootAsset = address(new ERC20Mock());
        vm.label(rootAsset, "rootAsset");
        pairAsset = address(new ERC20Mock());
        vm.label(pairAsset, "pairAsset");
        basketTokenImplementation = createUser("basketTokenImplementation");
        mockPriceOracle = new MockPriceOracle();
        mockTarget = address(new MockTarget());
        eulerRouter = new EulerRouter(EVC, admin);
        strategyRegistry = createUser("strategyRegistry");
        basketManager = new BasketManager(
            basketTokenImplementation, address(eulerRouter), strategyRegistry, assetRegistry, admin, feeCollector
        );
        // Admin actions
        vm.startPrank(admin);
        mockPriceOracle.setPrice(rootAsset, USD_ISO_4217_CODE, 1e18); // set price to 1e18
        mockPriceOracle.setPrice(pairAsset, USD_ISO_4217_CODE, 1e18); // set price to 1e18
        mockPriceOracle.setPrice(USD_ISO_4217_CODE, rootAsset, 1e18); // set price to 1e18
        mockPriceOracle.setPrice(USD_ISO_4217_CODE, pairAsset, 1e18); // set price to 1e18
        eulerRouter.govSetConfig(rootAsset, USD_ISO_4217_CODE, address(mockPriceOracle));
        eulerRouter.govSetConfig(pairAsset, USD_ISO_4217_CODE, address(mockPriceOracle));
        basketManager.grantRole(MANAGER_ROLE, manager);
        basketManager.grantRole(REBALANCE_PROPOSER_ROLE, rebalanceProposer);
        basketManager.grantRole(TOKENSWAP_PROPOSER_ROLE, tokenswapProposer);
        basketManager.grantRole(TOKENSWAP_EXECUTOR_ROLE, tokenswapExecutor);
        basketManager.grantRole(PAUSER_ROLE, pauser);
        basketManager.grantRole(TIMELOCK_ROLE, timelock);
        basketManager.grantRole(PAUSER_ROLE, pauser);
        vm.stopPrank();
        vm.label(address(basketManager), "basketManager");

        vm.mockCall(
            assetRegistry,
            abi.encodeWithSelector(AssetRegistry.getAssetStatus.selector, mockTarget),
            abi.encode(AssetRegistry.AssetStatus.DISABLED)
        );
    }

    function testFuzz_constructor(
        address basketTokenImplementation_,
        address eulerRouter_,
        address strategyRegistry_,
        address assetRegistry_,
        address admin_,
        address feeCollector_
    )
        public
    {
        vm.assume(basketTokenImplementation_ != address(0));
        vm.assume(eulerRouter_ != address(0));
        vm.assume(strategyRegistry_ != address(0));
        vm.assume(admin_ != address(0));
        vm.assume(feeCollector_ != address(0));
        vm.assume(assetRegistry_ != address(0));
        BasketManager bm = new BasketManager(
            basketTokenImplementation_, eulerRouter_, strategyRegistry_, assetRegistry_, admin_, feeCollector_
        );
        assertEq(address(bm.eulerRouter()), eulerRouter_);
        assertEq(address(bm.strategyRegistry()), strategyRegistry_);
        assertEq(address(bm.feeCollector()), feeCollector_);
        assertEq(bm.hasRole(DEFAULT_ADMIN_ROLE, admin_), true);
        assertEq(bm.getRoleMemberCount(DEFAULT_ADMIN_ROLE), 1);
    }

    /// forge-config: default.fuzz.runs = 2048
    function testFuzz_constructor_revertWhen_ZeroAddress(
        address basketTokenImplementation_,
        address eulerRouter_,
        address strategyRegistry_,
        address assetRegistry_,
        address admin_,
        address feeCollector_,
        uint256 flag
    )
        public
    {
        // Use flag to determine which address to set to zero
        vm.assume(flag <= 2 ** 6 - 2);
        if (flag & 1 == 0) {
            basketTokenImplementation_ = address(0);
        }
        if (flag & 2 == 0) {
            eulerRouter_ = address(0);
        }
        if (flag & 4 == 0) {
            strategyRegistry_ = address(0);
        }
        if (flag & 8 == 0) {
            admin_ = address(0);
        }
        if (flag & 16 == 0) {
            feeCollector_ = address(0);
        }
        if (flag & 32 == 0) {
            assetRegistry_ = address(0);
        }

        vm.expectRevert(Errors.ZeroAddress.selector);
        new BasketManager(
            basketTokenImplementation_, eulerRouter_, strategyRegistry_, assetRegistry_, admin_, feeCollector_
        );
    }

    function test_unpause() public {
        vm.prank(pauser);
        basketManager.pause();
        assertTrue(basketManager.paused(), "contract not paused");
        vm.prank(admin);
        basketManager.unpause();
        assertFalse(basketManager.paused(), "contract not unpaused");
    }

    function test_pause_revertWhen_notPaused() public {
        vm.prank(alice);
        vm.expectRevert(abi.encodeWithSelector(BasketManager.Unauthorized.selector));
        basketManager.pause();
    }

    function test_unpause_revertWhen_notAdmin() public {
        vm.expectRevert(_formatAccessControlError(address(this), DEFAULT_ADMIN_ROLE));
        basketManager.unpause();
    }

    function test_execute() public {
        vm.prank(timelock);
        bytes memory data = abi.encodeWithSelector(IERC20.transfer.selector, address(protocolTreasury), 100e18);
        basketManager.execute{ value: 1 ether }(mockTarget, data, 1 ether);
        assertEq(MockTarget(payable(mockTarget)).value(), 1 ether, "execute failed");
        assertEq(MockTarget(payable(mockTarget)).data(), data, "execute failed");
    }

    function test_execute_passWhen_zeroValue() public {
        bytes memory data = abi.encodeWithSelector(IERC20.transfer.selector, address(protocolTreasury), 100e18);
        vm.prank(timelock);
        basketManager.execute{ value: 0 }(mockTarget, data, 0);
        assertEq(MockTarget(payable(mockTarget)).value(), 0, "execute failed");
        assertEq(MockTarget(payable(mockTarget)).data(), data, "execute failed");
    }

    function testFuzz_execute(bytes4 selector, bytes32 data, address data2, uint256 value) public {
        vm.assume(selector != MockTarget.fail.selector);
        bytes memory fullData = abi.encodeWithSelector(selector, data, data2);
        assertEq(fullData.length, 68, "data packing failed");
        hoax(timelock, value);
        basketManager.execute{ value: value }(mockTarget, fullData, value);
        assertEq(MockTarget(payable(mockTarget)).value(), value, "execute failed");
        assertEq(MockTarget(payable(mockTarget)).data(), fullData, "execute failed");
    }

    function test_execute_revertWhen_executionFailed() public {
        bytes memory data = abi.encodeWithSelector(MockTarget.fail.selector);
        vm.expectRevert(abi.encodeWithSelector(BasketManager.ExecutionFailed.selector));
        vm.prank(timelock);
        basketManager.execute{ value: 1 ether }(mockTarget, data, 1 ether);
    }

    function test_execute_revertWhen_callerIsNotTimelock() public {
        bytes memory data = abi.encodeWithSelector(IERC20.transfer.selector, address(protocolTreasury), 100e18);
        vm.expectRevert(_formatAccessControlError(admin, TIMELOCK_ROLE));
        vm.prank(admin);
        basketManager.execute{ value: 1 ether }(mockTarget, data, 1 ether);
    }

    function test_execute_revertWhen_zeroAddress() public {
        bytes memory data = abi.encodeWithSelector(IERC20.transfer.selector, address(protocolTreasury), 100e18);
        vm.expectRevert(Errors.ZeroAddress.selector);
        vm.prank(timelock);
        basketManager.execute{ value: 1 ether }(address(0), data, 1 ether);
    }

    function test_execute_revertWhen_AssetExistsInUniverse() public {
        bytes memory data = abi.encodeWithSelector(IERC20.transfer.selector, address(protocolTreasury), 100e18);
        vm.mockCall(
            assetRegistry,
            abi.encodeWithSelector(AssetRegistry.getAssetStatus.selector, mockTarget),
            abi.encode(AssetRegistry.AssetStatus.ENABLED)
        );
        vm.expectRevert(BasketManager.AssetExistsInUniverse.selector);
        vm.prank(timelock);
        basketManager.execute{ value: 1 ether }(mockTarget, data, 1 ether);
    }

    function test_rescue() public {
        ERC20 shitcoin = new ERC20Mock();
        deal(address(shitcoin), address(basketManager), 1e18);
        vm.mockCall(
            assetRegistry,
            abi.encodeWithSelector(AssetRegistry.getAssetStatus.selector, address(shitcoin)),
            abi.encode(AssetRegistry.AssetStatus.DISABLED)
        );
        vm.prank(admin);
        basketManager.rescue(IERC20(address(shitcoin)), alice, 1e18);
        assertEq(shitcoin.balanceOf(alice), 1e18, "rescue failed");
    }

    function test_rescue_ETH() public {
        deal(address(basketManager), 1e18);
        vm.mockCall(
            assetRegistry,
            abi.encodeWithSelector(AssetRegistry.getAssetStatus.selector, address(0)),
            abi.encode(AssetRegistry.AssetStatus.DISABLED)
        );
        vm.prank(admin);
        basketManager.rescue(IERC20(address(0)), alice, 1e18);
        // createUser deals new addresses 100 ETH
        assertEq(alice.balance, 100 ether + 1e18, "rescue failed");
    }

    function test_rescue_revertWhen_notAdmin() public {
        vm.prank(alice);
        vm.expectRevert(_formatAccessControlError(address(alice), DEFAULT_ADMIN_ROLE));
        basketManager.rescue(IERC20(address(0)), admin, 1e18);
    }

    function test_rescue_revertWhen_assetNotDisabled() public {
        ERC20 shitcoin = new ERC20Mock();
        deal(address(shitcoin), address(basketManager), 1e18);
        vm.mockCall(
            assetRegistry,
            abi.encodeWithSelector(AssetRegistry.getAssetStatus.selector, address(shitcoin)),
            abi.encode(AssetRegistry.AssetStatus.ENABLED)
        );
        vm.expectRevert(BasketManager.AssetExistsInUniverse.selector);
        vm.prank(admin);
        basketManager.rescue(IERC20(address(shitcoin)), alice, 1e18);
    }

    function testFuzz_createNewBasket(uint256 bitFlag, address strategy) public {
        string memory name = "basket";
        string memory symbol = "b";
        vm.mockCall(
            basketTokenImplementation,
            abi.encodeCall(BasketToken.initialize, (IERC20(rootAsset), name, symbol, bitFlag, strategy, assetRegistry)),
            new bytes(0)
        );
        vm.mockCall(
            strategyRegistry, abi.encodeCall(StrategyRegistry.supportsBitFlag, (bitFlag, strategy)), abi.encode(true)
        );
        address[] memory assets = new address[](1);
        assets[0] = rootAsset;
        // Set the default management fee
        vm.prank(timelock);
        basketManager.setManagementFee(address(0), 3000);
        vm.mockCall(assetRegistry, abi.encodeCall(AssetRegistry.hasPausedAssets, (bitFlag)), abi.encode(false));
        vm.mockCall(assetRegistry, abi.encodeCall(AssetRegistry.getAssets, (bitFlag)), abi.encode(assets));

        // Predict the address of the clone using vm.computeAddress
        address predictedBasket = vm.computeCreateAddress(address(basketManager), vm.getNonce(address(basketManager)));
        vm.expectEmit();
        emit BasketManager.BasketCreated(predictedBasket, name, symbol, rootAsset, bitFlag, strategy);

        vm.prank(manager);
        address basket = basketManager.createNewBasket(name, symbol, address(rootAsset), bitFlag, strategy);
        assertEq(basketManager.numOfBasketTokens(), 1);
        address[] memory tokens = basketManager.basketTokens();
        assertEq(tokens[0], basket);
        assertEq(basketManager.basketIdToAddress(keccak256(abi.encodePacked(bitFlag, strategy))), basket);
        assertEq(basketManager.getAssetIndexInBasket(basket, address(rootAsset)), 0);
        assertEq(basketManager.basketTokenToIndex(basket), 0);
        assertEq(basketManager.basketAssets(basket), assets);
        assertEq(basketManager.managementFee(basket), 3000);
    }

    function testFuzz_createNewBasket_revertWhen_BasketTokenMaxExceeded(uint256 bitFlag, address strategy) public {
        string memory name = "basket";
        string memory symbol = "b";
        bitFlag = bound(bitFlag, 0, type(uint256).max - 257);
        strategy = address(uint160(bound(uint160(strategy), 0, type(uint160).max - 257)));
        vm.mockCall(basketTokenImplementation, abi.encodeWithSelector(BasketToken.initialize.selector), new bytes(0));
        vm.mockCall(
            strategyRegistry, abi.encodeWithSelector(StrategyRegistry.supportsBitFlag.selector), abi.encode(true)
        );
        address[] memory assets = new address[](1);
        assets[0] = rootAsset;
        vm.mockCall(assetRegistry, abi.encodeWithSelector(AssetRegistry.getAssets.selector), abi.encode(assets));
        vm.startPrank(manager);
        for (uint256 i = 0; i < 256; i++) {
            bitFlag += 1;
            strategy = address(uint160(strategy) + 1);
            vm.mockCall(assetRegistry, abi.encodeCall(AssetRegistry.hasPausedAssets, (bitFlag)), abi.encode(false));
            basketManager.createNewBasket(name, symbol, rootAsset, bitFlag, strategy);
            assertEq(basketManager.numOfBasketTokens(), i + 1);
        }
        vm.expectRevert(BasketManagerUtils.BasketTokenMaxExceeded.selector);
        basketManager.createNewBasket(name, symbol, rootAsset, bitFlag, strategy);
    }

    function testFuzz_createNewBasket_revertWhen_BasketTokenAlreadyExists(uint256 bitFlag, address strategy) public {
        string memory name = "basket";
        string memory symbol = "b";
        vm.mockCall(
            basketTokenImplementation,
            abi.encodeCall(BasketToken.initialize, (IERC20(rootAsset), name, symbol, bitFlag, strategy, assetRegistry)),
            new bytes(0)
        );
        vm.mockCall(
            strategyRegistry, abi.encodeCall(StrategyRegistry.supportsBitFlag, (bitFlag, strategy)), abi.encode(true)
        );
        address[] memory assets = new address[](1);
        assets[0] = rootAsset;
        vm.mockCall(assetRegistry, abi.encodeCall(AssetRegistry.hasPausedAssets, (bitFlag)), abi.encode(false));
        vm.mockCall(assetRegistry, abi.encodeCall(AssetRegistry.getAssets, (bitFlag)), abi.encode(assets));
        vm.startPrank(manager);
        basketManager.createNewBasket(name, symbol, rootAsset, bitFlag, strategy);
        vm.expectRevert(BasketManagerUtils.BasketTokenAlreadyExists.selector);
        basketManager.createNewBasket(name, symbol, rootAsset, bitFlag, strategy);
    }

    function testFuzz_createNewBasket_revertWhen_StrategyRegistryDoesNotSupportStrategy(
        uint256 bitFlag,
        address strategy
    )
        public
    {
        string memory name = "basket";
        string memory symbol = "b";
        vm.mockCall(
            basketTokenImplementation,
            abi.encodeCall(BasketToken.initialize, (IERC20(rootAsset), name, symbol, bitFlag, strategy, assetRegistry)),
            new bytes(0)
        );
        vm.mockCall(
            strategyRegistry, abi.encodeCall(StrategyRegistry.supportsBitFlag, (bitFlag, strategy)), abi.encode(false)
        );
        vm.expectRevert(BasketManagerUtils.StrategyRegistryDoesNotSupportStrategy.selector);
        vm.startPrank(manager);
        basketManager.createNewBasket(name, symbol, rootAsset, bitFlag, strategy);
    }

    function testFuzz_createNewBasket_revertWhen_CallerIsNotManager(address caller) public {
        vm.assume(!basketManager.hasRole(MANAGER_ROLE, caller));
        string memory name = "basket";
        string memory symbol = "b";
        uint256 bitFlag = 1;
        address strategy = address(uint160(1));
        vm.prank(caller);
        vm.expectRevert(_formatAccessControlError(caller, MANAGER_ROLE));
        basketManager.createNewBasket(name, symbol, rootAsset, bitFlag, strategy);
    }

    function test_createNewBasket_revertWhen_AssetListEmpty() public {
        string memory name = "basket";
        string memory symbol = "b";
        uint256 bitFlag = 1;
        address strategy = address(uint160(1));
        address[] memory assets = new address[](0);
        vm.mockCall(
            basketTokenImplementation,
            abi.encodeCall(BasketToken.initialize, (IERC20(rootAsset), name, symbol, bitFlag, strategy, assetRegistry)),
            new bytes(0)
        );
        vm.mockCall(
            strategyRegistry, abi.encodeCall(StrategyRegistry.supportsBitFlag, (bitFlag, strategy)), abi.encode(true)
        );
        vm.mockCall(assetRegistry, abi.encodeCall(AssetRegistry.hasPausedAssets, (bitFlag)), abi.encode(false));
        vm.mockCall(assetRegistry, abi.encodeCall(AssetRegistry.getAssets, (bitFlag)), abi.encode(assets));
        vm.expectRevert(BasketManagerUtils.AssetListEmpty.selector);
        vm.prank(manager);
        basketManager.createNewBasket(name, symbol, rootAsset, bitFlag, strategy);
    }

    function test_createNewBasket_revertWhen_HasPausedAssets() public {
        string memory name = "basket";
        string memory symbol = "b";
        uint256 bitFlag = 1;
        address strategy = address(uint160(1));
        address[] memory assets = new address[](1);
        assets[0] = rootAsset;
        vm.mockCall(
            basketTokenImplementation,
            abi.encodeCall(BasketToken.initialize, (IERC20(rootAsset), name, symbol, bitFlag, strategy, assetRegistry)),
            new bytes(0)
        );
        vm.mockCall(
            strategyRegistry, abi.encodeCall(StrategyRegistry.supportsBitFlag, (bitFlag, strategy)), abi.encode(true)
        );
        vm.mockCall(assetRegistry, abi.encodeCall(AssetRegistry.hasPausedAssets, (bitFlag)), abi.encode(true));
        vm.mockCall(assetRegistry, abi.encodeCall(AssetRegistry.getAssets, (bitFlag)), abi.encode(assets));
        vm.expectRevert(BasketManagerUtils.AssetNotEnabled.selector);
        vm.prank(manager);
        basketManager.createNewBasket(name, symbol, rootAsset, bitFlag, strategy);
    }

    function test_createNewBasket_passesWhen_BaseAssetNotFirst() public {
        string memory name = "basket";
        string memory symbol = "b";
        uint256 bitFlag = 1;
        address strategy = address(uint160(1));
        address wrongAsset = address(new ERC20Mock());
        address[] memory assets = new address[](2);
        assets[0] = wrongAsset;
        assets[1] = rootAsset;

        vm.mockCall(
            basketTokenImplementation,
            abi.encodeCall(BasketToken.initialize, (IERC20(rootAsset), name, symbol, bitFlag, strategy, assetRegistry)),
            new bytes(0)
        );
        vm.mockCall(
            strategyRegistry, abi.encodeCall(StrategyRegistry.supportsBitFlag, (bitFlag, strategy)), abi.encode(true)
        );
        vm.mockCall(assetRegistry, abi.encodeCall(AssetRegistry.hasPausedAssets, (bitFlag)), abi.encode(false));
        vm.mockCall(assetRegistry, abi.encodeCall(AssetRegistry.getAssets, (bitFlag)), abi.encode(assets));
        vm.prank(manager);
        basketManager.createNewBasket(name, symbol, rootAsset, bitFlag, strategy);
    }

    function testFuzz_createNewBasket_revertWhen_baseAssetNotIncluded(uint256 bitFlag, address strategy) public {
        string memory name = "basket";
        string memory symbol = "b";
        vm.mockCall(
            basketTokenImplementation,
            abi.encodeCall(BasketToken.initialize, (IERC20(rootAsset), name, symbol, bitFlag, strategy, assetRegistry)),
            new bytes(0)
        );
        vm.mockCall(
            strategyRegistry, abi.encodeCall(StrategyRegistry.supportsBitFlag, (bitFlag, strategy)), abi.encode(true)
        );
        address[] memory assets = new address[](1);
        assets[0] = pairAsset;
        // Set the default management fee
        vm.prank(timelock);
        basketManager.setManagementFee(address(0), 3000);
        vm.mockCall(assetRegistry, abi.encodeCall(AssetRegistry.hasPausedAssets, (bitFlag)), abi.encode(false));
        // Mock the call to getAssets to not include base asset
        vm.mockCall(assetRegistry, abi.encodeCall(AssetRegistry.getAssets, (bitFlag)), abi.encode(assets));
        vm.expectRevert(BasketManagerUtils.BaseAssetMismatch.selector);
        vm.prank(manager);
        basketManager.createNewBasket(name, symbol, address(rootAsset), bitFlag, strategy);
    }

    function test_createNewBasket_revertWhen_BaseAssetIsZeroAddress() public {
        string memory name = "basket";
        string memory symbol = "b";
        uint256 bitFlag = 1;
        address strategy = address(uint160(1));
        address[] memory assets = new address[](1);
        assets[0] = rootAsset;
        vm.prank(manager);
        vm.expectRevert(Errors.ZeroAddress.selector);
        basketManager.createNewBasket(name, symbol, address(0), bitFlag, strategy);
    }

    function test_createNewBasket_revertWhen_paused() public {
        string memory name = "basket";
        string memory symbol = "b";
        uint256 bitFlag = 1;
        address strategy = address(uint160(1));
        address[] memory assets = new address[](1);
        assets[0] = address(0);

        vm.prank(pauser);
        basketManager.pause();
        vm.expectRevert(Pausable.EnforcedPause.selector);
        vm.prank(manager);
        basketManager.createNewBasket(name, symbol, address(0), bitFlag, strategy);
    }

    function test_basketTokenToIndex() public {
        string memory name = "basket";
        string memory symbol = "b";
        vm.mockCall(basketTokenImplementation, abi.encodeWithSelector(BasketToken.initialize.selector), new bytes(0));
        vm.mockCall(
            strategyRegistry, abi.encodeWithSelector(StrategyRegistry.supportsBitFlag.selector), abi.encode(true)
        );
        address[] memory assets = new address[](1);
        assets[0] = rootAsset;
        vm.mockCall(assetRegistry, abi.encodeWithSelector(AssetRegistry.hasPausedAssets.selector), abi.encode(false));
        vm.mockCall(assetRegistry, abi.encodeWithSelector(AssetRegistry.getAssets.selector), abi.encode(assets));
        address[] memory baskets = new address[](256);
        vm.startPrank(manager);
        for (uint256 i = 0; i < 256; i++) {
            baskets[i] = basketManager.createNewBasket(name, symbol, rootAsset, i, address(uint160(i)));
            assertEq(basketManager.basketTokenToIndex(baskets[i]), i);
        }

        for (uint256 i = 0; i < 256; i++) {
            assertEq(basketManager.basketTokenToIndex(baskets[i]), i);
        }
    }

    function test_basketTokenToIndex_revertWhen_BasketTokenNotFound() public {
        vm.expectRevert(BasketManagerUtils.BasketTokenNotFound.selector);
        basketManager.basketTokenToIndex(address(0));
    }

    function testFuzz_basketTokenToIndex_revertWhen_BasketTokenNotFound(address basket) public {
        string memory name = "basket";
        string memory symbol = "b";
        vm.mockCall(basketTokenImplementation, abi.encodeWithSelector(BasketToken.initialize.selector), new bytes(0));
        vm.mockCall(
            strategyRegistry, abi.encodeWithSelector(StrategyRegistry.supportsBitFlag.selector), abi.encode(true)
        );
        address[] memory assets = new address[](1);
        assets[0] = rootAsset;
        vm.mockCall(assetRegistry, abi.encodeWithSelector(AssetRegistry.hasPausedAssets.selector), abi.encode(false));
        vm.mockCall(assetRegistry, abi.encodeWithSelector(AssetRegistry.getAssets.selector), abi.encode(assets));
        address[] memory baskets = new address[](256);
        vm.startPrank(manager);
        for (uint256 i = 0; i < 256; i++) {
            baskets[i] = basketManager.createNewBasket(name, symbol, rootAsset, i, address(uint160(i)));
            vm.assume(baskets[i] != basket);
        }

        vm.expectRevert(BasketManagerUtils.BasketTokenNotFound.selector);
        basketManager.basketTokenToIndex(basket);
    }

    function test_proposeRebalance_processesDeposits() public returns (address basket) {
        basket = _setupSingleBasketAndMocks();
        address[] memory targetBaskets = new address[](1);
        targetBaskets[0] = basket;
        address[][] memory basketAssets = _getBasketAssets(targetBaskets);
        vm.prank(rebalanceProposer);
        basketManager.proposeRebalance(targetBaskets);

        assertEq(basketManager.rebalanceStatus().timestamp, vm.getBlockTimestamp());
        assertEq(uint8(basketManager.rebalanceStatus().status), uint8(Status.REBALANCE_PROPOSED));
        assertEq(basketManager.rebalanceStatus().basketMask, 1);
        assertEq(
            basketManager.rebalanceStatus().basketHash,
            keccak256(abi.encode(targetBaskets, _targetWeights, basketAssets))
        );
    }

    function testFuzz_proposeRebalance_processDeposits_passesWhen_targetBalancesMet(uint256 initialDepositAmount)
        public
    {
        initialDepositAmount = bound(initialDepositAmount, 1e4, type(uint256).max / 1e36);
        address[][] memory assetsPerBasket = new address[][](1);
        assetsPerBasket[0] = new address[](2);
        assetsPerBasket[0][0] = rootAsset;
        assetsPerBasket[0][1] = pairAsset;
        uint64[][] memory weightsPerBasket = new uint64[][](1);
        weightsPerBasket[0] = new uint64[](2);
        weightsPerBasket[0][0] = 1e18;
        weightsPerBasket[0][1] = 0;
        uint256[] memory initialDepositAmounts = new uint256[](1);
        initialDepositAmounts[0] = initialDepositAmount;
        address[] memory baskets = _setupBasketsAndMocks(assetsPerBasket, weightsPerBasket, initialDepositAmounts);
        address[][] memory basketAssets = _getBasketAssets(baskets);
        vm.prank(rebalanceProposer);
        basketManager.proposeRebalance(baskets);

        assertEq(basketManager.rebalanceStatus().timestamp, vm.getBlockTimestamp());
        assertEq(uint8(basketManager.rebalanceStatus().status), uint8(Status.REBALANCE_PROPOSED));
        assertEq(
            basketManager.rebalanceStatus().basketHash, keccak256(abi.encode(baskets, weightsPerBasket, basketAssets))
        );
    }

    function test_proposeRebalance_revertWhen_HasPausedAssets() public {
        address basket = _setupSingleBasketAndMocks();
        address[] memory targetBaskets = new address[](1);
        targetBaskets[0] = basket;
        vm.mockCall(assetRegistry, abi.encodeCall(AssetRegistry.hasPausedAssets, (1)), abi.encode(true));
        vm.expectRevert(BasketManagerUtils.AssetNotEnabled.selector);
        vm.prank(rebalanceProposer);
        basketManager.proposeRebalance(targetBaskets);
    }

    function test_proposeRebalance_revertWhen_MustWaitForRebalanceToComplete() public {
        address basket = _setupSingleBasketAndMocks();
        address[] memory targetBaskets = new address[](1);
        targetBaskets[0] = basket;
        vm.startPrank(rebalanceProposer);
        basketManager.proposeRebalance(targetBaskets);

        vm.expectRevert(BasketManagerUtils.MustWaitForRebalanceToComplete.selector);
        basketManager.proposeRebalance(targetBaskets);
    }

    function testFuzz_proposeRebalance_revertWhen_BasketTokenNotFound(address fakeBasket) public {
        address[] memory targetBaskets = new address[](1);
        targetBaskets[0] = fakeBasket;
        vm.expectRevert(BasketManagerUtils.BasketTokenNotFound.selector);
        vm.prank(rebalanceProposer);
        basketManager.proposeRebalance(targetBaskets);
    }

    function testFuzz_proposeRebalance_revertWhen_CallerIsNotRebalancer(address caller) public {
        vm.assume(!basketManager.hasRole(REBALANCE_PROPOSER_ROLE, caller));
        address[] memory targetBaskets = new address[](1);
        vm.expectRevert(_formatAccessControlError(caller, REBALANCE_PROPOSER_ROLE));
        vm.prank(caller);
        basketManager.proposeRebalance(targetBaskets);
    }

    function test_proposeRebalance_processesDeposits_revertWhen_paused() public {
        address basket = _setupSingleBasketAndMocks();
        address[] memory targetBaskets = new address[](1);
        targetBaskets[0] = basket;
        vm.prank(pauser);
        basketManager.pause();
        vm.expectRevert(Pausable.EnforcedPause.selector);
        vm.prank(rebalanceProposer);
        basketManager.proposeRebalance(targetBaskets);
    }

    function test_proposeRebalance_revertsWhen_tooEarlyToProposeRebalance() public {
        address basket = testFuzz_completeRebalance_externalTrade(1e18, 5e18);
        address[] memory targetBaskets = new address[](1);
        targetBaskets[0] = basket;
        vm.expectRevert(BasketManagerUtils.TooEarlyToProposeRebalance.selector);
        vm.prank(rebalanceProposer);
        basketManager.proposeRebalance(targetBaskets);
    }

    function testFuzz_completeRebalance_passWhen_redeemingShares(uint16 fee) public {
        uint256 intialDepositAmount = 10_000;
        uint256 initialSplit = 5e17; // 50 / 50 between both baskets
        address[] memory targetBaskets = testFuzz_proposeTokenSwap_internalTrade(initialSplit, intialDepositAmount, fee);
        address basket = targetBaskets[0];
        address[][] memory basketAssets = _getBasketAssets(targetBaskets);

        // Simulate the passage of time
        vm.warp(vm.getBlockTimestamp() + 15 minutes + 1);
        vm.mockCall(basket, abi.encodeCall(BasketToken.totalPendingDeposits, ()), abi.encode(0));
        vm.mockCall(
            basket, abi.encodeWithSelector(BasketToken.prepareForRebalance.selector), abi.encode(intialDepositAmount, 0)
        );
        vm.mockCall(basket, abi.encodeWithSelector(BasketToken.fulfillRedeem.selector), new bytes(0));
        vm.mockCall(rootAsset, abi.encodeWithSelector(IERC20.approve.selector), abi.encode(true));
        vm.mockCall(basket, abi.encodeCall(IERC20.totalSupply, ()), abi.encode(10_000));
        vm.expectEmit();
        emit BasketManagerUtils.RebalanceCompleted(basketManager.rebalanceStatus().epoch);
        basketManager.completeRebalance(new ExternalTrade[](0), targetBaskets, _targetWeights, basketAssets);

        vm.warp(vm.getBlockTimestamp() + 1 weeks + 1);
        vm.mockCall(basket, abi.encodeCall(BasketToken.totalPendingDeposits, ()), abi.encode(0));
        vm.mockCall(basket, abi.encodeWithSelector(BasketToken.prepareForRebalance.selector), abi.encode(0, 10_000));
        vm.mockCall(basket, abi.encodeWithSelector(BasketToken.fulfillDeposit.selector), new bytes(0));
        vm.mockCall(basket, abi.encodeCall(IERC20.totalSupply, ()), abi.encode(10_000));
        vm.prank(rebalanceProposer);
        basketManager.proposeRebalance(targetBaskets);

        // Simulate the passage of time
        vm.warp(vm.getBlockTimestamp() + 15 minutes + 1);

        vm.mockCall(basket, abi.encodeCall(BasketToken.totalPendingDeposits, ()), abi.encode(0));
        vm.mockCall(basket, abi.encodeWithSelector(BasketToken.prepareForRebalance.selector), abi.encode(0, 10_000));
        vm.mockCall(basket, abi.encodeWithSelector(BasketToken.fulfillRedeem.selector), new bytes(0));
        vm.mockCall(rootAsset, abi.encodeWithSelector(IERC20.approve.selector), abi.encode(true));
        vm.mockCall(basket, abi.encodeCall(IERC20.totalSupply, ()), abi.encode(10_000));
        basketManager.completeRebalance(new ExternalTrade[](0), targetBaskets, _targetWeights, basketAssets);
    }

    function testFuzz_completeRebalance_externalTrade(
        uint256 initialDepositAmount,
        uint256 sellWeight
    )
        public
        returns (address basket)
    {
        _setTokenSwapAdapter();
        initialDepositAmount = bound(initialDepositAmount, 1e4, type(uint256).max / 1e36);
        sellWeight = bound(sellWeight, 0, 1e18);
        (ExternalTrade[] memory trades, address[] memory targetBaskets) =
            testFuzz_proposeTokenSwap_externalTrade(sellWeight, initialDepositAmount);
        basket = targetBaskets[0];

        // Mock calls for executeTokenSwap
        uint256 numTrades = trades.length;
        bytes32[] memory tradeHashes = new bytes32[](numTrades);
        for (uint8 i = 0; i < numTrades; i++) {
            tradeHashes[i] = keccak256(abi.encode(trades[i]));
        }
        vm.mockCall(
            address(tokenSwapAdapter),
            abi.encodeWithSelector(TokenSwapAdapter.executeTokenSwap.selector),
            abi.encode(tradeHashes)
        );
        // Execute
        vm.expectEmit();
        emit BasketManager.TokenSwapExecuted(basketManager.rebalanceStatus().epoch);
        vm.prank(tokenswapExecutor);
        basketManager.executeTokenSwap(trades, "");

        // Assert
        assertEq(basketManager.rebalanceStatus().timestamp, vm.getBlockTimestamp());
        assertEq(uint8(basketManager.rebalanceStatus().status), uint8(Status.TOKEN_SWAP_EXECUTED));

        // Simulate the passage of time
        vm.warp(vm.getBlockTimestamp() + 15 minutes + 1);

        vm.mockCall(basket, abi.encodeCall(BasketToken.totalPendingDeposits, ()), abi.encode(0));
        vm.mockCall(basket, abi.encodeWithSelector(BasketToken.prepareForRebalance.selector), abi.encode(0));
        vm.mockCall(basket, abi.encodeWithSelector(BasketToken.fulfillRedeem.selector), new bytes(0));
        vm.mockCall(rootAsset, abi.encodeWithSelector(IERC20.approve.selector), abi.encode(true));
        vm.mockCall(basket, abi.encodeCall(IERC20.totalSupply, ()), abi.encode(initialDepositAmount));
        // Mock results of external trade
        uint256[2][] memory claimedAmounts = new uint256[2][](numTrades);
        // 0 in the 1 index is the result of a 100% successful trade
        claimedAmounts[0] = [0, initialDepositAmount * sellWeight / 1e18];
        address[][] memory basketAssets = _getBasketAssets(targetBaskets);
        vm.mockCall(
            address(tokenSwapAdapter),
            abi.encodeWithSelector(TokenSwapAdapter.completeTokenSwap.selector),
            abi.encode(claimedAmounts)
        );
        vm.expectEmit();
        emit BasketManagerUtils.RebalanceCompleted(basketManager.rebalanceStatus().epoch);
        basketManager.completeRebalance(trades, targetBaskets, _targetWeights, basketAssets);
        assertEq(uint8(basketManager.rebalanceStatus().status), uint8(Status.NOT_STARTED));
    }

    function testFuzz_completeRebalance_retries_whenExternalTrade_fails(
        uint256 initialDepositAmount,
        uint256 sellWeight
    )
        public
    {
        _setTokenSwapAdapter();
        initialDepositAmount = bound(initialDepositAmount, 1e4, type(uint256).max / 1e36);
        sellWeight = bound(sellWeight, 1e17, 1e18);
        (ExternalTrade[] memory trades, address[] memory targetBaskets) =
            testFuzz_proposeTokenSwap_externalTrade(sellWeight, initialDepositAmount);
        address basket = targetBaskets[0];

        // Mock calls for executeTokenSwap
        uint256 numTrades = trades.length;
        bytes32[] memory tradeHashes = new bytes32[](numTrades);
        for (uint8 i = 0; i < numTrades; i++) {
            tradeHashes[i] = keccak256(abi.encode(trades[i]));
        }
        vm.mockCall(
            address(tokenSwapAdapter),
            abi.encodeWithSelector(TokenSwapAdapter.executeTokenSwap.selector),
            abi.encode(tradeHashes)
        );
        // Execute
        vm.expectEmit();
        emit BasketManager.TokenSwapExecuted(basketManager.rebalanceStatus().epoch);
        vm.prank(tokenswapExecutor);
        basketManager.executeTokenSwap(trades, "");

        // Assert
        assertEq(basketManager.rebalanceStatus().timestamp, vm.getBlockTimestamp());
        assertEq(uint8(basketManager.rebalanceStatus().status), uint8(Status.TOKEN_SWAP_EXECUTED));

        // Simulate the passage of time
        vm.warp(vm.getBlockTimestamp() + 15 minutes + 1);

        vm.mockCall(basket, abi.encodeCall(BasketToken.totalPendingDeposits, ()), abi.encode(0));
        vm.mockCall(basket, abi.encodeWithSelector(BasketToken.prepareForRebalance.selector), abi.encode(0));
        vm.mockCall(basket, abi.encodeWithSelector(BasketToken.fulfillRedeem.selector), new bytes(0));
        vm.mockCall(rootAsset, abi.encodeWithSelector(IERC20.approve.selector), abi.encode(true));
        vm.mockCall(basket, abi.encodeCall(IERC20.totalSupply, ()), abi.encode(initialDepositAmount));
        // Mock results of external trade
        uint256[2][] memory claimedAmounts = new uint256[2][](numTrades);
        // 0 in the 1 index is the result of a 100% un-successful trade
        claimedAmounts[0] = [initialDepositAmount * sellWeight / 1e18, 0];
        vm.mockCall(
            address(tokenSwapAdapter),
            abi.encodeWithSelector(TokenSwapAdapter.completeTokenSwap.selector),
            abi.encode(claimedAmounts)
        );
        assertEq(basketManager.retryCount(), uint256(0));
        address[][] memory basketAssets = _getBasketAssets(targetBaskets);
        basketManager.completeRebalance(trades, targetBaskets, _targetWeights, basketAssets);
        // When target weights are not met the status returns to REBALANCE_PROPOSED to allow additional token swaps to
        // be proposed
        assertEq(uint8(basketManager.rebalanceStatus().status), uint8(Status.REBALANCE_PROPOSED));
        assertEq(basketManager.retryCount(), uint256(1));
    }

    function testFuzz_completeRebalance_passesWhen_retryLimitReached(
        uint256 initialDepositAmount,
        uint256 pairAssetWeight
    )
        public
    {
        _setTokenSwapAdapter();
        // Setup basket and target weights
        initialDepositAmount = bound(initialDepositAmount, 1e4, type(uint256).max / 1e36);
        pairAssetWeight = bound(pairAssetWeight, 1e17, 1e18);
        uint256 baseAssetWeight = 1e18 - pairAssetWeight;

        address[][] memory basketAssets = new address[][](1);
        basketAssets[0] = new address[](2);
        basketAssets[0][0] = rootAsset;
        basketAssets[0][1] = pairAsset;
        uint256[] memory initialDepositAmounts = new uint256[](1);
        initialDepositAmounts[0] = initialDepositAmount;
        uint64[][] memory targetWeights = new uint64[][](1);
        targetWeights[0] = new uint64[](2);
        targetWeights[0][0] = uint64(baseAssetWeight);
        targetWeights[0][1] = uint64(pairAssetWeight);
        address[] memory baskets = _setupBasketsAndMocks(basketAssets, targetWeights, initialDepositAmounts);

        // Propose the rebalance
        vm.prank(rebalanceProposer);
        basketManager.proposeRebalance(baskets);

        uint256 sellAmount = initialDepositAmount * pairAssetWeight / 1e18;

        for (uint8 i = 0; i < MAX_RETRIES; i++) {
            // 0 for the last input will guarantee the trade will be 100% unsuccessful
            _swapFirstBasketRootAssetToPairAsset(baskets, targetWeights, sellAmount, 0);
            assertEq(basketManager.retryCount(), uint256(i + 1));
            assertEq(uint8(basketManager.rebalanceStatus().status), uint8(Status.REBALANCE_PROPOSED));
        }
        assertEq(basketManager.retryCount(), uint256(MAX_RETRIES));

        // We have reached max retries, if the next proposed token swap does not meet target weights the rebalance
        // will completed with the current balances.
        _swapFirstBasketRootAssetToPairAsset(baskets, targetWeights, sellAmount, 0);
        assertEq(basketManager.retryCount(), uint256(0));
        assertEq(uint8(basketManager.rebalanceStatus().status), uint8(Status.NOT_STARTED));
    }

    function testFuzz_completeRebalance_fulfillsRedeems(
        uint256 depositAmount,
        uint64 pairAssetWeight,
        uint256 redeemingShares
    )
        public
    {
        _setTokenSwapAdapter();
        // Setup basket and target weights
        depositAmount = bound(depositAmount, 1e18, type(uint256).max / 1e54);

        address[][] memory basketAssets = new address[][](1);
        basketAssets[0] = new address[](2);
        basketAssets[0][0] = rootAsset;
        basketAssets[0][1] = pairAsset;
        uint256[] memory initialDepositAmounts = new uint256[](1);
        initialDepositAmounts[0] = depositAmount;
        uint64[][] memory targetWeights = new uint64[][](1);
        targetWeights[0] = new uint64[](2);
        targetWeights[0][0] = uint64(1e18);
        targetWeights[0][1] = uint64(0);
        address[] memory baskets = _setupBasketsAndMocks(basketAssets, targetWeights, initialDepositAmounts);
        address basket = baskets[0];
        BasketManager bm = basketManager;
        // Propose the rebalance and process the deposits
        vm.prank(rebalanceProposer);
        bm.proposeRebalance(baskets);

        // Assume the basket token total supply was increased by the deposit
        vm.mockCall(basket, abi.encodeWithSelector(IERC20.totalSupply.selector), abi.encode(depositAmount));

        // Complete the rebalance
        vm.warp(vm.getBlockTimestamp() + 15 minutes);
        bm.completeRebalance(new ExternalTrade[](0), baskets, targetWeights, basketAssets);
        vm.warp(vm.getBlockTimestamp() + 60 minutes);

        // Update target weights
        pairAssetWeight = uint64(bound(pairAssetWeight, 5e17, 1e18));
        targetWeights[0][0] = 1e18 - pairAssetWeight;
        targetWeights[0][1] = pairAssetWeight;
        vm.mockCall(basket, abi.encodeWithSelector(BasketToken.getTargetWeights.selector), abi.encode(targetWeights[0]));

        // Mock a pending redemption between 10% and 90% of the total deposit amount.
        // This range ensures:
        // 1. Redemption is large enough to meaningfully test redemption logic (>10%)
        // 2. Remaining shares are sufficient to test rebalancing (>10%)
        // 3. Avoids edge cases like complete withdrawals which could mask rebalancing issues
        // Note: Using max redemption would make completeRebalance succeed incorrectly by
        // withdrawing everything, rather than properly testing the rebalancing logic we want to test which is
        // verifying that the basket can properly rebalance its remaining assets while handling redemptions
        redeemingShares = bound(redeemingShares, depositAmount / 10, depositAmount * 9 / 10);
        vm.mockCall(
            basket, abi.encodeWithSelector(BasketToken.prepareForRebalance.selector), abi.encode(0, redeemingShares)
        );

        // Propose the rebalance
        vm.prank(rebalanceProposer);
        bm.proposeRebalance(baskets);

        // Calculate the amount of rootAsset to sell:
        // 1. Take 90% of deposit (depositAmount * 9/10) to account for 10% redemption
        // 2. Multiply by target weight of pairAsset to determine how much needs to be swapped
        // 3. Divide by 1e18 to normalize the fixed-point arithmetic
        uint256 sellAmount = (depositAmount - redeemingShares) * pairAssetWeight / 1e18;

        for (uint8 i = 0; i < MAX_RETRIES; i++) {
            // The last parameter (0) represents the percentage of tokens successfully traded, in 1e18 precision (0 =
            // 0%, 1e18 = 100%)
            _swapFirstBasketRootAssetToPairAsset(baskets, targetWeights, sellAmount, 0);
            assertEq(bm.retryCount(), uint256(i + 1));
            assertEq(uint8(bm.rebalanceStatus().status), uint8(Status.REBALANCE_PROPOSED));
        }
        assertEq(bm.retryCount(), uint256(bm.retryLimit()));

        // We have reached max retries, even if the next proposed token swap does not meet target weights, the rebalance
        // will terminate.
        ExternalTrade[] memory externalTrades = new ExternalTrade[](1);
        BasketTradeOwnership[] memory tradeOwnerships = new BasketTradeOwnership[](1);
        tradeOwnerships[0] = BasketTradeOwnership({ basket: baskets[0], tradeOwnership: uint96(1e18) });
        externalTrades[0] = ExternalTrade({
            sellToken: rootAsset,
            buyToken: pairAsset,
            sellAmount: sellAmount,
            // Calculate minAmount based on reduced sellAmount with 0.5% slippage
            // Assumes 1:1 exchange rate. TODO: write additional tests with fuzzed prices
            minAmount: sellAmount * 0.995e18 / 1e18,
            basketTradeOwnership: tradeOwnerships
        });
        vm.prank(tokenswapProposer);
        bm.proposeTokenSwap(new InternalTrade[](0), externalTrades, baskets, targetWeights, basketAssets);

        // Mock calls for executeTokenSwap
        uint256 numTrades = externalTrades.length;
        bytes32[] memory tradeHashes = new bytes32[](numTrades);
        for (uint8 i = 0; i < numTrades; i++) {
            tradeHashes[i] = keccak256(abi.encode(externalTrades[i]));
        }
        vm.mockCall(
            address(tokenSwapAdapter),
            abi.encodeWithSelector(TokenSwapAdapter.executeTokenSwap.selector),
            abi.encode(tradeHashes)
        );
        vm.prank(tokenswapExecutor);
        bm.executeTokenSwap(externalTrades, "");

        // Simulate the passage of time
        vm.warp(vm.getBlockTimestamp() + 15 minutes);

        uint256[2][] memory claimedAmounts = new uint256[2][](numTrades);
        // tradeSuccess => 1e18 for a 100% successful trade, 0 for 100% unsuccessful trade
        // 0 in the 0th place is the result of a 100% un-successful trade
        // 0 in the 1st place is the result of a 100% successful trade
        // We mock a partially successful trade so that target weights are not met and but enough tokens are available
        // to meet pending redemptions
        // TODO: write additional tests with fuzzed prices, currently assumes 1:1 exchange rate
        uint256 successfulSellAmount = sellAmount * 7e17 / 1e18;
        uint256 successfulBuyAmount = successfulSellAmount;
        claimedAmounts[0] = [sellAmount - successfulSellAmount, successfulBuyAmount];
        vm.mockCall(
            address(tokenSwapAdapter),
            abi.encodeWithSelector(TokenSwapAdapter.completeTokenSwap.selector),
            abi.encode(claimedAmounts)
        );

        // Check that fulfillRedeem will be called for our desired shares.
        vm.expectCall(basket, abi.encodeCall(BasketToken.fulfillRedeem, redeemingShares));
        bm.completeRebalance(externalTrades, baskets, targetWeights, basketAssets);
        assertEq(bm.retryCount(), uint256(0));
        assertEq(uint8(bm.rebalanceStatus().status), uint8(Status.NOT_STARTED));
    }

    function testFuzz_completeRebalance_calls_fallbackRedeemTrigger_onFailure(
        uint256 depositAmount,
        uint64 pairAssetWeight
    )
        public
    {
        _setTokenSwapAdapter();
        // Setup basket and target weights
        depositAmount = bound(depositAmount, 1e18, type(uint256).max / 1e54);
        pairAssetWeight = uint64(bound(pairAssetWeight, 1e17, 1e18));
        address[][] memory basketAssets = new address[][](1);
        basketAssets[0] = new address[](2);
        basketAssets[0][0] = rootAsset;
        basketAssets[0][1] = pairAsset;
        uint256[] memory initialDepositAmounts = new uint256[](1);
        initialDepositAmounts[0] = depositAmount;
        uint64[][] memory targetWeights = new uint64[][](1);
        targetWeights[0] = new uint64[](2);
        targetWeights[0][0] = uint64(1e18 - pairAssetWeight);
        targetWeights[0][1] = uint64(pairAssetWeight);
        address[] memory baskets = _setupBasketsAndMocks(basketAssets, targetWeights, initialDepositAmounts);
        address basket = baskets[0];

        // Process deposits
        vm.prank(rebalanceProposer);
        basketManager.proposeRebalance(baskets);

        // Assume the basket token total supply was increased by the deposit, assuming rootAsset has price of 1
        vm.mockCall(basket, abi.encodeWithSelector(IERC20.totalSupply.selector), abi.encode(depositAmount));

        // Swap rootAsset to pairAsset based on target weight difference
        _swapFirstBasketRootAssetToPairAsset(
            baskets, targetWeights, depositAmount * (1e18 - targetWeights[0][0]) / 1e18, 1e18
        );

        // Mock a redemption of all of the shares
        vm.mockCall(
            basket, abi.encodeWithSelector(BasketToken.prepareForRebalance.selector), abi.encode(0, depositAmount)
        );

        // Propose a new rebalance
        vm.warp(vm.getBlockTimestamp() + 60 minutes);
        vm.prank(rebalanceProposer);
        basketManager.proposeRebalance(baskets);

        // Fail the rebalance by not meeting target weights
        for (uint8 i = 0; i < MAX_RETRIES; i++) {
            vm.warp(vm.getBlockTimestamp() + 15 minutes);
            basketManager.completeRebalance(new ExternalTrade[](0), baskets, targetWeights, basketAssets);

            assertEq(basketManager.retryCount(), uint256(i + 1));
            assertEq(uint8(basketManager.rebalanceStatus().status), uint8(Status.REBALANCE_PROPOSED));
        }
        // Check we reached the configured max retries
        assertEq(basketManager.retryCount(), uint256(basketManager.retryLimit()));

        // Call completeRebalance to get out of the retry loop
        vm.warp(vm.getBlockTimestamp() + 60 minutes);
        vm.expectCall(basket, abi.encodeWithSelector(BasketToken.fallbackRedeemTrigger.selector));
        basketManager.completeRebalance(new ExternalTrade[](0), baskets, targetWeights, basketAssets);

        // Check the retry count has been reset and we are back to NOT_STARTED status
        assertEq(basketManager.retryCount(), uint256(0));
        assertEq(uint8(basketManager.rebalanceStatus().status), uint8(Status.NOT_STARTED));
    }

    function test_completeRebalance_revertWhen_NoRebalanceInProgress() public {
        assertEq(uint8(basketManager.rebalanceStatus().status), uint8(Status.NOT_STARTED));
        vm.expectRevert(BasketManagerUtils.NoRebalanceInProgress.selector);
        basketManager.completeRebalance(new ExternalTrade[](0), new address[](0), new uint64[][](0), new address[][](0));
    }

    function test_completeRebalance_revertWhen_BasketsMismatch() public {
        address basket = _setupSingleBasketAndMocks();
        address[] memory targetBaskets = new address[](1);
        targetBaskets[0] = basket;
        uint64[][] memory targetWeights = new uint64[][](1);
        vm.prank(rebalanceProposer);
        basketManager.proposeRebalance(targetBaskets);
        address[][] memory basketAssets = _getBasketAssets(targetBaskets);

        vm.expectRevert(BasketManagerUtils.BasketsMismatch.selector);
        basketManager.completeRebalance(new ExternalTrade[](0), new address[](0), targetWeights, basketAssets);
    }

    function test_completeRebalance_retriesWhen_TimeoutAfterProposeRebalance() public {
        address basket = _setupSingleBasketAndMocks();
        address[] memory targetBaskets = new address[](1);
        targetBaskets[0] = basket;
        address[][] memory basketAssets = _getBasketAssets(targetBaskets);
        vm.prank(rebalanceProposer);
        basketManager.proposeRebalance(targetBaskets);

        // Simulate the passage of time
        vm.warp(vm.getBlockTimestamp() + 15 minutes + 1);
        uint256 retryCount = basketManager.retryCount();
        assertEq(uint8(basketManager.rebalanceStatus().status), uint8(Status.REBALANCE_PROPOSED));
        basketManager.completeRebalance(new ExternalTrade[](0), targetBaskets, _targetWeights, basketAssets);

        // Confirm the rebalance status has been reset with a retry count increased
        assertEq(uint8(basketManager.rebalanceStatus().status), uint8(Status.REBALANCE_PROPOSED));
        assertEq(basketManager.retryCount(), retryCount + 1);
    }

    function test_completeRebalance_revertWhen_TargetWeightsMismatch() public {
        address basket = _setupSingleBasketAndMocks();
        address[] memory targetBaskets = new address[](1);
        targetBaskets[0] = basket;
        address[][] memory basketAssets = _getBasketAssets(targetBaskets);
        vm.prank(rebalanceProposer);
        basketManager.proposeRebalance(targetBaskets);

        vm.expectRevert(BasketManagerUtils.BasketsMismatch.selector);
        basketManager.completeRebalance(new ExternalTrade[](0), targetBaskets, new uint64[][](0), basketAssets);
    }

    function test_completeRebalance_revertWhen_TooEarlyToCompleteRebalance() public {
        address basket = _setupSingleBasketAndMocks();
        address[] memory targetBaskets = new address[](1);
        targetBaskets[0] = basket;
        vm.prank(rebalanceProposer);
        basketManager.proposeRebalance(targetBaskets);
        address[][] memory basketAssets = _getBasketAssets(targetBaskets);

        vm.expectRevert(BasketManagerUtils.TooEarlyToCompleteRebalance.selector);
        basketManager.completeRebalance(new ExternalTrade[](0), targetBaskets, _targetWeights, basketAssets);
    }

    function test_completeRebalance_revertWhen_paused() public {
        address basket = _setupSingleBasketAndMocks();
        address[] memory targetBaskets = new address[](1);
        targetBaskets[0] = basket;
        vm.prank(rebalanceProposer);
        basketManager.proposeRebalance(targetBaskets);
        address[][] memory basketAssets = _getBasketAssets(targetBaskets);

        // Simulate the passage of time
        vm.warp(vm.getBlockTimestamp() + 15 minutes + 1);

        vm.mockCall(basket, abi.encodeCall(BasketToken.totalPendingDeposits, ()), abi.encode(0));
        vm.mockCall(basket, abi.encodeWithSelector(BasketToken.prepareForRebalance.selector), abi.encode(0, 10_000));
        vm.mockCall(basket, abi.encodeCall(IERC20.totalSupply, ()), abi.encode(10_000));
        vm.mockCall(basket, abi.encodeWithSelector(IERC20.approve.selector), abi.encode(true));
        vm.prank(pauser);
        basketManager.pause();
        vm.expectRevert(Pausable.EnforcedPause.selector);
        basketManager.completeRebalance(new ExternalTrade[](0), targetBaskets, _targetWeights, basketAssets);
    }

    function testFuzz_completeRebalance_revertWhen_ExternalTradeMismatch(
        uint256 initialDepositAmount,
        uint256 sellWeight
    )
        public
    {
        _setTokenSwapAdapter();
        initialDepositAmount = bound(initialDepositAmount, 1e4, type(uint256).max / 1e36);
        sellWeight = bound(sellWeight, 0, 1e18);
        (ExternalTrade[] memory trades, address[] memory targetBaskets) =
            testFuzz_proposeTokenSwap_externalTrade(sellWeight, initialDepositAmount);
        address basket = targetBaskets[0];
        address[][] memory basketAssets = _getBasketAssets(targetBaskets);

        // Mock calls for executeTokenSwap
        uint256 numTrades = trades.length;
        bytes32[] memory tradeHashes = new bytes32[](numTrades);
        for (uint8 i = 0; i < numTrades; i++) {
            tradeHashes[i] = keccak256(abi.encode(trades[i]));
        }
        vm.mockCall(
            address(tokenSwapAdapter),
            abi.encodeWithSelector(TokenSwapAdapter.executeTokenSwap.selector),
            abi.encode(tradeHashes)
        );
        // Execute
        vm.prank(tokenswapExecutor);
        basketManager.executeTokenSwap(trades, "");

        // Assert
        assertEq(basketManager.rebalanceStatus().timestamp, vm.getBlockTimestamp());
        assertEq(uint8(basketManager.rebalanceStatus().status), uint8(Status.TOKEN_SWAP_EXECUTED));

        // Simulate the passage of time
        vm.warp(vm.getBlockTimestamp() + 15 minutes + 1);

        vm.mockCall(basket, abi.encodeCall(BasketToken.totalPendingDeposits, ()), abi.encode(0));
        vm.mockCall(basket, abi.encodeWithSelector(BasketToken.prepareForRebalance.selector), abi.encode(0));
        vm.mockCall(basket, abi.encodeWithSelector(BasketToken.fulfillRedeem.selector), new bytes(0));
        vm.mockCall(rootAsset, abi.encodeWithSelector(IERC20.approve.selector), abi.encode(true));
        vm.mockCall(basket, abi.encodeCall(IERC20.totalSupply, ()), abi.encode(initialDepositAmount));
        // Mock results of external trade
        uint256[2][] memory claimedAmounts = new uint256[2][](numTrades);
        // 0 in the 0 index is the result of a 100% successful trade
        claimedAmounts[0] = [0, initialDepositAmount * sellWeight / 1e18];
        vm.mockCall(
            address(tokenSwapAdapter),
            abi.encodeWithSelector(TokenSwapAdapter.completeTokenSwap.selector),
            abi.encode(claimedAmounts)
        );
        vm.expectRevert(BasketManagerUtils.ExternalTradeMismatch.selector);
        basketManager.completeRebalance(new ExternalTrade[](0), targetBaskets, _targetWeights, basketAssets);
    }

    function testFuzz_completeRebalance_retriesWhen_TokenSwapNotExecuted(
        uint256 initialDepositAmount,
        uint256 sellWeight
    )
        public
    {
        _setTokenSwapAdapter();
        initialDepositAmount = bound(initialDepositAmount, 1e4, type(uint256).max / 1e36);
        sellWeight = bound(sellWeight, 1e17, 1e18);
        (ExternalTrade[] memory trades, address[] memory targetBaskets) =
            testFuzz_proposeTokenSwap_externalTrade(sellWeight, initialDepositAmount);
        address basket = targetBaskets[0];
        address[][] memory basketAssets = _getBasketAssets(targetBaskets);

        // Simulate the passage of time
        vm.warp(vm.getBlockTimestamp() + 15 minutes + 1);

        vm.mockCall(basket, abi.encodeCall(BasketToken.totalPendingDeposits, ()), abi.encode(0));
        vm.mockCall(basket, abi.encodeWithSelector(BasketToken.prepareForRebalance.selector), abi.encode(0));
        vm.mockCall(basket, abi.encodeWithSelector(BasketToken.fulfillRedeem.selector), new bytes(0));
        vm.mockCall(rootAsset, abi.encodeWithSelector(IERC20.approve.selector), abi.encode(true));
        vm.mockCall(basket, abi.encodeCall(IERC20.totalSupply, ()), abi.encode(initialDepositAmount));
        basketManager.completeRebalance(trades, targetBaskets, _targetWeights, basketAssets);
        assertEq(basketManager.retryCount(), 1);
        assertEq(uint8(basketManager.rebalanceStatus().status), uint8(Status.REBALANCE_PROPOSED));
    }

    function testFuzz_completeRebalance_passesWhen_TokenSwapNotExecuted_retryLimitReached(
        uint256 initialDepositAmount,
        uint256 pairAssetWeight
    )
        public
    {
        _setTokenSwapAdapter();
        // Setup basket and target weights
        initialDepositAmount = bound(initialDepositAmount, 1e4, type(uint256).max / 1e36);
        pairAssetWeight = bound(pairAssetWeight, 1e17, 1e18);

        address[][] memory basketAssets = new address[][](1);
        basketAssets[0] = new address[](2);
        basketAssets[0][0] = rootAsset;
        basketAssets[0][1] = pairAsset;

        uint256[] memory initialDepositAmounts = new uint256[](1);
        initialDepositAmounts[0] = initialDepositAmount;

        uint64[][] memory targetWeights = new uint64[][](1);
        targetWeights[0] = new uint64[](2);
        targetWeights[0][0] = uint64(1e18 - pairAssetWeight);
        targetWeights[0][1] = uint64(pairAssetWeight);

        address[] memory baskets = _setupBasketsAndMocks(basketAssets, targetWeights, initialDepositAmounts);

        // Propose the rebalance
        vm.prank(rebalanceProposer);
        basketManager.proposeRebalance(baskets);

        uint256 sellAmount = initialDepositAmount * pairAssetWeight / 1e18;

        for (uint8 i = 0; i < MAX_RETRIES; i++) {
            // 0 for the last input will guarantee the trade will be 100% unsuccessful
            _swapFirstBasketRootAssetToPairAsset(baskets, targetWeights, sellAmount, 0);
            assertEq(basketManager.retryCount(), uint256(i + 1));
            assertEq(uint8(basketManager.rebalanceStatus().status), uint8(Status.REBALANCE_PROPOSED));
        }
        assertEq(basketManager.retryCount(), uint256(MAX_RETRIES));

        // We have reached max retries, if the next proposed token swap does not execute the rebalance
        // will successfully complete.
        ExternalTrade[] memory externalTrades = new ExternalTrade[](1);
        InternalTrade[] memory internalTrades = new InternalTrade[](0);
        BasketTradeOwnership[] memory tradeOwnerships = new BasketTradeOwnership[](1);
        tradeOwnerships[0] = BasketTradeOwnership({ basket: baskets[0], tradeOwnership: uint96(1e18) });
        externalTrades[0] = ExternalTrade({
            sellToken: rootAsset,
            buyToken: pairAsset,
            sellAmount: sellAmount,
            minAmount: sellAmount * 0.995e18 / 1e18,
            basketTradeOwnership: tradeOwnerships
        });
        vm.prank(tokenswapProposer);
        basketManager.proposeTokenSwap(internalTrades, externalTrades, baskets, targetWeights, basketAssets);
        // Simulate the passage of time
        vm.warp(vm.getBlockTimestamp() + 15 minutes);
        // Token swaps have not been executed
        assertEq(uint8(basketManager.rebalanceStatus().status), uint8(Status.TOKEN_SWAP_PROPOSED));
        uint256 rootAssetBasketBalance = basketManager.basketBalanceOf(baskets[0], rootAsset);
        uint256 pairAssetBasketBalance = basketManager.basketBalanceOf(baskets[0], pairAsset);

        // Complete the rebalance without executing the token swaps
        basketManager.completeRebalance(externalTrades, baskets, _targetWeights, basketAssets);
        assertEq(basketManager.retryCount(), uint256(0));
        assertEq(uint8(basketManager.rebalanceStatus().status), uint8(Status.NOT_STARTED));

        // Verify basket balances remain unchanged after completing rebalance without executing swaps
        assertEq(basketManager.basketBalanceOf(baskets[0], rootAsset), rootAssetBasketBalance);
        assertEq(basketManager.basketBalanceOf(baskets[0], pairAsset), pairAssetBasketBalance);
    }

    function testFuzz_completeRebalance_revertWhen_completeTokenSwapFailed(
        uint256 initialDepositAmount,
        uint256 sellWeight
    )
        public
    {
        _setTokenSwapAdapter();
        initialDepositAmount = bound(initialDepositAmount, 1e4, type(uint256).max / 1e36);
        sellWeight = bound(sellWeight, 0, 1e18);
        (ExternalTrade[] memory trades, address[] memory targetBaskets) =
            testFuzz_proposeTokenSwap_externalTrade(sellWeight, initialDepositAmount);
        address basket = targetBaskets[0];

        // Mock calls for executeTokenSwap
        uint256 numTrades = trades.length;
        bytes32[] memory tradeHashes = new bytes32[](numTrades);
        for (uint8 i = 0; i < numTrades; i++) {
            tradeHashes[i] = keccak256(abi.encode(trades[i]));
        }
        vm.mockCall(
            address(tokenSwapAdapter),
            abi.encodeWithSelector(TokenSwapAdapter.executeTokenSwap.selector),
            abi.encode(tradeHashes)
        );
        // Execute
        vm.prank(tokenswapExecutor);
        basketManager.executeTokenSwap(trades, "");

        // Assert
        assertEq(basketManager.rebalanceStatus().timestamp, vm.getBlockTimestamp());
        assertEq(uint8(basketManager.rebalanceStatus().status), uint8(Status.TOKEN_SWAP_EXECUTED));

        // Simulate the passage of time
        vm.warp(vm.getBlockTimestamp() + 15 minutes + 1);

        vm.mockCall(basket, abi.encodeCall(BasketToken.totalPendingDeposits, ()), abi.encode(0));
        vm.mockCall(basket, abi.encodeWithSelector(BasketToken.prepareForRebalance.selector), abi.encode(0));
        vm.mockCall(basket, abi.encodeWithSelector(BasketToken.fulfillRedeem.selector), new bytes(0));
        vm.mockCall(rootAsset, abi.encodeWithSelector(IERC20.approve.selector), abi.encode(true));
        vm.mockCall(basket, abi.encodeCall(IERC20.totalSupply, ()), abi.encode(initialDepositAmount));
        // Mock results of external trade
        uint256[2][] memory claimedAmounts = new uint256[2][](numTrades);
        // 0 in the 1st position is the result of a 100% successful trade
        claimedAmounts[0] = [initialDepositAmount * sellWeight / 1e18, 0];
        address[][] memory basketAssets = _getBasketAssets(targetBaskets);
        vm.mockCallRevert(
            address(tokenSwapAdapter), abi.encodeWithSelector(TokenSwapAdapter.completeTokenSwap.selector), ""
        );
        vm.expectRevert(BasketManagerUtils.CompleteTokenSwapFailed.selector);
        basketManager.completeRebalance(trades, targetBaskets, _targetWeights, basketAssets);
    }

    function test_completeRebalance_withMultipleAssets() public {
        _setTokenSwapAdapter();
        // Setup baskets with 4 assets each
        address[][] memory basketAssets = new address[][](2);
        address thirdAsset = address(new ERC20Mock());
        address fourthAsset = address(new ERC20Mock());
        for (uint256 i = 0; i < 2; i++) {
            basketAssets[i] = new address[](4);
            basketAssets[i][0] = rootAsset;
            basketAssets[i][1] = pairAsset;
            basketAssets[i][2] = thirdAsset;
            basketAssets[i][3] = fourthAsset;
        }

        // Set prices for the 2 new ERC20Mock assets
        vm.startPrank(admin);
        for (uint256 i = 0; i < 2; i++) {
            mockPriceOracle.setPrice(basketAssets[i][2], USD_ISO_4217_CODE, 1e18); // new asset 1
            mockPriceOracle.setPrice(basketAssets[i][3], USD_ISO_4217_CODE, 1e18); // new asset 2
            mockPriceOracle.setPrice(USD_ISO_4217_CODE, basketAssets[i][2], 1e18);
            mockPriceOracle.setPrice(USD_ISO_4217_CODE, basketAssets[i][3], 1e18);
            eulerRouter.govSetConfig(basketAssets[i][2], USD_ISO_4217_CODE, address(mockPriceOracle));
            eulerRouter.govSetConfig(basketAssets[i][3], USD_ISO_4217_CODE, address(mockPriceOracle));
        }
        vm.stopPrank();

        // Setup target weights for each basket (must sum to 1e18)
        uint64[][] memory targetWeights = new uint64[][](2);
        for (uint256 i = 0; i < 2; i++) {
            targetWeights[i] = new uint64[](4);
            targetWeights[i][0] = 0.4e18;
            targetWeights[i][1] = 0.3e18;
            targetWeights[i][2] = 0.2e18;
            targetWeights[i][3] = 0.1e18;
        }

        // Setup initial deposit amounts for each basket
        uint256[] memory initialDepositAmounts = new uint256[](2);
        initialDepositAmounts[0] = 1000e18;
        initialDepositAmounts[1] = 3000e18;
        uint256 totalDepositAmount = 0;
        for (uint256 i = 0; i < initialDepositAmounts.length; i++) {
            totalDepositAmount += initialDepositAmounts[i];
        }

        // Create baskets and setup mocks
        address[] memory baskets = _setupBasketsAndMocks(basketAssets, targetWeights, initialDepositAmounts);

        // Propose rebalance
        vm.prank(rebalanceProposer);
        basketManager.proposeRebalance(baskets);

        // Increase total supply of each basket
        for (uint256 i = 0; i < baskets.length; i++) {
            vm.mockCall(
                baskets[i], abi.encodeWithSelector(IERC20.totalSupply.selector), abi.encode(initialDepositAmounts[i])
            );
        }

        // Verify rebalance status
        RebalanceStatus memory status = basketManager.rebalanceStatus();

        assertEq(uint8(status.status), uint8(Status.REBALANCE_PROPOSED));
        assertEq(status.timestamp, block.timestamp);
        assertEq(status.epoch, 0);
        assertEq(status.retryCount, 0);
        assertEq(status.basketHash, keccak256(abi.encode(baskets, targetWeights, basketAssets)));
        assertEq(status.basketMask, 3); // Binary 11 for two baskets

        // Propose token swap
        vm.prank(tokenswapProposer);
        InternalTrade[] memory internalTrades = new InternalTrade[](0);
        ExternalTrade[] memory externalTrades = new ExternalTrade[](3);

        // Setup external trades to achieve target weights
        BasketTradeOwnership[] memory tradeOwnerships = new BasketTradeOwnership[](2);
        for (uint256 i = 0; i < tradeOwnerships.length; i++) {
            tradeOwnerships[i] = BasketTradeOwnership({
                basket: baskets[i],
                tradeOwnership: uint64(initialDepositAmounts[i] * 1e18 / totalDepositAmount)
            });
        }
        for (uint256 i = 0; i < 3; i++) {
            uint256 sellAmount = totalDepositAmount * targetWeights[0][i + 1] / 1e18;
            externalTrades[i] = ExternalTrade({
                sellToken: basketAssets[0][0],
                buyToken: basketAssets[0][i + 1],
                sellAmount: sellAmount,
                minAmount: sellAmount * 99 / 100, // 1% slippage
                basketTradeOwnership: tradeOwnerships
            });
        }

        basketManager.proposeTokenSwap(internalTrades, externalTrades, baskets, targetWeights, basketAssets);

        // Verify token swap status
        status = basketManager.rebalanceStatus();
        assertEq(uint8(status.status), uint8(Status.TOKEN_SWAP_PROPOSED));
        assertEq(status.timestamp, block.timestamp);
        assertEq(status.epoch, 0);
        assertEq(status.retryCount, 0);
        assertEq(status.basketHash, keccak256(abi.encode(baskets, targetWeights, basketAssets)));
        assertEq(status.basketMask, 3);
        assertEq(basketManager.externalTradesHash(), keccak256(abi.encode(externalTrades)));

        // Mock successful token swap execution
        vm.mockCall(
            tokenSwapAdapter, abi.encodeWithSelector(TokenSwapAdapter.executeTokenSwap.selector), abi.encode(true)
        );

        // Execute token swap
        vm.prank(tokenswapExecutor);
        basketManager.executeTokenSwap(externalTrades, "");

        // Verify token swap execution status
        status = basketManager.rebalanceStatus();
        assertEq(uint8(status.status), uint8(Status.TOKEN_SWAP_EXECUTED));

        // Mock results of external trade
        uint256[2][] memory claimedAmounts = new uint256[2][](externalTrades.length);
        // TODO: Test additional cases where price is not 1:1
        for (uint256 i = 0; i < externalTrades.length; i++) {
            uint256 sellAmount = externalTrades[i].sellAmount;
            uint256 buyAmount = sellAmount; // Assumes 1:1 price ratio
            claimedAmounts[i] = [0, buyAmount]; // First element 0 means no sellToken is claimed back, indicating
                // successful trade
        }
        vm.mockCall(
            address(tokenSwapAdapter),
            abi.encodeWithSelector(TokenSwapAdapter.completeTokenSwap.selector),
            abi.encode(claimedAmounts)
        );

        // Read balances before completeRebalance and verify initial state
        for (uint256 i = 0; i < baskets.length; i++) {
            for (uint256 j = 0; j < basketAssets[i].length; j++) {
                uint256 balancesBefore = basketManager.basketBalanceOf(baskets[i], basketAssets[i][j]);
                if (basketAssets[i][j] == rootAsset) {
                    assertEq(
                        balancesBefore,
                        initialDepositAmounts[i],
                        "Root asset balance should match initial deposit amount"
                    );
                } else {
                    assertEq(balancesBefore, 0, "Non-root assets should have 0 balance");
                }
            }
        }

        // Complete rebalance
        vm.warp(vm.getBlockTimestamp() + 15 minutes);
        vm.prank(rebalanceProposer);
        basketManager.completeRebalance(externalTrades, baskets, targetWeights, basketAssets);

        // Verify final rebalance status
        status = basketManager.rebalanceStatus();
        assertEq(uint8(status.status), uint8(Status.NOT_STARTED));
        assertEq(status.epoch, 1);
        assertEq(status.retryCount, 0);
        assertEq(status.basketHash, bytes32(0));
        assertEq(status.basketMask, 0);
        assertEq(basketManager.externalTradesHash(), bytes32(0));

        // Verify final balances match target weights
        for (uint256 i = 0; i < baskets.length; i++) {
            for (uint256 j = 0; j < basketAssets[i].length; j++) {
                uint256 finalBalance = basketManager.basketBalanceOf(baskets[i], basketAssets[i][j]);
                uint256 expectedBalance = initialDepositAmounts[i] * targetWeights[i][j] / 1e18;
                assertEq(finalBalance, expectedBalance, "Final balance should match expected balance");
            }
        }

        // Redeem all existing base asset from the first basket
        uint256 redeemAmount = 400e18;
        vm.mockCall(
            baskets[0], abi.encodeWithSelector(BasketToken.prepareForRebalance.selector), abi.encode(0, redeemAmount)
        );

        address[] memory redeemBaskets = new address[](1);
        redeemBaskets[0] = baskets[0];
        uint64[][] memory redeemTargetWeights = new uint64[][](1);
        redeemTargetWeights[0] = targetWeights[0];
        address[][] memory redeemBasketAssets = new address[][](1);
        redeemBasketAssets[0] = basketAssets[0];

        vm.warp(vm.getBlockTimestamp() + 60 minutes);
        vm.prank(rebalanceProposer);
        basketManager.proposeRebalance(redeemBaskets);

        // Do not trade anything and process redeems only
        uint256 retryLimit = basketManager.retryLimit();
        for (uint256 i = 0; i < retryLimit; i++) {
            vm.warp(vm.getBlockTimestamp() + 15 minutes);
            basketManager.completeRebalance(
                new ExternalTrade[](0), redeemBaskets, redeemTargetWeights, redeemBasketAssets
            );
        }

        // Since the retries all failed, the next complete rebalance will process redeems if it can and exit the
        // rebalancing status
        vm.warp(vm.getBlockTimestamp() + 15 minutes);
        vm.expectCall(baskets[0], abi.encodeCall(BasketToken.fulfillRedeem, (redeemAmount)));
        basketManager.completeRebalance(new ExternalTrade[](0), redeemBaskets, redeemTargetWeights, redeemBasketAssets);

        // Check the base asset balance was reduced
        assertEq(
            basketManager.basketBalanceOf(baskets[0], rootAsset),
            0,
            "Base asset balance should be reduced by redeem amount"
        );
    }

    // TODO: Write a fuzz test that generalizes the number of external trades
    // Currently the test only tests 1 external trades at a time.
    function testFuzz_proposeTokenSwap_externalTrade(
        uint256 sellWeight,
        uint256 depositAmount
    )
        public
        returns (ExternalTrade[] memory, address[] memory)
    {
        // Setup fuzzing bounds
        TradeTestParams memory params;
        params.sellWeight = bound(sellWeight, 0, 1e18);
        // Below bound is due to deposit amount being scaled by price and target weight
        vm.assume(depositAmount < type(uint256).max / 1e36);
        params.depositAmount = depositAmount;
        // With price set at 1e18 this is the threshold for a rebalance to be valid
        vm.assume(params.depositAmount * params.sellWeight / 1e18 > 500);

        // Setup basket and target weights
        params.baseAssetWeight = 1e18 - params.sellWeight;
        params.pairAsset = pairAsset;
        address[][] memory basketAssets = new address[][](1);
        basketAssets[0] = new address[](2);
        basketAssets[0][0] = rootAsset;
        basketAssets[0][1] = params.pairAsset;
        uint256[] memory initialDepositAmounts = new uint256[](1);
        initialDepositAmounts[0] = params.depositAmount;
        uint64[][] memory targetWeights = new uint64[][](1);
        targetWeights[0] = new uint64[](2);
        targetWeights[0][0] = uint64(params.baseAssetWeight);
        targetWeights[0][1] = uint64(params.sellWeight);
        address[] memory baskets = _setupBasketsAndMocks(basketAssets, targetWeights, initialDepositAmounts);

        // Propose the rebalance
        vm.prank(rebalanceProposer);
        basketManager.proposeRebalance(baskets);

        // Setup the trade and propose token swap
        ExternalTrade[] memory externalTrades = new ExternalTrade[](1);
        InternalTrade[] memory internalTrades = new InternalTrade[](0);
        BasketTradeOwnership[] memory tradeOwnerships = new BasketTradeOwnership[](1);
        tradeOwnerships[0] = BasketTradeOwnership({ basket: baskets[0], tradeOwnership: uint96(1e18) });
        externalTrades[0] = ExternalTrade({
            sellToken: rootAsset,
            buyToken: params.pairAsset,
            sellAmount: params.depositAmount * params.sellWeight / 1e18,
            minAmount: (params.depositAmount * params.sellWeight / 1e18) * 0.995e18 / 1e18,
            basketTradeOwnership: tradeOwnerships
        });
        vm.expectEmit();
        emit BasketManager.TokenSwapProposed(basketManager.rebalanceStatus().epoch, internalTrades, externalTrades);
        vm.prank(tokenswapProposer);
        basketManager.proposeTokenSwap(internalTrades, externalTrades, baskets, _targetWeights, basketAssets);

        // Confirm end state
        assertEq(basketManager.rebalanceStatus().timestamp, uint40(vm.getBlockTimestamp()));
        assertEq(uint8(basketManager.rebalanceStatus().status), uint8(Status.TOKEN_SWAP_PROPOSED));
        assertEq(basketManager.externalTradesHash(), keccak256(abi.encode(externalTrades)));
        return (externalTrades, baskets);
    }

    function test_proposeTokenSwap_externalTrade_multipleBaskets() public {
        TradeTestParams memory params;
        params.depositAmount = 77;
        // New dummy asset for new basket
        address dummyAsset = address(new ERC20Mock());
        // vm.startPrank(admin);
        _setPrices(dummyAsset);
        _setTokenSwapAdapter();

        // Setup basket and target weights
        params.pairAsset = pairAsset;
        address[][] memory basketAssets = new address[][](2);
        basketAssets[0] = new address[](2);
        basketAssets[0][0] = rootAsset;
        basketAssets[0][1] = params.pairAsset;
        basketAssets[1] = new address[](3);
        basketAssets[1][0] = rootAsset;
        basketAssets[1][1] = params.pairAsset;
        basketAssets[1][2] = dummyAsset;
        uint256[] memory initialDepositAmounts = new uint256[](2);
        initialDepositAmounts[0] = params.depositAmount;
        // 2nd basket will have smaller deposit amount to force calculation in external trade ownership
        uint256 depositAmount2 = 33;
        initialDepositAmounts[1] = depositAmount2;
        // Setup target weights to force trades into pair asset
        uint64[][] memory targetWeights = new uint64[][](2);
        targetWeights[0] = new uint64[](2);
        targetWeights[0][0] = 0;
        targetWeights[0][1] = uint64(1e18);
        targetWeights[1] = new uint64[](3);
        targetWeights[1][0] = 0;
        targetWeights[1][1] = uint64(1e18);
        targetWeights[1][2] = 0;
        address[] memory baskets = _setupBasketsAndMocks(basketAssets, targetWeights, initialDepositAmounts);

        // Propose the rebalance
        vm.prank(rebalanceProposer);
        basketManager.proposeRebalance(baskets);

        // Setup the trade and propose token swap
        ExternalTrade[] memory externalTrades = new ExternalTrade[](1);
        InternalTrade[] memory internalTrades = new InternalTrade[](0);
        BasketTradeOwnership[] memory tradeOwnerships = new BasketTradeOwnership[](2);
        tradeOwnerships[0] = BasketTradeOwnership({ basket: baskets[0], tradeOwnership: uint96(0.7e18) });
        tradeOwnerships[1] = BasketTradeOwnership({ basket: baskets[1], tradeOwnership: uint96(0.3e18) });
        externalTrades[0] = ExternalTrade({
            sellToken: rootAsset,
            buyToken: params.pairAsset,
            sellAmount: 110,
            minAmount: 110,
            basketTradeOwnership: tradeOwnerships
        });
        vm.expectEmit();
        emit BasketManager.TokenSwapProposed(basketManager.rebalanceStatus().epoch, internalTrades, externalTrades);
        vm.prank(tokenswapProposer);
        basketManager.proposeTokenSwap(internalTrades, externalTrades, baskets, _targetWeights, basketAssets);

        // Confirm end state
        assertEq(basketManager.rebalanceStatus().timestamp, uint40(vm.getBlockTimestamp()));
        assertEq(uint8(basketManager.rebalanceStatus().status), uint8(Status.TOKEN_SWAP_PROPOSED));
        assertEq(basketManager.externalTradesHash(), keccak256(abi.encode(externalTrades)));

        // Mock calls for executeTokenSwap
        uint256 numTrades = externalTrades.length;
        bytes32[] memory tradeHashes = new bytes32[](numTrades);
        for (uint8 i = 0; i < numTrades; i++) {
            tradeHashes[i] = keccak256(abi.encode(externalTrades[i]));
        }
        vm.mockCall(
            address(tokenSwapAdapter),
            abi.encodeWithSelector(TokenSwapAdapter.executeTokenSwap.selector),
            abi.encode(tradeHashes)
        );

        // Execute
        vm.prank(tokenswapExecutor);
        basketManager.executeTokenSwap(externalTrades, "");

        // Simulate the passage of time
        vm.warp(vm.getBlockTimestamp() + 15 minutes + 1);

        vm.mockCall(baskets[0], abi.encodeCall(BasketToken.totalPendingDeposits, ()), abi.encode(0));
        vm.mockCall(baskets[1], abi.encodeCall(BasketToken.totalPendingDeposits, ()), abi.encode(0));
        vm.mockCall(baskets[0], abi.encodeWithSelector(BasketToken.prepareForRebalance.selector), abi.encode(0));
        vm.mockCall(baskets[1], abi.encodeWithSelector(BasketToken.prepareForRebalance.selector), abi.encode(0));
        vm.mockCall(baskets[0], abi.encodeWithSelector(BasketToken.fulfillRedeem.selector), new bytes(0));
        vm.mockCall(baskets[1], abi.encodeWithSelector(BasketToken.fulfillRedeem.selector), new bytes(0));
        vm.mockCall(baskets[0], abi.encodeCall(IERC20.totalSupply, ()), abi.encode(params.depositAmount));
        vm.mockCall(baskets[1], abi.encodeCall(IERC20.totalSupply, ()), abi.encode(depositAmount2));
        // Mock results of external trade
        uint256[2][] memory claimedAmounts = new uint256[2][](1);
        claimedAmounts[0] = [0, uint256(111)];
        vm.mockCall(
            address(tokenSwapAdapter),
            abi.encodeWithSelector(TokenSwapAdapter.completeTokenSwap.selector),
            abi.encode(claimedAmounts)
        );
        basketManager.completeRebalance(externalTrades, baskets, targetWeights, basketAssets);
        assertEq(basketManager.basketBalanceOf(baskets[0], pairAsset), 77);
        // Previous implementation the 1 dust would be lost.
        assertEq(basketManager.basketBalanceOf(baskets[1], pairAsset), 34);
    }

    function testFuzz_proposeTokenSwap_revertWhen_externalTrade_ExternalTradeSlippage(
        uint256 sellWeight,
        uint256 depositAmount
    )
        public
    {
        // Setup fuzzing bounds
        TradeTestParams memory params;
        params.sellWeight = bound(sellWeight, 1, 1e18 - 1); // Ensure non-zero sell weight
        params.depositAmount = bound(depositAmount, 1000, type(uint256).max / 1e36); // Ensure non-zero deposit
        vm.assume(params.depositAmount * params.sellWeight / 1e18 > 500);

        // Setup basket and target weights
        params.baseAssetWeight = 1e18 - params.sellWeight;
        params.pairAsset = pairAsset;
<<<<<<< HEAD
=======
        address[][] memory basketAssets = new address[][](1);
        basketAssets[0] = new address[](2);
        basketAssets[0][0] = rootAsset;
        basketAssets[0][1] = params.pairAsset;
        uint256[] memory initialDepositAmounts = new uint256[](1);
        initialDepositAmounts[0] = params.depositAmount;
        uint64[][] memory targetWeights = new uint64[][](1);
        targetWeights[0] = new uint64[](2);
        targetWeights[0][0] = uint64(params.baseAssetWeight);
        targetWeights[0][1] = uint64(params.sellWeight);
        address[] memory baskets = _setupBasketsAndMocks(basketAssets, targetWeights, initialDepositAmounts);

        // Propose the rebalance
        vm.prank(rebalanceProposer);
        basketManager.proposeRebalance(baskets);

        // Setup the trade and propose token swap
        ExternalTrade[] memory externalTrades = new ExternalTrade[](1);
        InternalTrade[] memory internalTrades = new InternalTrade[](0);
        BasketTradeOwnership[] memory tradeOwnerships = new BasketTradeOwnership[](1);
        tradeOwnerships[0] = BasketTradeOwnership({ basket: baskets[0], tradeOwnership: uint96(1e18) });

        uint256 sellAmount = params.depositAmount * params.sellWeight / 1e18;
        uint256 minAmount = sellAmount * 1.06e18 / 1e18; // Set minAmount 6% higher than sellAmount

        externalTrades[0] = ExternalTrade({
            sellToken: rootAsset,
            buyToken: params.pairAsset,
            sellAmount: sellAmount,
            minAmount: minAmount,
            basketTradeOwnership: tradeOwnerships
        });

        vm.prank(tokenswapProposer);
        vm.expectRevert(BasketManagerUtils.ExternalTradeSlippage.selector);
        basketManager.proposeTokenSwap(internalTrades, externalTrades, baskets, _targetWeights, basketAssets);

        // Price of buy asset reduces
        vm.startPrank(admin);
        mockPriceOracle.setPrice(params.pairAsset, USD_ISO_4217_CODE, 9e17);
        mockPriceOracle.setPrice(USD_ISO_4217_CODE, params.pairAsset, 1.1e18);
        vm.stopPrank();

        // Set minAmount to a valid value
        minAmount = sellAmount * 0.995e18 / 1e18;

        externalTrades[0] = ExternalTrade({
            sellToken: rootAsset,
            buyToken: params.pairAsset,
            sellAmount: sellAmount,
            minAmount: minAmount,
            basketTradeOwnership: tradeOwnerships
        });

        vm.prank(tokenswapProposer);
        vm.expectRevert(BasketManagerUtils.ExternalTradeSlippage.selector);
        basketManager.proposeTokenSwap(internalTrades, externalTrades, baskets, _targetWeights, basketAssets);
    }

    function testFuzz_proposeTokenSwap_externalTrade_revertsWhen_tradeOwnershipMisMatch(
        uint256 sellWeight,
        uint256 depositAmount
    )
        public
    {
        // Setup fuzzing bounds
        TradeTestParams memory params;
        params.sellWeight = bound(sellWeight, 0, 1e18);
        // Below bound is due to deposit amount being scaled by price and target weight
        vm.assume(depositAmount < type(uint256).max / 1e36);
        params.depositAmount = depositAmount;
        // With price set at 1e18 this is the threshold for a rebalance to be valid
        vm.assume(params.depositAmount * params.sellWeight / 1e18 > 500);

        // Setup basket and target weights
        params.baseAssetWeight = 1e18 - params.sellWeight;
        params.pairAsset = pairAsset;
>>>>>>> 86c2f396
        address[][] memory basketAssets = new address[][](1);
        basketAssets[0] = new address[](2);
        basketAssets[0][0] = rootAsset;
        basketAssets[0][1] = params.pairAsset;
        uint256[] memory initialDepositAmounts = new uint256[](1);
        initialDepositAmounts[0] = params.depositAmount;
        uint64[][] memory targetWeights = new uint64[][](1);
        targetWeights[0] = new uint64[](2);
        targetWeights[0][0] = uint64(params.baseAssetWeight);
        targetWeights[0][1] = uint64(params.sellWeight);
        address[] memory baskets = _setupBasketsAndMocks(basketAssets, targetWeights, initialDepositAmounts);

        // Propose the rebalance
        vm.prank(rebalanceProposer);
        basketManager.proposeRebalance(baskets);

        // Setup the trade and propose token swap
        ExternalTrade[] memory externalTrades = new ExternalTrade[](1);
        InternalTrade[] memory internalTrades = new InternalTrade[](0);
        BasketTradeOwnership[] memory tradeOwnerships = new BasketTradeOwnership[](1);
        tradeOwnerships[0] = BasketTradeOwnership({ basket: baskets[0], tradeOwnership: uint96(1e18 - 1) });
        externalTrades[0] = ExternalTrade({
            sellToken: rootAsset,
            buyToken: params.pairAsset,
            sellAmount: params.depositAmount * params.sellWeight / 1e18,
            minAmount: (params.depositAmount * params.sellWeight / 1e18) * 0.995e18 / 1e18,
            basketTradeOwnership: tradeOwnerships
        });
        vm.prank(tokenswapProposer);
        vm.expectRevert(BasketManagerUtils.OwnershipSumMismatch.selector);
        basketManager.proposeTokenSwap(internalTrades, externalTrades, baskets, _targetWeights, basketAssets);
    }

    function testFuzz_proposeTokenSwap_revertWhen_externalTrade_buyAssetPriceChanges_outsideDeviation(
        uint256 sellWeight,
        uint256 depositAmount,
        uint256 priceDeviation
    )
        public
    {
        // Setup fuzzing bounds
        sellWeight = bound(sellWeight, 5e17, 1e18 - 1); // Ensure non-zero sell weight
        depositAmount = bound(depositAmount, 2e18, type(uint256).max / 1e36); // Ensure non-zero deposit
        vm.assume(depositAmount * sellWeight / 1e18 > 500);

        // Setup basket and target weights
        uint256 baseAssetWeight = 1e18 - sellWeight;
        address[][] memory basketAssets = new address[][](1);
        basketAssets[0] = new address[](2);
        basketAssets[0][0] = rootAsset;
        basketAssets[0][1] = pairAsset;
        uint256[] memory initialDepositAmounts = new uint256[](1);
        initialDepositAmounts[0] = depositAmount;
        uint64[][] memory targetWeights = new uint64[][](1);
        targetWeights[0] = new uint64[](2);
        targetWeights[0][0] = uint64(baseAssetWeight);
        targetWeights[0][1] = uint64(sellWeight);
        address[] memory baskets = _setupBasketsAndMocks(basketAssets, targetWeights, initialDepositAmounts);

        // Propose the rebalance
        vm.prank(rebalanceProposer);
        basketManager.proposeRebalance(baskets);

        // Setup the trade and propose token swap
        ExternalTrade[] memory externalTrades = new ExternalTrade[](1);
        InternalTrade[] memory internalTrades = new InternalTrade[](0);
        BasketTradeOwnership[] memory tradeOwnerships = new BasketTradeOwnership[](1);
        tradeOwnerships[0] = BasketTradeOwnership({ basket: baskets[0], tradeOwnership: uint96(1e18) });

        uint256 sellAmount = depositAmount * sellWeight / 1e18;
        // Set minAmount to a valid value
        uint256 minAmount = sellAmount * 0.995e18 / 1e18;

        priceDeviation = bound(priceDeviation, 0.055e18, 0.9e18);
        // Price of buy asset reduces
        _reducePrice(pairAsset, priceDeviation);

        externalTrades[0] = ExternalTrade({
            sellToken: rootAsset,
            buyToken: pairAsset,
            sellAmount: sellAmount,
            minAmount: minAmount,
            basketTradeOwnership: tradeOwnerships
        });
        vm.prank(tokenswapProposer);
        vm.expectRevert(BasketManagerUtils.ExternalTradeSlippage.selector);
        basketManager.proposeTokenSwap(internalTrades, externalTrades, baskets, _targetWeights, basketAssets);

        // Price of buy asset increases
        _increasePrice(pairAsset, priceDeviation);
        externalTrades[0] = ExternalTrade({
            sellToken: rootAsset,
            buyToken: pairAsset,
            sellAmount: sellAmount,
            minAmount: minAmount,
            basketTradeOwnership: tradeOwnerships
        });
        vm.prank(tokenswapProposer);
        vm.expectRevert(BasketManagerUtils.ExternalTradeSlippage.selector);
        basketManager.proposeTokenSwap(internalTrades, externalTrades, baskets, _targetWeights, basketAssets);
    }

    function testFuzz_proposeTokenSwap_passWhen_externalTrade_buyAssetPriceChanges_withinDeviation(
        uint256 sellWeight,
        uint256 depositAmount,
        uint256 priceDeviation
    )
        public
    {
        // Setup fuzzing bounds
        sellWeight = bound(sellWeight, 5e17, 1e18 - 1); // Ensure non-zero sell weight
        depositAmount = bound(depositAmount, 2e18, type(uint256).max / 1e36); // Ensure non-zero deposit
        vm.assume(depositAmount * sellWeight / 1e18 > 500);

        // Setup basket and target weights
        uint256 baseAssetWeight = 1e18 - sellWeight;
        address[][] memory basketAssets = new address[][](1);
        basketAssets[0] = new address[](2);
        basketAssets[0][0] = rootAsset;
        basketAssets[0][1] = pairAsset;
        uint256[] memory initialDepositAmounts = new uint256[](1);
        initialDepositAmounts[0] = depositAmount;
        uint64[][] memory targetWeights = new uint64[][](1);
        targetWeights[0] = new uint64[](2);
        targetWeights[0][0] = uint64(baseAssetWeight);
        targetWeights[0][1] = uint64(sellWeight);
        address[] memory baskets = _setupBasketsAndMocks(basketAssets, targetWeights, initialDepositAmounts);

        // Propose the rebalance
        vm.prank(rebalanceProposer);
        basketManager.proposeRebalance(baskets);

        // Setup the trade and propose token swap
        ExternalTrade[] memory externalTrades = new ExternalTrade[](1);
        InternalTrade[] memory internalTrades = new InternalTrade[](0);
        BasketTradeOwnership[] memory tradeOwnerships = new BasketTradeOwnership[](1);
        tradeOwnerships[0] = BasketTradeOwnership({ basket: baskets[0], tradeOwnership: uint96(1e18) });

        uint256 sellAmount = depositAmount * sellWeight / 1e18;
        // Set minAmount to a valid value
        uint256 minAmount = sellAmount * 0.995e18 / 1e18;
        // Save state
        uint256 snapshotId = vm.snapshot();

        priceDeviation = bound(priceDeviation, 0.01e18, 0.045e18);
        // Price of buy asset reduces
        _reducePrice(pairAsset, priceDeviation);

        externalTrades[0] = ExternalTrade({
            sellToken: rootAsset,
            buyToken: pairAsset,
            sellAmount: sellAmount,
            minAmount: minAmount,
            basketTradeOwnership: tradeOwnerships
        });
        vm.prank(tokenswapProposer);
        basketManager.proposeTokenSwap(internalTrades, externalTrades, baskets, _targetWeights, basketAssets);

        // revert to before proposeTokenSwap
        vm.revertTo(snapshotId);
        // Price of buy asset increases
        _increasePrice(pairAsset, priceDeviation);
        externalTrades[0] = ExternalTrade({
            sellToken: rootAsset,
            buyToken: pairAsset,
            sellAmount: sellAmount,
            minAmount: minAmount,
            basketTradeOwnership: tradeOwnerships
        });
        vm.prank(tokenswapProposer);
        basketManager.proposeTokenSwap(internalTrades, externalTrades, baskets, _targetWeights, basketAssets);
    }

    function testFuzz_proposeTokenSwap_revertWhen_externalTrade_sellAssetPriceChanges_outsideDeviation(
        uint256 sellWeight,
        uint256 depositAmount,
        uint256 priceDeviation
    )
        public
    {
        // Setup fuzzing bounds
        sellWeight = bound(sellWeight, 5e17, 1e18 - 1); // Ensure non-zero sell weight
        depositAmount = bound(depositAmount, 2e18, type(uint256).max / 1e36); // Ensure non-zero deposit
        vm.assume(depositAmount * sellWeight / 1e18 > 500);

        // Setup basket and target weights
        uint256 baseAssetWeight = 1e18 - sellWeight;
        address[][] memory basketAssets = new address[][](1);
        basketAssets[0] = new address[](2);
        basketAssets[0][0] = rootAsset;
        basketAssets[0][1] = pairAsset;
        uint256[] memory initialDepositAmounts = new uint256[](1);
        initialDepositAmounts[0] = depositAmount;
        uint64[][] memory targetWeights = new uint64[][](1);
        targetWeights[0] = new uint64[](2);
        targetWeights[0][0] = uint64(baseAssetWeight);
        targetWeights[0][1] = uint64(sellWeight);
        address[] memory baskets = _setupBasketsAndMocks(basketAssets, targetWeights, initialDepositAmounts);

        // Propose the rebalance
        vm.prank(rebalanceProposer);
        basketManager.proposeRebalance(baskets);

        // Setup the trade and propose token swap
        ExternalTrade[] memory externalTrades = new ExternalTrade[](1);
        InternalTrade[] memory internalTrades = new InternalTrade[](0);
        BasketTradeOwnership[] memory tradeOwnerships = new BasketTradeOwnership[](1);
        tradeOwnerships[0] = BasketTradeOwnership({ basket: baskets[0], tradeOwnership: uint96(1e18) });

        uint256 sellAmount = depositAmount * sellWeight / 1e18;
        // Set minAmount to a valid value
        uint256 minAmount = sellAmount * 0.995e18 / 1e18;

        priceDeviation = bound(priceDeviation, 0.055e18, 0.9e18);
        // Price of buy asset reduces
        _reducePrice(rootAsset, priceDeviation);

        externalTrades[0] = ExternalTrade({
            sellToken: rootAsset,
            buyToken: pairAsset,
            sellAmount: sellAmount,
            minAmount: minAmount,
            basketTradeOwnership: tradeOwnerships
        });
        vm.prank(tokenswapProposer);
        vm.expectRevert(BasketManagerUtils.ExternalTradeSlippage.selector);
        basketManager.proposeTokenSwap(internalTrades, externalTrades, baskets, _targetWeights, basketAssets);

        // Price of buy asset increases
        _increasePrice(rootAsset, priceDeviation);
        externalTrades[0] = ExternalTrade({
            sellToken: rootAsset,
            buyToken: pairAsset,
            sellAmount: sellAmount,
            minAmount: minAmount,
            basketTradeOwnership: tradeOwnerships
        });
        vm.prank(tokenswapProposer);
        vm.expectRevert(BasketManagerUtils.ExternalTradeSlippage.selector);
        basketManager.proposeTokenSwap(internalTrades, externalTrades, baskets, _targetWeights, basketAssets);
    }

    function testFuzz_proposeTokenSwap_passWhen_externalTrade_sellAssetPriceChanges_withinDeviation(
        uint256 sellWeight,
        uint256 depositAmount,
        uint256 priceDeviation
    )
        public
    {
        // Setup fuzzing bounds
        sellWeight = bound(sellWeight, 5e17, 1e18 - 1); // Ensure non-zero sell weight
        depositAmount = bound(depositAmount, 2e18, type(uint256).max / 1e36); // Ensure non-zero deposit
        vm.assume(depositAmount * sellWeight / 1e18 > 500);

        // Setup basket and target weights
        uint256 baseAssetWeight = 1e18 - sellWeight;
        address[][] memory basketAssets = new address[][](1);
        basketAssets[0] = new address[](2);
        basketAssets[0][0] = rootAsset;
        basketAssets[0][1] = pairAsset;
        uint256[] memory initialDepositAmounts = new uint256[](1);
        initialDepositAmounts[0] = depositAmount;
        uint64[][] memory targetWeights = new uint64[][](1);
        targetWeights[0] = new uint64[](2);
        targetWeights[0][0] = uint64(baseAssetWeight);
        targetWeights[0][1] = uint64(sellWeight);
        address[] memory baskets = _setupBasketsAndMocks(basketAssets, targetWeights, initialDepositAmounts);

        // Propose the rebalance
        vm.prank(rebalanceProposer);
        basketManager.proposeRebalance(baskets);

        // Setup the trade and propose token swap
        ExternalTrade[] memory externalTrades = new ExternalTrade[](1);
        InternalTrade[] memory internalTrades = new InternalTrade[](0);
        BasketTradeOwnership[] memory tradeOwnerships = new BasketTradeOwnership[](1);
        tradeOwnerships[0] = BasketTradeOwnership({ basket: baskets[0], tradeOwnership: uint96(1e18) });

        uint256 sellAmount = depositAmount * sellWeight / 1e18;
        // Set minAmount to a valid value
        uint256 minAmount = sellAmount * 0.995e18 / 1e18;
        // Save state
        uint256 snapshotId = vm.snapshot();

        priceDeviation = bound(priceDeviation, 0.01e18, 0.045e18);
        // Price of buy asset reduces
        _reducePrice(rootAsset, priceDeviation);

        externalTrades[0] = ExternalTrade({
            sellToken: rootAsset,
            buyToken: pairAsset,
            sellAmount: sellAmount,
            minAmount: minAmount,
            basketTradeOwnership: tradeOwnerships
        });
        vm.prank(tokenswapProposer);
        basketManager.proposeTokenSwap(internalTrades, externalTrades, baskets, _targetWeights, basketAssets);

        // revert to before proposeTokenSwap
        vm.revertTo(snapshotId);
        // Price of buy asset increases
        _increasePrice(rootAsset, priceDeviation);
        externalTrades[0] = ExternalTrade({
            sellToken: rootAsset,
            buyToken: pairAsset,
            sellAmount: sellAmount,
            minAmount: minAmount,
            basketTradeOwnership: tradeOwnerships
        });
        vm.prank(tokenswapProposer);
        basketManager.proposeTokenSwap(internalTrades, externalTrades, baskets, _targetWeights, basketAssets);
    }

    // TODO: Write a fuzz test that generalizes the number of internal trades
    function testFuzz_proposeTokenSwap_internalTrade(
        uint256 sellWeight,
        uint256 depositAmount
    )
        public
        returns (address[] memory baskets)
    {
        return testFuzz_proposeTokenSwap_internalTrade(sellWeight, depositAmount, 0);
    }

    function testFuzz_proposeTokenSwap_internalTrade(
        uint256 sellWeight,
        uint256 depositAmount,
        uint16 swapFee
    )
        public
        returns (address[] memory baskets)
    {
        vm.assume(swapFee <= MAX_SWAP_FEE);
        vm.prank(timelock);
        basketManager.setSwapFee(swapFee);
        // Setup fuzzing bounds
        TradeTestParams memory params;
        params.sellWeight = bound(sellWeight, 0, 1e18);
        params.depositAmount = bound(depositAmount, 0, type(uint256).max / 1e36);
        vm.assume(params.depositAmount * params.sellWeight / 1e18 > 500);
        params.baseAssetWeight = 1e18 - params.sellWeight;
        params.pairAsset = pairAsset;

        // Setup basket and target weights
        address[][] memory basketAssets = new address[][](2);
        basketAssets[0] = new address[](2);
        basketAssets[0][0] = rootAsset;
        basketAssets[0][1] = params.pairAsset;
        basketAssets[1] = new address[](2);
        basketAssets[1][0] = params.pairAsset;
        basketAssets[1][1] = rootAsset;
        uint256[] memory depositAmounts = new uint256[](2);
        depositAmounts[0] = params.depositAmount;
        depositAmounts[1] = params.depositAmount;
        uint64[][] memory initialWeights = new uint64[][](2);
        initialWeights[0] = new uint64[](2);
        initialWeights[0][0] = uint64(params.baseAssetWeight);
        initialWeights[0][1] = uint64(params.sellWeight);
        initialWeights[1] = new uint64[](2);
        initialWeights[1][0] = uint64(params.baseAssetWeight);
        initialWeights[1][1] = uint64(params.sellWeight);
        baskets = _setupBasketsAndMocks(basketAssets, initialWeights, depositAmounts);

        // Propose the rebalance
        vm.prank(rebalanceProposer);
        basketManager.proposeRebalance(baskets);

        // Mimic the intended behavior of processing deposits on proposeRebalance
        ERC20Mock(rootAsset).mint(address(basketManager), params.depositAmount);
        ERC20Mock(params.pairAsset).mint(address(basketManager), params.depositAmount);

        // Setup the trade and propose token swap
        ExternalTrade[] memory externalTrades = new ExternalTrade[](0);
        InternalTrade[] memory internalTrades = new InternalTrade[](1);
        internalTrades[0] = InternalTrade({
            fromBasket: baskets[0],
            sellToken: rootAsset,
            buyToken: params.pairAsset,
            toBasket: baskets[1],
            sellAmount: params.depositAmount * (1e18 - params.baseAssetWeight) / 1e18,
            minAmount: (params.depositAmount * (1e18 - params.baseAssetWeight) / 1e18) * 0.95e18 / 1e18,
            maxAmount: (params.depositAmount * (1e18 - params.baseAssetWeight) / 1e18) * 1.05e18 / 1e18
        });
        uint256 basket0RootAssetBalanceOfBefore = basketManager.basketBalanceOf(baskets[0], rootAsset);
        uint256 basket0PairAssetBalanceOfBefore = basketManager.basketBalanceOf(baskets[0], params.pairAsset);
        uint256 basket1RootAssetBalanceOfBefore = basketManager.basketBalanceOf(baskets[1], rootAsset);
        uint256 basket1PairAssetBalanceOfBefore = basketManager.basketBalanceOf(baskets[1], params.pairAsset);
        vm.expectEmit();
        emit BasketManager.TokenSwapProposed(basketManager.rebalanceStatus().epoch, internalTrades, externalTrades);
        vm.prank(tokenswapProposer);
        basketManager.proposeTokenSwap(internalTrades, externalTrades, baskets, _targetWeights, basketAssets);
        // Confirm end state
        assertEq(basketManager.rebalanceStatus().timestamp, uint40(vm.getBlockTimestamp()));
        assertEq(uint8(basketManager.rebalanceStatus().status), uint8(Status.TOKEN_SWAP_PROPOSED));
        assertEq(basketManager.externalTradesHash(), keccak256(abi.encode(externalTrades)));

        uint256 swapFeeAmount = internalTrades[0].sellAmount.fullMulDiv(swapFee, 2e4);
        uint256 netSellAmount = internalTrades[0].sellAmount - swapFeeAmount;
        uint256 buyAmount = internalTrades[0].sellAmount; // Assume 1:1 price
        uint256 netBuyAmount = buyAmount - buyAmount.fullMulDiv(swapFee, 2e4);

        assertEq(
            basketManager.basketBalanceOf(baskets[0], rootAsset),
            basket0RootAssetBalanceOfBefore - internalTrades[0].sellAmount,
            "fromBasket balance of sellToken did not decrease by sellAmount"
        );
        assertEq(
            basketManager.basketBalanceOf(baskets[0], params.pairAsset),
            basket0PairAssetBalanceOfBefore + netBuyAmount,
            "fromBasket balance of buyToken did not increase by netBuyAmount (minus swap fee)"
        );
        assertEq(
            basketManager.basketBalanceOf(baskets[1], rootAsset),
            basket1RootAssetBalanceOfBefore + netSellAmount,
            "toBasket balance of sellToken did not increase by netSellAmount (minus swap fee)"
        );
        assertEq(
            basketManager.basketBalanceOf(baskets[1], params.pairAsset),
            basket1PairAssetBalanceOfBefore - buyAmount,
            "toBasket balance of buyToken did not decrease by buyAmount"
        );
    }

    function testFuzz_proposeTokenSwap_revertWhen_CallerIsNotTokenswapProposer(address caller) public {
        InternalTrade[] memory internalTrades = new InternalTrade[](1);
        ExternalTrade[] memory externalTrades = new ExternalTrade[](1);
        address[] memory targetBaskets = new address[](1);
        uint64[][] memory targetWeights = new uint64[][](1);
        address[][] memory basketAssets = new address[][](1);
        vm.assume(!basketManager.hasRole(TOKENSWAP_PROPOSER_ROLE, caller));
        vm.expectRevert(_formatAccessControlError(caller, TOKENSWAP_PROPOSER_ROLE));
        vm.prank(caller);
        basketManager.proposeTokenSwap(internalTrades, externalTrades, targetBaskets, targetWeights, basketAssets);
    }

    function test_proposeTokenSwap_revertWhen_MustWaitForRebalance() public {
        InternalTrade[] memory internalTrades = new InternalTrade[](1);
        ExternalTrade[] memory externalTrades = new ExternalTrade[](1);
        address[] memory targetBaskets = new address[](1);
        uint64[][] memory targetWeights = new uint64[][](1);
        address[][] memory basketAssets = new address[][](1);
        vm.expectRevert(BasketManagerUtils.MustWaitForRebalanceToComplete.selector);
        vm.prank(tokenswapProposer);
        basketManager.proposeTokenSwap(internalTrades, externalTrades, targetBaskets, targetWeights, basketAssets);
    }

    function test_proposeTokenSwap_revertWhen_BaketMisMatch() public {
        test_proposeRebalance_processesDeposits();
        InternalTrade[] memory internalTrades = new InternalTrade[](1);
        ExternalTrade[] memory externalTrades = new ExternalTrade[](1);
        address[] memory targetBaskets = new address[](1);
        uint64[][] memory targetWeights = new uint64[][](1);
        address[][] memory basketAssets = new address[][](1);
        vm.expectRevert(BasketManagerUtils.BasketsMismatch.selector);
        vm.prank(tokenswapProposer);
        basketManager.proposeTokenSwap(internalTrades, externalTrades, targetBaskets, targetWeights, basketAssets);
    }

    function testFuzz_proposeTokenSwap_revertWhen_internalTradeBasketNotFound(
        uint256 sellWeight,
        uint256 depositAmount,
        address mismatchAssetAddress
    )
        public
    {
        // Setup fuzzing bounds
        TradeTestParams memory params;
        params.sellWeight = bound(sellWeight, 0, 1e18);
        // Below bound is due to deposit amount being scaled by price and target weight
        params.depositAmount = bound(depositAmount, 0, type(uint256).max) / 1e36;
        // With price set at 1e18 this is the threshold for a rebalance to be valid
        vm.assume(params.depositAmount * params.sellWeight / 1e18 > 500);
        vm.assume(mismatchAssetAddress != rootAsset);

        // Setup basket and target weights
        params.baseAssetWeight = 1e18 - params.sellWeight;
        params.pairAsset = pairAsset;
        address[][] memory basketAssets = new address[][](2);
        basketAssets[0] = new address[](2);
        basketAssets[0][0] = rootAsset;
        basketAssets[0][1] = params.pairAsset;
        basketAssets[1] = new address[](2);
        basketAssets[1][0] = params.pairAsset;
        basketAssets[1][1] = rootAsset;
        uint256[] memory initialDepositAmounts = new uint256[](2);
        initialDepositAmounts[0] = params.depositAmount;
        initialDepositAmounts[1] = params.depositAmount;
        uint64[][] memory initialWeights = new uint64[][](2);
        initialWeights[0] = new uint64[](2);
        initialWeights[0][0] = uint64(params.baseAssetWeight);
        initialWeights[0][1] = uint64(params.sellWeight);
        initialWeights[1] = new uint64[](2);
        initialWeights[1][0] = uint64(params.baseAssetWeight);
        initialWeights[1][1] = uint64(params.sellWeight);
        address[] memory baskets = _setupBasketsAndMocks(basketAssets, initialWeights, initialDepositAmounts);
        vm.prank(rebalanceProposer);

        // Propose the rebalance
        basketManager.proposeRebalance(baskets);

        // Setup the trade and propose token swap
        ExternalTrade[] memory externalTrades = new ExternalTrade[](0);
        InternalTrade[] memory internalTrades = new InternalTrade[](1);
        internalTrades[0] = InternalTrade({
            fromBasket: address(1), // add incorrect basket address
            sellToken: rootAsset,
            buyToken: params.pairAsset,
            toBasket: baskets[1],
            sellAmount: params.depositAmount * (1e18 - params.baseAssetWeight) / 1e18,
            minAmount: params.depositAmount * (1e18 - params.baseAssetWeight) / 1e18,
            maxAmount: params.depositAmount * (1e18 - params.baseAssetWeight) / 1e18
        });
        vm.prank(tokenswapProposer);
        vm.expectRevert(BasketManagerUtils.ElementIndexNotFound.selector);
        basketManager.proposeTokenSwap(internalTrades, externalTrades, baskets, _targetWeights, basketAssets);
    }

    function testFuzz_proposeTokenSwap_revertWhen_internalTradeAmmountTooBig(
        uint256 sellWeight,
        uint256 depositAmount,
        uint256 sellAmount
    )
        public
    {
        /// Setup fuzzing bounds
        TradeTestParams memory params;
        params.sellWeight = bound(sellWeight, 0, 1e18);
        params.depositAmount = bound(depositAmount, 0, type(uint256).max / 1e36 - 1);
        sellAmount = bound(sellAmount, 0, type(uint256).max / 1e36 - 1);
        // Minimum deposit amount must be greater than 500 for a rebalance to be valid
        vm.assume(params.depositAmount.fullMulDiv(params.sellWeight, 1e18) > 500);
        params.baseAssetWeight = 1e18 - params.sellWeight;
        params.pairAsset = pairAsset;

        /// Setup basket and target weights
        address[][] memory basketAssets = new address[][](2);
        basketAssets[0] = new address[](2);
        basketAssets[0][0] = rootAsset;
        basketAssets[0][1] = params.pairAsset;
        basketAssets[1] = new address[](2);
        basketAssets[1][0] = params.pairAsset;
        basketAssets[1][1] = rootAsset;
        uint256[] memory depositAmounts = new uint256[](2);
        depositAmounts[0] = params.depositAmount;
        depositAmounts[1] = params.depositAmount - 1;
        uint64[][] memory initialWeights = new uint64[][](2);
        initialWeights[0] = new uint64[](2);
        initialWeights[0][0] = uint64(params.baseAssetWeight);
        initialWeights[0][1] = uint64(params.sellWeight);
        initialWeights[1] = new uint64[](2);
        initialWeights[1][0] = uint64(params.baseAssetWeight);
        initialWeights[1][1] = uint64(params.sellWeight);
        address[] memory baskets = _setupBasketsAndMocks(basketAssets, initialWeights, depositAmounts);

        /// Propose the rebalance
        vm.prank(rebalanceProposer);
        basketManager.proposeRebalance(baskets);

        /// Setup the trade and propose token swap
        ExternalTrade[] memory externalTrades = new ExternalTrade[](0);
        InternalTrade[] memory internalTrades = new InternalTrade[](1);
        // Assume for the case where the sell amount is greater than the balance of the from basket, thus providing
        // invalid input to the function
        vm.assume(sellAmount > basketManager.basketBalanceOf(baskets[0], rootAsset));
        internalTrades[0] = InternalTrade({
            fromBasket: baskets[0],
            sellToken: rootAsset,
            buyToken: params.pairAsset,
            toBasket: baskets[1],
            sellAmount: sellAmount,
            minAmount: 0,
            maxAmount: type(uint256).max
        });
        vm.prank(tokenswapProposer);
        vm.expectRevert(BasketManagerUtils.IncorrectTradeTokenAmount.selector);
        // Assume for the case where the amount bought is greater than the balance of the to basket, thus providing
        // invalid input to the function
        basketManager.proposeTokenSwap(internalTrades, externalTrades, baskets, _targetWeights, basketAssets);
        internalTrades[0] = InternalTrade({
            fromBasket: baskets[0],
            sellToken: rootAsset,
            buyToken: params.pairAsset,
            toBasket: baskets[1],
            sellAmount: basketManager.basketBalanceOf(baskets[0], rootAsset),
            minAmount: 0,
            maxAmount: type(uint256).max
        });
        vm.prank(tokenswapProposer);
        vm.expectRevert(BasketManagerUtils.IncorrectTradeTokenAmount.selector);
        basketManager.proposeTokenSwap(internalTrades, externalTrades, baskets, _targetWeights, basketAssets);
    }

    function testFuzz_proposeTokenSwap_revertWhen_externalTradeBasketNotFound(
        uint256 sellWeight,
        uint256 depositAmount,
        address mismatchAssetAddress
    )
        public
    {
        // Setup fuzzing bounds
        TradeTestParams memory params;
        params.sellWeight = bound(sellWeight, 0, 1e18);
        // Below bound is due to deposit amount being scaled by price and target weight
        params.depositAmount = bound(depositAmount, 0, type(uint256).max) / 1e36;
        // With price set at 1e18 this is the threshold for a rebalance to be valid
        vm.assume(params.depositAmount * params.sellWeight / 1e18 > 500);
        // Setup basket and target weights
        params.baseAssetWeight = 1e18 - params.sellWeight;
        params.pairAsset = pairAsset;
        address[][] memory basketAssets = new address[][](1);
        basketAssets[0] = new address[](2);
        basketAssets[0][0] = rootAsset;
        basketAssets[0][1] = params.pairAsset;
        uint256[] memory initialDepositAmounts = new uint256[](1);
        initialDepositAmounts[0] = params.depositAmount;
        uint64[][] memory targetWeights = new uint64[][](1);
        targetWeights[0] = new uint64[](2);
        targetWeights[0][0] = uint64(params.baseAssetWeight);
        targetWeights[0][1] = uint64(params.sellWeight);
        address[] memory baskets = _setupBasketsAndMocks(basketAssets, targetWeights, initialDepositAmounts);
        vm.assume(mismatchAssetAddress != baskets[0]);

        // Propose the rebalance
        vm.prank(rebalanceProposer);
        basketManager.proposeRebalance(baskets);

        // Setup the trade and propose token swap
        ExternalTrade[] memory externalTrades = new ExternalTrade[](1);
        InternalTrade[] memory internalTrades = new InternalTrade[](0);
        BasketTradeOwnership[] memory tradeOwnerships = new BasketTradeOwnership[](1);
        tradeOwnerships[0] = BasketTradeOwnership({ basket: mismatchAssetAddress, tradeOwnership: uint96(1e18) });
        externalTrades[0] = ExternalTrade({
            sellToken: rootAsset,
            buyToken: params.pairAsset,
            sellAmount: params.depositAmount * params.sellWeight / 1e18,
            minAmount: (params.depositAmount * params.sellWeight / 1e18) * 0.995e18 / 1e18,
            basketTradeOwnership: tradeOwnerships
        });
        vm.prank(tokenswapProposer);
        vm.expectRevert(BasketManagerUtils.ElementIndexNotFound.selector);
        basketManager.proposeTokenSwap(internalTrades, externalTrades, baskets, _targetWeights, basketAssets);
    }

    function testFuzz_proposeTokenSwap_revertWhen_InternalTradeMinMaxAmountNotReached(
        uint256 sellWeight,
        uint256 depositAmount
    )
        public
    {
        // Setup fuzzing bounds
        TradeTestParams memory params;
        params.sellWeight = bound(sellWeight, 0, 1e18);
        // Below bound is due to deposit amount being scaled by price and target weight
        params.depositAmount = bound(depositAmount, 0, type(uint256).max) / 1e36;
        // With price set at 1e18 this is the threshold for a rebalance to be valid
        vm.assume(params.depositAmount * params.sellWeight / 1e18 > 500);

        // Setup basket and target weights
        params.baseAssetWeight = 1e18 - params.sellWeight;
        params.pairAsset = pairAsset;
<<<<<<< HEAD
=======
        address[][] memory basketAssets = new address[][](2);
        basketAssets[0] = new address[](2);
        basketAssets[0][0] = rootAsset;
        basketAssets[0][1] = params.pairAsset;
        basketAssets[1] = new address[](2);
        basketAssets[1][0] = params.pairAsset;
        basketAssets[1][1] = rootAsset;
        uint256[] memory initialDepositAmounts = new uint256[](2);
        initialDepositAmounts[0] = params.depositAmount;
        initialDepositAmounts[1] = params.depositAmount;
        uint64[][] memory initialWeights = new uint64[][](2);
        initialWeights[0] = new uint64[](2);
        initialWeights[0][0] = uint64(params.baseAssetWeight);
        initialWeights[0][1] = uint64(params.sellWeight);
        initialWeights[1] = new uint64[](2);
        initialWeights[1][0] = uint64(params.baseAssetWeight);
        initialWeights[1][1] = uint64(params.sellWeight);
        address[] memory baskets = _setupBasketsAndMocks(basketAssets, initialWeights, initialDepositAmounts);
        vm.prank(rebalanceProposer);

        // Propose the rebalance
        basketManager.proposeRebalance(baskets);

        // Setup the trade and propose token swap
        ExternalTrade[] memory externalTrades = new ExternalTrade[](0);
        InternalTrade[] memory internalTrades = new InternalTrade[](1);
        internalTrades[0] = InternalTrade({
            fromBasket: baskets[0],
            sellToken: rootAsset,
            buyToken: params.pairAsset,
            toBasket: baskets[1],
            sellAmount: params.depositAmount * (1e18 - params.baseAssetWeight) / 1e18,
            minAmount: params.depositAmount * (1e18 - params.baseAssetWeight) / 1e18 + 1,
            maxAmount: params.depositAmount * (1e18 - params.baseAssetWeight) / 1e18
        });
        vm.prank(tokenswapProposer);
        vm.expectRevert(BasketManagerUtils.InternalTradeMinMaxAmountNotReached.selector);
        basketManager.proposeTokenSwap(internalTrades, externalTrades, baskets, _targetWeights, basketAssets);

        internalTrades[0] = InternalTrade({
            fromBasket: baskets[0],
            sellToken: rootAsset,
            buyToken: params.pairAsset,
            toBasket: baskets[1],
            sellAmount: params.depositAmount * (1e18 - params.baseAssetWeight) / 1e18,
            minAmount: params.depositAmount * (1e18 - params.baseAssetWeight) / 1e18,
            maxAmount: params.depositAmount * (1e18 - params.baseAssetWeight) / 1e18 - 1
        });
        vm.prank(tokenswapProposer);
        vm.expectRevert(BasketManagerUtils.InternalTradeMinMaxAmountNotReached.selector);
        basketManager.proposeTokenSwap(internalTrades, externalTrades, baskets, _targetWeights, basketAssets);
    }

    function testFuzz_proposeTokenSwap_revertWhen_InternalTradeMinMaxAmountNotReached_withSwapFee(
        uint256 sellWeight,
        uint256 depositAmount,
        uint16 swapFee
    )
        public
    {
        // Setup fuzzing bounds
        vm.assume(swapFee > 0 && swapFee <= MAX_SWAP_FEE);
        vm.prank(timelock);
        basketManager.setSwapFee(swapFee);
        TradeTestParams memory params;
        params.sellWeight = bound(sellWeight, 0, 1e18);
        // Below bound is due to deposit amount being scaled by price and target weight
        params.depositAmount = bound(depositAmount, 0, type(uint256).max) / 1e36;
        // With price set at 1e18 this is the threshold for a rebalance to be valid
        vm.assume(params.depositAmount * params.sellWeight / 1e18 > 500);

        // Setup basket and target weights
        params.baseAssetWeight = 1e18 - params.sellWeight;
        params.pairAsset = address(new ERC20Mock());
        _setPrices(params.pairAsset);
>>>>>>> 86c2f396
        address[][] memory basketAssets = new address[][](2);
        basketAssets[0] = new address[](2);
        basketAssets[0][0] = rootAsset;
        basketAssets[0][1] = params.pairAsset;
        basketAssets[1] = new address[](2);
        basketAssets[1][0] = params.pairAsset;
        basketAssets[1][1] = rootAsset;
        uint256[] memory initialDepositAmounts = new uint256[](2);
        initialDepositAmounts[0] = params.depositAmount;
        initialDepositAmounts[1] = params.depositAmount;
        uint64[][] memory initialWeights = new uint64[][](2);
        initialWeights[0] = new uint64[](2);
        initialWeights[0][0] = uint64(params.baseAssetWeight);
        initialWeights[0][1] = uint64(params.sellWeight);
        initialWeights[1] = new uint64[](2);
        initialWeights[1][0] = uint64(params.baseAssetWeight);
        initialWeights[1][1] = uint64(params.sellWeight);
        address[] memory baskets = _setupBasketsAndMocks(basketAssets, initialWeights, initialDepositAmounts);
        vm.prank(rebalanceProposer);

        // Propose the rebalance
        basketManager.proposeRebalance(baskets);

        // Expect revert on maxAmount regardless of swap fee consideration
        // Setup the trade and propose token swap
        ExternalTrade[] memory externalTrades = new ExternalTrade[](0);
        InternalTrade[] memory internalTrades = new InternalTrade[](1);
        internalTrades[0] = InternalTrade({
            fromBasket: baskets[0],
            sellToken: rootAsset,
            buyToken: params.pairAsset,
            toBasket: baskets[1],
            sellAmount: params.depositAmount * (1e18 - params.baseAssetWeight) / 1e18,
            minAmount: params.depositAmount * (1e18 - params.baseAssetWeight) / 1e18,
            maxAmount: params.depositAmount * (1e18 - params.baseAssetWeight) / 1e18 - 1
        });
        vm.prank(tokenswapProposer);
        vm.expectRevert(BasketManagerUtils.InternalTradeMinMaxAmountNotReached.selector);
        basketManager.proposeTokenSwap(internalTrades, externalTrades, baskets, _targetWeights, basketAssets);

        // ensure minAmount check with swap fee reverts correctly
        uint256 swapFeeAmount = internalTrades[0].sellAmount.fullMulDiv(swapFee, 2e4);
        internalTrades[0] = InternalTrade({
            fromBasket: baskets[0],
            sellToken: rootAsset,
            buyToken: params.pairAsset,
            toBasket: baskets[1],
            sellAmount: params.depositAmount * (1e18 - params.baseAssetWeight) / 1e18,
            minAmount: params.depositAmount * (1e18 - params.baseAssetWeight) / 1e18 - swapFeeAmount + 1,
            maxAmount: params.depositAmount * (1e18 - params.baseAssetWeight) / 1e18
        });
        vm.prank(tokenswapProposer);
        vm.expectRevert(BasketManagerUtils.InternalTradeMinMaxAmountNotReached.selector);
        basketManager.proposeTokenSwap(internalTrades, externalTrades, baskets, _targetWeights, basketAssets);

        // minAmount is reduced by swap fee so the following should not revert
        internalTrades[0] = InternalTrade({
            fromBasket: baskets[0],
            sellToken: rootAsset,
            buyToken: params.pairAsset,
            toBasket: baskets[1],
            sellAmount: params.depositAmount * (1e18 - params.baseAssetWeight) / 1e18,
            minAmount: params.depositAmount * (1e18 - params.baseAssetWeight) / 1e18 - swapFeeAmount,
            maxAmount: params.depositAmount * (1e18 - params.baseAssetWeight) / 1e18
        });
        vm.prank(tokenswapProposer);
        basketManager.proposeTokenSwap(internalTrades, externalTrades, baskets, _targetWeights, basketAssets);
        assertEq(basketManager.rebalanceStatus().timestamp, uint40(vm.getBlockTimestamp()));
        assertEq(uint8(basketManager.rebalanceStatus().status), uint8(Status.TOKEN_SWAP_PROPOSED));
    }

    function testFuzz_proposeTokenSwap_internalTrade_revertWhen_TargetWeightsNotMet(
        uint256 sellWeight,
        uint256 depositAmount,
        uint256 deviation
    )
        public
    {
        uint256 max_weight_deviation = 0.05e18 + 1;
        /// Setup fuzzing bounds
        TradeTestParams memory params;
        params.sellWeight = bound(sellWeight, 0, 1e18 - max_weight_deviation);
        params.depositAmount = bound(depositAmount, 0, type(uint256).max / 1e36);
        vm.assume(params.depositAmount.fullMulDiv(params.sellWeight, 1e18) > 500);
        params.baseAssetWeight = 1e18 - params.sellWeight;
        deviation = bound(deviation, max_weight_deviation, params.baseAssetWeight);
        vm.assume(params.baseAssetWeight + deviation < 1e18);
        params.pairAsset = pairAsset;

        // Setup basket and target weights
        address[][] memory basketAssets = new address[][](2);
        basketAssets[0] = new address[](2);
        basketAssets[0][0] = rootAsset;
        basketAssets[0][1] = params.pairAsset;
        basketAssets[1] = new address[](2);
        basketAssets[1][0] = params.pairAsset;
        basketAssets[1][1] = rootAsset;
        uint256[] memory depositAmounts = new uint256[](2);
        depositAmounts[0] = params.depositAmount;
        depositAmounts[1] = params.depositAmount;
        uint64[][] memory initialWeights = new uint64[][](2);
        initialWeights[0] = new uint64[](2);
        initialWeights[0][0] = uint64(params.baseAssetWeight);
        initialWeights[0][1] = uint64(params.sellWeight);
        initialWeights[1] = new uint64[](2);
        initialWeights[1][0] = uint64(params.baseAssetWeight);
        initialWeights[1][1] = uint64(params.sellWeight);
        address[] memory baskets = _setupBasketsAndMocks(basketAssets, initialWeights, depositAmounts);

        // Propose the rebalance
        vm.prank(rebalanceProposer);
        basketManager.proposeRebalance(baskets);

        // Setup the trade and propose token swap
        ExternalTrade[] memory externalTrades = new ExternalTrade[](0);
        InternalTrade[] memory internalTrades = new InternalTrade[](1);
        uint256 deviatedTradeAmount = params.depositAmount.fullMulDiv(1e18 - params.baseAssetWeight - deviation, 1e18);
        internalTrades[0] = InternalTrade({
            fromBasket: baskets[0],
            sellToken: rootAsset,
            buyToken: params.pairAsset,
            toBasket: baskets[1],
            sellAmount: deviatedTradeAmount,
            minAmount: deviatedTradeAmount.fullMulDiv(0.995e18, 1e18),
            maxAmount: deviatedTradeAmount.fullMulDiv(1.005e18, 1e18)
        });
        vm.prank(tokenswapProposer);
        vm.expectRevert(BasketManagerUtils.TargetWeightsNotMet.selector);
        basketManager.proposeTokenSwap(internalTrades, externalTrades, baskets, _targetWeights, basketAssets);
    }

    function testFuzz_proposeTokenSwap_revertWhen_assetNotInBasket(uint256 sellWeight, uint256 depositAmount) public {
        // Setup fuzzing bounds
        TradeTestParams memory params;
        params.sellWeight = bound(sellWeight, 0, 1e18);
        // Below bound is due to deposit amount being scaled by price and target weight
        params.depositAmount = bound(depositAmount, 0, type(uint256).max) / 1e36;
        // With price set at 1e18 this is the threshold for a rebalance to be valid
        vm.assume(params.depositAmount * params.sellWeight / 1e18 > 500);

        // Setup basket and target weights
        params.baseAssetWeight = 1e18 - params.sellWeight;
        params.pairAsset = pairAsset;
        address[][] memory basketAssets = new address[][](2);
        basketAssets[0] = new address[](2);
        basketAssets[0][0] = rootAsset;
        basketAssets[0][1] = params.pairAsset;
        basketAssets[1] = new address[](2);
        basketAssets[1][0] = params.pairAsset;
        basketAssets[1][1] = rootAsset;
        uint256[] memory initialDepositAmounts = new uint256[](2);
        initialDepositAmounts[0] = params.depositAmount;
        initialDepositAmounts[1] = params.depositAmount;
        uint64[][] memory initialWeights = new uint64[][](2);
        initialWeights[0] = new uint64[](2);
        initialWeights[0][0] = uint64(params.baseAssetWeight);
        initialWeights[0][1] = uint64(params.sellWeight);
        initialWeights[1] = new uint64[](2);
        initialWeights[1][0] = uint64(params.baseAssetWeight);
        initialWeights[1][1] = uint64(params.sellWeight);
        address[] memory baskets = _setupBasketsAndMocks(basketAssets, initialWeights, initialDepositAmounts);

        // Propose the rebalance
        vm.prank(rebalanceProposer);
        basketManager.proposeRebalance(baskets);

        // Setup the trade and propose token swap
        ExternalTrade[] memory externalTrades = new ExternalTrade[](0);
        InternalTrade[] memory internalTrades = new InternalTrade[](1);
        internalTrades[0] = InternalTrade({
            fromBasket: baskets[0],
            sellToken: address(new ERC20Mock()),
            buyToken: params.pairAsset,
            toBasket: baskets[1],
            sellAmount: params.depositAmount * (1e18 - params.baseAssetWeight) / 1e18,
            minAmount: (params.depositAmount * (1e18 - params.baseAssetWeight) / 1e18) * 0.995e18 / 1e18,
            maxAmount: (params.depositAmount * (1e18 - params.baseAssetWeight) / 1e18) * 1.005e18 / 1e18
        });
        vm.prank(tokenswapProposer);
        vm.expectRevert(BasketManagerUtils.AssetNotFoundInBasket.selector);
        basketManager.proposeTokenSwap(internalTrades, externalTrades, baskets, _targetWeights, basketAssets);
    }

    function test_proposeTokenSwap_revertWhen_Paused() public {
        InternalTrade[] memory internalTrades = new InternalTrade[](1);
        ExternalTrade[] memory externalTrades = new ExternalTrade[](1);
        address[] memory targetBaskets = new address[](1);
        uint64[][] memory targetWeights = new uint64[][](1);
        address[][] memory basketAssets = new address[][](1);
        vm.prank(pauser);
        basketManager.pause();
        vm.expectRevert(Pausable.EnforcedPause.selector);
        vm.prank(tokenswapProposer);
        basketManager.proposeTokenSwap(internalTrades, externalTrades, targetBaskets, targetWeights, basketAssets);
    }

    function test_proposeTokenSwap_revertWhen_CannotProposeEmptyTrades() public {
        // Setup basket and target weights
        address[] memory baskets = new address[](1);
        baskets[0] = _setupSingleBasketAndMocks();
        address[][] memory basketAssets = _getBasketAssets(baskets);

        // Propose the rebalance
        vm.prank(rebalanceProposer);
        basketManager.proposeRebalance(baskets);

        // Setup empty trades
        InternalTrade[] memory internalTrades = new InternalTrade[](0);
        ExternalTrade[] memory externalTrades = new ExternalTrade[](0);

        // Attempt to propose token swap with empty trades
        vm.prank(tokenswapProposer);
        vm.expectRevert(BasketManagerUtils.CannotProposeEmptyTrades.selector);
        basketManager.proposeTokenSwap(internalTrades, externalTrades, baskets, _targetWeights, basketAssets);
    }

    function test_proposeTokenSwap_InternalSwapFeeAffectsTotalValue(uint16 swapFee) public {
        swapFee = uint16(bound(swapFee, 1, MAX_SWAP_FEE));

        address[][] memory basketAssets = new address[][](2);
        basketAssets[0] = new address[](2);
        basketAssets[0][0] = rootAsset;
        basketAssets[0][1] = pairAsset;
        basketAssets[1] = new address[](2);
        basketAssets[1][0] = rootAsset;
        basketAssets[1][1] = pairAsset;
        address[] memory baseAssets = new address[](2);
        baseAssets[0] = rootAsset;
        baseAssets[1] = pairAsset;
        uint256[] memory initialDepositAmounts = new uint256[](2);
        initialDepositAmounts[0] = 1000e18;
        initialDepositAmounts[1] = 1000e18;
        uint64[][] memory initialWeights = new uint64[][](2);
        initialWeights[0] = new uint64[](2);
        initialWeights[0][0] = uint64(5e17);
        initialWeights[0][1] = uint64(5e17);
        initialWeights[1] = new uint64[](2);
        initialWeights[1][0] = uint64(5e17);
        initialWeights[1][1] = uint64(5e17);
        uint256[] memory bitFlags = new uint256[](2);
        bitFlags[0] = 3;
        bitFlags[1] = 3;
        address[] memory strategies = new address[](2);
        strategies[0] = address(uint160(uint256(keccak256("Strategy")) + 0));
        strategies[1] = address(uint160(uint256(keccak256("Strategy")) + 1));
        // Setup baskets
        address[] memory baskets =
            _setupBasketsAndMocks(basketAssets, baseAssets, initialWeights, initialDepositAmounts, bitFlags, strategies);

        // Set allowed weight deviation to 0
        vm.prank(timelock);
        basketManager.setWeightDeviation(0);

        // Setup Internal trade between the two baskets
        InternalTrade[] memory internalTrades = new InternalTrade[](1);
        internalTrades[0] = InternalTrade({
            fromBasket: baskets[0],
            sellToken: rootAsset,
            buyToken: pairAsset,
            toBasket: baskets[1],
            sellAmount: 500e18,
            minAmount: 500e18 * 95 / 100,
            maxAmount: 500e18 * 105 / 100
        });
        ExternalTrade[] memory externalTrades = new ExternalTrade[](0);

        uint256 snapshot = vm.snapshotState();
        // Test 1: When swap fees are enabled, internal trades should fail to meet target weights
        // This is because the fee reduces the effective balance after each trade, causing weights to deviate slightly
        {
            // Configure non-zero swap fee
            vm.prank(timelock);
            basketManager.setSwapFee(swapFee);

            // Propose the rebalance
            vm.prank(rebalanceProposer);
            basketManager.proposeRebalance(baskets);

            // Mock basket token supplies
            vm.mockCall(baskets[0], abi.encodeCall(IERC20.totalSupply, ()), abi.encode(1000e18));
            vm.mockCall(baskets[1], abi.encodeCall(IERC20.totalSupply, ()), abi.encode(1000e18));

            // Expect revert since fees will cause weights to deviate from targets
            vm.prank(tokenswapProposer);
            vm.expectRevert(BasketManagerUtils.TargetWeightsNotMet.selector);
            basketManager.proposeTokenSwap(internalTrades, externalTrades, baskets, _targetWeights, basketAssets);
        }

        // Reset state for next test
        vm.revertToState(snapshot);

        // Test 2: With zero fees, the same trades should successfully meet target weights
        // This test confirms that the swap fee is the factor causing weight deviations,
        // and ensures the basket manager utilities account for it correctly.
        {
            // Configure zero swap fee
            vm.prank(timelock);
            basketManager.setSwapFee(0);

            // Propose the rebalance
            vm.prank(rebalanceProposer);
            basketManager.proposeRebalance(baskets);

            // Mock basket token supplies
            vm.mockCall(baskets[0], abi.encodeCall(IERC20.totalSupply, ()), abi.encode(1000e18));
            vm.mockCall(baskets[1], abi.encodeCall(IERC20.totalSupply, ()), abi.encode(1000e18));

            // Should succeed since no fees means trades maintain target weights
            vm.prank(tokenswapProposer);
            basketManager.proposeTokenSwap(internalTrades, externalTrades, baskets, _targetWeights, basketAssets);
        }
    }

    function testFuzz_executeTokenSwap_revertWhen_CallerIsNotTokenswapExecutor(
        address caller,
        ExternalTrade[] calldata trades,
        bytes calldata data
    )
        public
    {
        _setTokenSwapAdapter();
        vm.assume(!basketManager.hasRole(TOKENSWAP_EXECUTOR_ROLE, caller));
        vm.expectRevert(_formatAccessControlError(caller, TOKENSWAP_EXECUTOR_ROLE));
        vm.prank(caller);
        basketManager.executeTokenSwap(trades, data);
    }

    function testFuzz_executeTokenSwap_revertWhen_Paused(ExternalTrade[] calldata trades, bytes calldata data) public {
        _setTokenSwapAdapter();
        vm.prank(pauser);
        basketManager.pause();
        vm.expectRevert(Pausable.EnforcedPause.selector);
        vm.prank(tokenswapExecutor);
        basketManager.executeTokenSwap(trades, data);
    }

    function testFuzz_proposeTokenSwap_externalTrade_revertWhen_AmountsIncorrect(
        uint256 sellWeight,
        uint256 depositAmount,
        uint256 sellAmount
    )
        public
    {
        /// Setup fuzzing bounds
        TradeTestParams memory params;
        params.sellWeight = bound(sellWeight, 0, 1e18);
        // Below bound is due to deposit amount being scaled by price and target weight
        params.depositAmount = bound(depositAmount, 0, type(uint256).max) / 1e36;
        // With price set at 1e18 this is the threshold for a rebalance to be valid
        vm.assume(params.depositAmount.fullMulDiv(params.sellWeight, 1e18) > 500);

        /// Setup basket and target weights
        params.baseAssetWeight = 1e18 - params.sellWeight;
        params.pairAsset = pairAsset;
        address[][] memory basketAssets = new address[][](1);
        basketAssets[0] = new address[](2);
        basketAssets[0][0] = rootAsset;
        basketAssets[0][1] = params.pairAsset;
        uint256[] memory initialDepositAmounts = new uint256[](1);
        initialDepositAmounts[0] = params.depositAmount;
        uint64[][] memory targetWeights = new uint64[][](1);
        targetWeights[0] = new uint64[](2);
        targetWeights[0][0] = uint64(params.baseAssetWeight);
        targetWeights[0][1] = uint64(params.sellWeight);
        address[] memory baskets = _setupBasketsAndMocks(basketAssets, targetWeights, initialDepositAmounts);

        /// Propose the rebalance
        vm.prank(rebalanceProposer);
        basketManager.proposeRebalance(baskets);

        /// Setup the trade and propose token swap
        ExternalTrade[] memory externalTrades = new ExternalTrade[](1);
        InternalTrade[] memory internalTrades = new InternalTrade[](0);
        BasketTradeOwnership[] memory tradeOwnerships = new BasketTradeOwnership[](1);
        vm.assume(sellAmount > basketManager.basketBalanceOf(baskets[0], rootAsset));
        tradeOwnerships[0] = BasketTradeOwnership({ basket: baskets[0], tradeOwnership: uint96(1e18) });
        externalTrades[0] = ExternalTrade({
            sellToken: rootAsset,
            buyToken: params.pairAsset,
            sellAmount: sellAmount,
            minAmount: sellAmount.fullMulDiv(0.995e18, 1e18),
            basketTradeOwnership: tradeOwnerships
        });
        vm.prank(tokenswapProposer);
        vm.expectRevert(BasketManagerUtils.IncorrectTradeTokenAmount.selector);
        basketManager.proposeTokenSwap(internalTrades, externalTrades, baskets, _targetWeights, basketAssets);
    }

    function testFuzz_proposeTokenSwap_externalTrade_revertWhen_TargetWeightsNotMet(
        uint256 sellWeight,
        uint256 depositAmount,
        uint256 deviation
    )
        public
    {
        /// Setup fuzzing bounds
        uint256 max_weight_deviation = 0.05e18 + 1;
        TradeTestParams memory params;
        params.sellWeight = bound(sellWeight, 0, 1e18 - max_weight_deviation);
        params.depositAmount = bound(depositAmount, 1e18, type(uint256).max) / 1e36;
        vm.assume(params.depositAmount.fullMulDiv(params.sellWeight, 1e18) > 500);
        params.baseAssetWeight = 1e18 - params.sellWeight;
        deviation = bound(deviation, max_weight_deviation, params.baseAssetWeight);
        vm.assume(params.baseAssetWeight + deviation < 1e18);
        params.pairAsset = pairAsset;

        /// Setup basket and target weights
        address[][] memory basketAssets = new address[][](1);
        basketAssets[0] = new address[](2);
        basketAssets[0][0] = rootAsset;
        basketAssets[0][1] = params.pairAsset;
        uint64[][] memory weightsPerBasket = new uint64[][](1);
        // Deviate from the target weights
        weightsPerBasket[0] = new uint64[](2);
        weightsPerBasket[0][0] = uint64(params.baseAssetWeight);
        weightsPerBasket[0][1] = uint64(params.sellWeight);
        uint256[] memory initialDepositAmounts = new uint256[](1);
        initialDepositAmounts[0] = params.depositAmount;
        address[] memory baskets = _setupBasketsAndMocks(basketAssets, weightsPerBasket, initialDepositAmounts);

        /// Propose the rebalance
        vm.prank(rebalanceProposer);
        basketManager.proposeRebalance(baskets);

        /// Setup the trade and propose token swap
        ExternalTrade[] memory externalTrades = new ExternalTrade[](1);
        InternalTrade[] memory internalTrades = new InternalTrade[](0);
        BasketTradeOwnership[] memory tradeOwnerships = new BasketTradeOwnership[](1);
        tradeOwnerships[0] = BasketTradeOwnership({ basket: baskets[0], tradeOwnership: uint96(1e18) });
        uint256 deviatedTradeAmount = params.depositAmount.fullMulDiv(1e18 - params.baseAssetWeight - deviation, 1e18);
        externalTrades[0] = ExternalTrade({
            sellToken: rootAsset,
            buyToken: params.pairAsset,
            sellAmount: deviatedTradeAmount,
            minAmount: deviatedTradeAmount.fullMulDiv(0.995e18, 1e18),
            basketTradeOwnership: tradeOwnerships
        });
        vm.prank(tokenswapProposer);
        vm.expectRevert(BasketManagerUtils.TargetWeightsNotMet.selector);
        basketManager.proposeTokenSwap(internalTrades, externalTrades, baskets, _targetWeights, basketAssets);
    }

    function testFuzz_completeRebalance_internalTrade(
        uint256 initialSplit,
        uint256 depositAmount,
        uint16 swapFee
    )
        public
    {
        depositAmount = bound(depositAmount, 500e18, type(uint128).max);
        initialSplit = bound(initialSplit, 1, 1e18 - 1);
        address[] memory targetBaskets = testFuzz_proposeTokenSwap_internalTrade(initialSplit, depositAmount, swapFee);
        address basket = targetBaskets[0];
        address[][] memory basketAssets = _getBasketAssets(targetBaskets);

        // Simulate the passage of time
        vm.warp(vm.getBlockTimestamp() + 15 minutes + 1);

        vm.mockCall(basket, abi.encodeCall(BasketToken.totalPendingDeposits, ()), abi.encode(0));
        vm.mockCall(basket, abi.encodeWithSelector(BasketToken.prepareForRebalance.selector), abi.encode(0));
        vm.mockCall(basket, abi.encodeWithSelector(BasketToken.fulfillRedeem.selector), new bytes(0));
        vm.mockCall(rootAsset, abi.encodeWithSelector(IERC20.approve.selector), abi.encode(true));
        vm.mockCall(basket, abi.encodeCall(IERC20.totalSupply, ()), abi.encode(depositAmount));
        basketManager.completeRebalance(new ExternalTrade[](0), targetBaskets, _targetWeights, basketAssets);
    }

    function testFuzz_proRataRedeem(
        uint256 initialSplit,
        uint256 depositAmount,
        uint256 burnedShares,
        uint16 swapFee
    )
        public
    {
        depositAmount = bound(depositAmount, 500e18, type(uint128).max);
        burnedShares = bound(burnedShares, 1, depositAmount);
        initialSplit = bound(initialSplit, 1, 1e18 - 1);
        testFuzz_completeRebalance_internalTrade(initialSplit, depositAmount, swapFee);

        // Redeem some shares from 0th basket
        address basket = basketManager.basketTokens()[0];
        uint256 totalSupplyBefore = depositAmount; // Assume price of share == price of deposit token

        uint256 asset0balance = basketManager.basketBalanceOf(basket, rootAsset);
        uint256 asset1balance = basketManager.basketBalanceOf(basket, pairAsset);
        vm.prank(basket);
        basketManager.proRataRedeem(totalSupplyBefore, burnedShares, address(this));
        assertEq(IERC20(rootAsset).balanceOf(address(this)), asset0balance.fullMulDiv(burnedShares, totalSupplyBefore));
        assertEq(IERC20(pairAsset).balanceOf(address(this)), asset1balance.fullMulDiv(burnedShares, totalSupplyBefore));
    }

    function testFuzz_proRataRedeem_passWhen_otherBasketRebalancing(uint256 initialDepositAmount) public {
        initialDepositAmount = bound(initialDepositAmount, 1e4, type(uint256).max / 1e36);
        // Create two baskets
        address[][] memory assetsPerBasket = new address[][](2);
        assetsPerBasket[0] = new address[](2);
        assetsPerBasket[0][0] = rootAsset;
        assetsPerBasket[0][1] = pairAsset;
        assetsPerBasket[1] = new address[](2);
        assetsPerBasket[1][0] = address(1);
        assetsPerBasket[1][1] = address(2);
        uint64[][] memory weightsPerBasket = new uint64[][](2);
        weightsPerBasket[0] = new uint64[](2);
        weightsPerBasket[0][0] = 1e18;
        weightsPerBasket[0][1] = 0;
        weightsPerBasket[1] = new uint64[](2);
        weightsPerBasket[1][0] = 1e18;
        weightsPerBasket[1][1] = 0;
        uint256[] memory initialDepositAmounts = new uint256[](2);
        initialDepositAmounts[0] = initialDepositAmount;
        initialDepositAmounts[1] = initialDepositAmount;
        // Below deposits into both baskets
        address[] memory baskets = _setupBasketsAndMocks(assetsPerBasket, weightsPerBasket, initialDepositAmounts);
        address rebalancingBasket = baskets[0];
        address nonRebalancingBasket = baskets[1];
        // Rebalance with only one basket
        address[] memory targetBaskets = new address[](1);
        targetBaskets[0] = rebalancingBasket;
        vm.prank(rebalanceProposer);
        basketManager.proposeRebalance(targetBaskets);
        // Redeem some half of the shares from non-rebalancing basket
        uint256 totalSupplyBefore = initialDepositAmount; // Assume price of share == price of deposit token
        uint256 burnedShares = initialDepositAmount / 2;
        uint256 asset0balance = basketManager.basketBalanceOf(nonRebalancingBasket, rootAsset);
        uint256 asset1balance = basketManager.basketBalanceOf(nonRebalancingBasket, pairAsset);
        vm.prank(nonRebalancingBasket);
        basketManager.proRataRedeem(totalSupplyBefore, burnedShares, address(this));
        assertEq(IERC20(rootAsset).balanceOf(address(this)), asset0balance.fullMulDiv(burnedShares, totalSupplyBefore));
        assertEq(IERC20(pairAsset).balanceOf(address(this)), asset1balance.fullMulDiv(burnedShares, totalSupplyBefore));
    }

    function test_proRataRedeem_revertWhen_CannotBurnMoreSharesThanTotalSupply(
        uint256 initialSplit,
        uint256 depositAmount,
        uint16 swapFee
    )
        public
    {
        depositAmount = bound(depositAmount, 500e18, type(uint128).max);
        initialSplit = bound(initialSplit, 1, 1e18 - 1);
        testFuzz_completeRebalance_internalTrade(initialSplit, depositAmount, swapFee);

        // Redeem some shares
        address basket = basketManager.basketTokens()[0];
        vm.expectRevert(BasketManagerUtils.CannotBurnMoreSharesThanTotalSupply.selector);
        vm.prank(basket);
        basketManager.proRataRedeem(depositAmount, depositAmount + 1, address(this));
    }

    function test_proRataRedeem_revertWhen_CallerIsNotBasketToken() public {
        vm.expectRevert(_formatAccessControlError(address(this), BASKET_TOKEN_ROLE));
        basketManager.proRataRedeem(0, 0, address(0));
    }

    function test_proRataRedeem_revertWhen_ZeroTotalSupply() public {
        address basket = _setupSingleBasketAndMocks();
        vm.expectRevert(BasketManagerUtils.ZeroTotalSupply.selector);
        vm.prank(basket);
        basketManager.proRataRedeem(0, 0, address(0));
    }

    function test_proRataRedeem_revertWhen_ZeroBurnedShares() public {
        address basket = _setupSingleBasketAndMocks();
        vm.mockCall(basket, abi.encodeCall(IERC20.totalSupply, ()), abi.encode(10_000));
        vm.expectRevert(BasketManagerUtils.ZeroBurnedShares.selector);
        vm.prank(basket);
        basketManager.proRataRedeem(1, 0, address(this));
    }

    function test_proRataRedeem_revertWhen_ZeroAddress() public {
        address basket = _setupSingleBasketAndMocks();
        vm.mockCall(basket, abi.encodeCall(IERC20.totalSupply, ()), abi.encode(10_000));
        vm.expectRevert(Errors.ZeroAddress.selector);
        vm.prank(basket);
        basketManager.proRataRedeem(1, 1, address(0));
    }

    function test_proRataRedeem_revertWhen_MustWaitForRebalanceToComplete() public {
        address basket = _setupSingleBasketAndMocks();
        address[] memory targetBaskets = new address[](1);
        targetBaskets[0] = basket;
        vm.prank(rebalanceProposer);
        basketManager.proposeRebalance(targetBaskets);

        vm.expectRevert(BasketManagerUtils.MustWaitForRebalanceToComplete.selector);
        vm.prank(basket);
        basketManager.proRataRedeem(1, 1, address(this));
    }

    function test_proRataRedeem_revertWhen_Paused() public {
        address basket = _setupSingleBasketAndMocks();
        address[] memory targetBaskets = new address[](1);
        targetBaskets[0] = basket;
        vm.prank(pauser);
        basketManager.pause();
        vm.expectRevert(Pausable.EnforcedPause.selector);
        vm.prank(basket);
        basketManager.proRataRedeem(0, 0, address(0));
    }

    function testFuzz_setTokenSwapAdapter(address newTokenSwapAdapter) public {
        vm.assume(newTokenSwapAdapter != address(0));
        vm.prank(timelock);
        basketManager.setTokenSwapAdapter(newTokenSwapAdapter);
        assertEq(basketManager.tokenSwapAdapter(), newTokenSwapAdapter);
    }

    function test_setTokenSwapAdapter_revertWhen_ZeroAddress() public {
        vm.expectRevert(Errors.ZeroAddress.selector);
        vm.prank(timelock);
        basketManager.setTokenSwapAdapter(address(0));
    }

    function test_setTokenSwapAdapter_revertWhen_CalledByNonTimelock() public {
        vm.expectRevert(_formatAccessControlError(address(this), TIMELOCK_ROLE));
        vm.prank(address(this));
        basketManager.setTokenSwapAdapter(address(0));
    }

    function testFuzz_setTokenSwapAdapter_revertWhen_MustWaitForRebalanceToComplete(address newSwapAdapter) public {
        vm.assume(newSwapAdapter != address(0));
        test_proposeRebalance_processesDeposits();
        vm.expectRevert(BasketManager.MustWaitForRebalanceToComplete.selector);
        vm.prank(timelock);
        basketManager.setTokenSwapAdapter(newSwapAdapter);
    }

    function testFuzz_executeTokenSwap(uint256 sellWeight, uint256 depositAmount) public {
        _setTokenSwapAdapter();
        (ExternalTrade[] memory trades,) = testFuzz_proposeTokenSwap_externalTrade(sellWeight, depositAmount);

        // Mock calls
        uint256 numTrades = trades.length;
        bytes32[] memory tradeHashes = new bytes32[](numTrades);
        for (uint8 i = 0; i < numTrades; i++) {
            tradeHashes[i] = keccak256(abi.encode(trades[i]));
        }
        vm.mockCall(
            address(tokenSwapAdapter),
            abi.encodeWithSelector(TokenSwapAdapter.executeTokenSwap.selector),
            abi.encode(tradeHashes)
        );
        // Execute
        vm.prank(tokenswapExecutor);
        basketManager.executeTokenSwap(trades, "");

        // Assert
        assertEq(basketManager.rebalanceStatus().timestamp, vm.getBlockTimestamp());
        assertEq(uint8(basketManager.rebalanceStatus().status), uint8(Status.TOKEN_SWAP_EXECUTED));
    }

    function testFuzz_executeTokenSwap_revertWhen_ExecuteTokenSwapFailed(
        uint256 sellWeight,
        uint256 depositAmount
    )
        public
    {
        _setTokenSwapAdapter();
        (ExternalTrade[] memory trades,) = testFuzz_proposeTokenSwap_externalTrade(sellWeight, depositAmount);

        // Mock calls
        uint256 numTrades = trades.length;
        bytes32[] memory tradeHashes = new bytes32[](numTrades);
        for (uint8 i = 0; i < numTrades; i++) {
            tradeHashes[i] = keccak256(abi.encode(trades[i]));
        }
        vm.mockCallRevert(
            address(tokenSwapAdapter), abi.encodeWithSelector(TokenSwapAdapter.executeTokenSwap.selector), ""
        );
        // Execute
        vm.prank(tokenswapExecutor);
        vm.expectRevert(BasketManager.ExecuteTokenSwapFailed.selector);
        basketManager.executeTokenSwap(trades, "");
    }

    function testFuzz_executeTokenSwap_revertWhen_ExternalTradesHashMismatch(
        uint256 sellWeight,
        uint256 depositAmount,
        ExternalTrade[] memory badTrades
    )
        public
    {
        vm.assume(badTrades.length > 0);
        _setTokenSwapAdapter();
        (ExternalTrade[] memory trades,) = testFuzz_proposeTokenSwap_externalTrade(sellWeight, depositAmount);
        vm.assume(keccak256(abi.encode(badTrades)) != keccak256(abi.encode(trades)));

        // Execute
        vm.expectRevert(BasketManager.ExternalTradesHashMismatch.selector);
        vm.prank(tokenswapExecutor);
        basketManager.executeTokenSwap(badTrades, "");
    }

    function testFuzz_executeTokenSwap_revertWhen_EmptyExternalTrades(
        uint256 sellWeight,
        uint256 depositAmount,
        bytes memory data
    )
        public
    {
        _setTokenSwapAdapter();
        testFuzz_proposeTokenSwap_externalTrade(sellWeight, depositAmount);
        // Now test empty trades execution
        vm.prank(tokenswapExecutor);
        vm.expectRevert(BasketManager.EmptyExternalTrades.selector);
        basketManager.executeTokenSwap(new ExternalTrade[](0), data);
    }

    function testFuzz_executeTokenSwap_revertWhen_TokenSwapNotProposed(ExternalTrade[] memory trades) public {
        _setTokenSwapAdapter();
        vm.expectRevert(BasketManager.TokenSwapNotProposed.selector);
        vm.prank(tokenswapExecutor);
        basketManager.executeTokenSwap(trades, "");
    }

    function testFuzz_executeTokenSwap_revertWhen_ZeroAddress(uint256 sellWeight, uint256 depositAmount) public {
        (ExternalTrade[] memory trades,) = testFuzz_proposeTokenSwap_externalTrade(sellWeight, depositAmount);

        // Execute
        vm.expectRevert(Errors.ZeroAddress.selector);
        vm.prank(tokenswapExecutor);
        basketManager.executeTokenSwap(trades, "");
    }

    function testFuzz_setManagementFee(uint16 fee) public {
        vm.assume(fee <= MAX_MANAGEMENT_FEE);
        address basket = _setupSingleBasketAndMocks();
        vm.prank(timelock);
        basketManager.setManagementFee(basket, fee);
        assertEq(basketManager.managementFee(basket), fee);
    }

    function testFuzz_setManagementFee_passesWhen_otherBasketRebalancing(
        uint256 initialDepositAmount,
        uint16 fee
    )
        public
    {
        vm.assume(fee <= MAX_MANAGEMENT_FEE);
        initialDepositAmount = bound(initialDepositAmount, 1e4, type(uint256).max / 1e36);
        // Create two baskets
        address[][] memory assetsPerBasket = new address[][](2);
        assetsPerBasket[0] = new address[](2);
        assetsPerBasket[0][0] = rootAsset;
        assetsPerBasket[0][1] = pairAsset;
        assetsPerBasket[1] = new address[](2);
        assetsPerBasket[1][0] = address(1);
        assetsPerBasket[1][1] = address(2);
        uint64[][] memory weightsPerBasket = new uint64[][](2);
        weightsPerBasket[0] = new uint64[](2);
        weightsPerBasket[0][0] = 1e18;
        weightsPerBasket[0][1] = 0;
        weightsPerBasket[1] = new uint64[](2);
        weightsPerBasket[1][0] = 1e18;
        weightsPerBasket[1][1] = 0;
        uint256[] memory initialDepositAmounts = new uint256[](2);
        initialDepositAmounts[0] = initialDepositAmount;
        initialDepositAmounts[1] = initialDepositAmount;
        // Below deposits into both baskets
        address[] memory baskets = _setupBasketsAndMocks(assetsPerBasket, weightsPerBasket, initialDepositAmounts);
        address rebalancingBasket = baskets[0];
        address nonRebalancingBasket = baskets[1];
        // Rebalance with only one basket
        address[] memory targetBaskets = new address[](1);
        targetBaskets[0] = rebalancingBasket;
        vm.prank(rebalanceProposer);
        basketManager.proposeRebalance(targetBaskets);
        vm.prank(timelock);
        basketManager.setManagementFee(nonRebalancingBasket, fee);
    }

    function testFuzz_setManagementFee_revertsWhen_calledByNonTimelock(address caller) public {
        vm.assume(caller != timelock);
        address basket = _setupSingleBasketAndMocks();
        vm.assume(basket != address(0));
        vm.expectRevert(_formatAccessControlError(caller, TIMELOCK_ROLE));
        vm.prank(caller);
        basketManager.setManagementFee(basket, 10);
    }

    function testFuzz_setManagementFee_revertWhen_invalidManagementFee(address basket, uint16 fee) public {
        vm.assume(fee > MAX_MANAGEMENT_FEE);
        vm.assume(basket != address(0));
        vm.expectRevert(BasketManager.InvalidManagementFee.selector);
        vm.prank(timelock);
        basketManager.setManagementFee(basket, fee);
    }

    function testFuzz_setManagementFee_revertWhen_MustWaitForRebalanceToComplete(uint16 fee) public {
        vm.assume(fee <= MAX_MANAGEMENT_FEE);
        address basket = test_proposeRebalance_processesDeposits();
        vm.expectRevert(BasketManagerUtils.MustWaitForRebalanceToComplete.selector);
        vm.prank(timelock);
        basketManager.setManagementFee(basket, fee);
    }

    function testFuzz_setManagementFee_revertWhen_basketTokenNotFound(address basket) public {
        vm.assume(basket != address(0));
        vm.expectRevert(BasketManagerUtils.BasketTokenNotFound.selector);
        vm.prank(timelock);
        basketManager.setManagementFee(basket, 0);
    }

    function testFuzz_setSwapFee(uint16 fee) public {
        vm.assume(fee <= MAX_SWAP_FEE);
        vm.prank(timelock);
        basketManager.setSwapFee(fee);
        assertEq(basketManager.swapFee(), fee, "swapFee() returned unexpected value");
    }

    function testFuzz_setSwapFee_revertsWhen_calledByNonTimelock(address caller, uint16 fee) public {
        vm.assume(caller != timelock);
        vm.assume(fee <= MAX_SWAP_FEE);
        vm.expectRevert(_formatAccessControlError(caller, TIMELOCK_ROLE));
        vm.prank(caller);
        basketManager.setSwapFee(fee);
    }

    function testFuzz_setSwapFee_revertWhen_invalidSwapFee(uint16 fee) public {
        vm.assume(fee > MAX_SWAP_FEE);
        vm.expectRevert(BasketManager.InvalidSwapFee.selector);
        vm.prank(timelock);
        basketManager.setSwapFee(fee);
    }

    function testFuzz_setSwapFee_revertWhen_MustWaitForRebalanceToComplete(uint16 fee) public {
        vm.assume(fee <= MAX_SWAP_FEE);
        test_proposeRebalance_processesDeposits();
        vm.expectRevert(BasketManagerUtils.MustWaitForRebalanceToComplete.selector);
        vm.prank(timelock);
        basketManager.setSwapFee(fee);
    }

    function testFuzz_collectSwapFee_revertWhen_calledByNonManager(address caller, address asset) public {
        vm.assume(caller != manager);
        vm.expectRevert(_formatAccessControlError(caller, MANAGER_ROLE));
        vm.prank(caller);
        basketManager.collectSwapFee(asset);
    }

    function testFuzz_setStepDelay(uint40 stepDelay) public {
        vm.assume(stepDelay >= MIN_STEP_DELAY && stepDelay <= MAX_STEP_DELAY);
        vm.prank(timelock);
        basketManager.setStepDelay(stepDelay);
        assertEq(basketManager.stepDelay(), stepDelay);
    }

    function testFuzz_setStepDelay_revertWhen_InvalidStepDelay(uint40 stepDelay) public {
        vm.assume(stepDelay < MIN_STEP_DELAY || stepDelay > MAX_STEP_DELAY);
        vm.prank(timelock);
        vm.expectRevert(BasketManager.InvalidStepDelay.selector);
        basketManager.setStepDelay(stepDelay);
    }

    function testFuzz_setStepDelay_revertWhen_MustWaitForRebalanceToComplete(uint40 stepDelay) public {
        vm.assume(stepDelay >= MIN_STEP_DELAY && stepDelay <= MAX_STEP_DELAY);
        test_proposeRebalance_processesDeposits();
        vm.expectRevert(BasketManagerUtils.MustWaitForRebalanceToComplete.selector);
        vm.prank(timelock);
        basketManager.setStepDelay(stepDelay);
    }

    function testFuzz_setStepDelay_revertWhen_CallerIsNotTimelock(address caller, uint40 stepDelay) public {
        vm.assume(caller != timelock);
        vm.expectRevert(_formatAccessControlError(caller, TIMELOCK_ROLE));
        vm.prank(caller);
        basketManager.setStepDelay(stepDelay);
    }

    function testFuzz_setRetryLimit(uint8 retryLimit) public {
        vm.assume(retryLimit <= MAX_RETRY_COUNT);
        vm.prank(timelock);
        basketManager.setRetryLimit(retryLimit);
        assertEq(basketManager.retryLimit(), retryLimit);
    }

    function testFuzz_setRetryLimit_revertWhen_InvalidRetryCount(uint8 retryLimit) public {
        vm.assume(retryLimit > MAX_RETRY_COUNT);
        vm.prank(timelock);
        vm.expectRevert(BasketManager.InvalidRetryCount.selector);
        basketManager.setRetryLimit(retryLimit);
    }

    function testFuzz_setRetryLimit_revertWhen_MustWaitForRebalanceToComplete(uint8 retryLimit) public {
        vm.assume(retryLimit <= MAX_RETRY_COUNT);
        test_proposeRebalance_processesDeposits();
        vm.expectRevert(BasketManagerUtils.MustWaitForRebalanceToComplete.selector);
        vm.prank(timelock);
        basketManager.setRetryLimit(retryLimit);
    }

    function testFuzz_setRetryLimit_revertWhen_CallerIsNotTimelock(address caller, uint8 retryLimit) public {
        vm.assume(caller != timelock);
        vm.assume(retryLimit <= MAX_RETRY_COUNT);
        vm.expectRevert(_formatAccessControlError(caller, TIMELOCK_ROLE));
        vm.prank(caller);
        basketManager.setRetryLimit(retryLimit);
    }

    function testFuzz_setSlippageLimit(uint256 slippage) public {
        vm.assume(slippage < MAX_SLIPPAGE_LIMIT);
        vm.prank(timelock);
        basketManager.setSlippageLimit(slippage);
        assertEq(basketManager.slippageLimit(), slippage);
    }

    function testFuzz_setSlippageLimit_revertWhen_InvalidSlippageLimit(uint256 slippage) public {
        vm.assume(slippage > MAX_SLIPPAGE_LIMIT);
        vm.prank(timelock);
        vm.expectRevert(BasketManager.InvalidSlippageLimit.selector);
        basketManager.setSlippageLimit(slippage);
    }

    function testFuzz_setSlippageLimit_revertWhen_MustWaitForRebalanceToComplete(uint256 slippage) public {
        vm.assume(slippage < MAX_SLIPPAGE_LIMIT);
        test_proposeRebalance_processesDeposits();
        vm.expectRevert(BasketManagerUtils.MustWaitForRebalanceToComplete.selector);
        vm.prank(timelock);
        basketManager.setSlippageLimit(slippage);
    }

    function testFuzz_setSlippageLimit_revertWhen_CallerIsNotTimelock(address caller, uint256 slippage) public {
        vm.assume(caller != timelock);
        vm.assume(slippage < MAX_SLIPPAGE_LIMIT);
        vm.expectRevert(_formatAccessControlError(caller, TIMELOCK_ROLE));
        vm.prank(caller);
        basketManager.setSlippageLimit(slippage);
    }

    function testFuzz_setWeightDeviation(uint256 deviation) public {
        vm.assume(deviation < MAX_WEIGHT_DEVIATION_LIMIT);
        vm.prank(timelock);
        basketManager.setWeightDeviation(deviation);
        assertEq(basketManager.weightDeviationLimit(), deviation);
    }

    function testFuzz_setWeightDeviation_revertWhen_InvalidWeightDeviationLimit(uint256 deviation) public {
        vm.assume(deviation > MAX_WEIGHT_DEVIATION_LIMIT);
        vm.prank(timelock);
        vm.expectRevert(BasketManager.InvalidWeightDeviationLimit.selector);
        basketManager.setWeightDeviation(deviation);
    }

    function testFuzz_setWeightDeviation_revertWhen_MustWaitForRebalanceToComplete(uint256 deviation) public {
        vm.assume(deviation < MAX_WEIGHT_DEVIATION_LIMIT);
        test_proposeRebalance_processesDeposits();
        vm.expectRevert(BasketManagerUtils.MustWaitForRebalanceToComplete.selector);
        vm.prank(timelock);
        basketManager.setWeightDeviation(deviation);
    }

    function testFuzz_setWeightDeviation_revertWhen_CallerIsNotTimelock(address caller, uint256 deviation) public {
        vm.assume(caller != timelock);
        vm.assume(deviation < MAX_WEIGHT_DEVIATION_LIMIT);
        vm.expectRevert(_formatAccessControlError(caller, TIMELOCK_ROLE));
        vm.prank(caller);
        basketManager.setWeightDeviation(deviation);
    }

    function testFuzz_collectSwapFee_returnsZeroWhen_hasNotCollectedFee(address asset) public {
        vm.prank(manager);
        assertEq(basketManager.collectSwapFee(asset), 0, "collectSwapFee() returned non-zero value");
    }

    function testFuzz_collectSwapFee(uint256 initialSplit, uint256 depositAmount, uint16 fee) public {
        // below test includes a call basketManager.setSwapFee(fee)
        testFuzz_completeRebalance_internalTrade(initialSplit, depositAmount, fee);
        vm.startPrank(manager);
        uint256 rootAssetFee = basketManager.collectSwapFee(rootAsset);
        uint256 pairAssetFee = basketManager.collectSwapFee(pairAsset);
        vm.stopPrank();
        assertEq(rootAssetFee, IERC20(rootAsset).balanceOf(protocolTreasury));
        assertEq(pairAssetFee, IERC20(pairAsset).balanceOf(protocolTreasury));
    }

    function testFuzz_updateBitFlag(uint256 newBitFlag) public {
        address basket = _setupSingleBasketAndMocks();
        uint256 currentBitFlag = BasketToken(basket).bitFlag();
        vm.assume((currentBitFlag & newBitFlag) == currentBitFlag);
        vm.assume(currentBitFlag != newBitFlag);

        address strategy = BasketToken(basket).strategy();
        vm.mockCall(strategy, abi.encodeCall(WeightStrategy.supportsBitFlag, (newBitFlag)), abi.encode(true));

        // Assume that now the root asset will be at the last index
        address[] memory newAssets = new address[](5);
        for (uint256 i = 0; i < 5; i++) {
            newAssets[i] = address(uint160(uint160(rootAsset) + 4 - i));
        }

        vm.mockCall(
            address(assetRegistry), abi.encodeCall(AssetRegistry.getAssets, (newBitFlag)), abi.encode(newAssets)
        );
        vm.mockCall(basket, abi.encodeCall(BasketToken.setBitFlag, (newBitFlag)), "");

        bytes32 oldBasketId = keccak256(abi.encodePacked(currentBitFlag, strategy));
        bytes32 newBasketId = keccak256(abi.encodePacked(newBitFlag, strategy));

        // Check the storage before making changes
        assertEq(
            basketManager.basketIdToAddress(oldBasketId), address(basket), "Old basketIdToAddress() should be not empty"
        );
        assertEq(basketManager.basketIdToAddress(newBasketId), address(0), "New basket id should be empty");

        // Update the bit flag
        vm.prank(timelock);
        basketManager.updateBitFlag(basket, newBitFlag);

        // Check storage changes
        assertEq(basketManager.basketIdToAddress(oldBasketId), address(0), "Old basketIdToAddress() not reset");
        assertEq(basketManager.basketIdToAddress(newBasketId), basket, "New basketIdToAddress() not set correctly");

        address[] memory updatedAssets = basketManager.basketAssets(basket);
        assertEq(updatedAssets.length, 5);
        for (uint256 i = 0; i < updatedAssets.length; i++) {
            assertEq(
                updatedAssets[i], address(uint160(uint160(rootAsset) + 4 - i)), "basketAssets() not updated correctly"
            );
            assertEq(
                basketManager.getAssetIndexInBasket(basket, updatedAssets[i]),
                i,
                "rebalanceAssetToIndex not updated correctly"
            );
        }

        assertEq(
            basketManager.basketTokenToBaseAssetIndex(basket),
            4,
            "basketTokenToBaseAssetIndexPlusOne is not updated correctly"
        );
    }

    function testFuzz_basketTokenToBaseAssetIndex_revertWhen_basketTokenNotFound(address invalidBasket) public {
        address basket = _setupSingleBasketAndMocks();
        vm.assume(invalidBasket != basket);
        vm.expectRevert(BasketManager.BasketTokenNotFound.selector);
        basketManager.basketTokenToBaseAssetIndex(invalidBasket);
    }

    function testFuzz_updateBitFlag_revertWhen_BasketTokenNotFound(address invalidBasket, uint256 newBitFlag) public {
        address basket = _setupSingleBasketAndMocks();
        vm.assume(invalidBasket != basket);
        vm.expectRevert(BasketManager.BasketTokenNotFound.selector);
        vm.prank(timelock);
        basketManager.updateBitFlag(invalidBasket, newBitFlag);
    }

    function testFuzz_updateBitFlag_revertWhen_BitFlagMustBeDifferent(uint256 newBitFlag) public {
        address basket = _setupSingleBasketAndMocks();
        uint256 currentBitFlag = BasketToken(basket).bitFlag();
        vm.assume(currentBitFlag == newBitFlag); // Ensure newBitFlag is the same as currentBitFlag
        vm.expectRevert(BasketManager.BitFlagMustBeDifferent.selector);
        vm.prank(timelock);
        basketManager.updateBitFlag(basket, newBitFlag);
    }

    function testFuzz_updateBitFlag_revertWhen_BitFlagMustIncludeCurrent(uint256 newBitFlag) public {
        address basket = _setupSingleBasketAndMocks();
        uint256 currentBitFlag = BasketToken(basket).bitFlag();
        vm.assume((currentBitFlag & newBitFlag) != currentBitFlag); // Ensure newBitFlag doesn't include currentBitFlag
        vm.expectRevert(BasketManager.BitFlagMustIncludeCurrent.selector);
        vm.prank(timelock);
        basketManager.updateBitFlag(basket, newBitFlag);
    }

    function testFuzz_updateBitFlag_revertWhen_BitFlagUnsupportedByStrategy(uint256 newBitFlag) public {
        address basket = _setupSingleBasketAndMocks();
        uint256 currentBitFlag = BasketToken(basket).bitFlag();
        vm.assume((currentBitFlag & newBitFlag) == currentBitFlag); // Ensure newBitFlag includes currentBitFlag
        vm.assume(currentBitFlag != newBitFlag);
        vm.mockCall(
            BasketToken(basket).strategy(),
            abi.encodeCall(WeightStrategy.supportsBitFlag, (newBitFlag)),
            abi.encode(false)
        );
        vm.expectRevert(BasketManager.BitFlagUnsupportedByStrategy.selector);
        vm.prank(timelock);
        basketManager.updateBitFlag(basket, newBitFlag);
    }

    function test_updateBitFlag_revertWhen_BasketIdAlreadyExists() public {
        // Setup basket and target weights
        address[][] memory basketAssets = new address[][](2);
        basketAssets[0] = new address[](2);
        basketAssets[0][0] = rootAsset;
        basketAssets[0][1] = pairAsset;
        basketAssets[1] = new address[](2);
        basketAssets[1][0] = pairAsset;
        basketAssets[1][1] = rootAsset;
        uint256[] memory depositAmounts = new uint256[](2);
        depositAmounts[0] = 1e18;
        depositAmounts[1] = 1e18;
        uint64[][] memory initialWeights = new uint64[][](2);
        initialWeights[0] = new uint64[](2);
        initialWeights[0][0] = 0.5e18;
        initialWeights[0][1] = 0.5e18;
        initialWeights[1] = new uint64[](2);
        initialWeights[1][0] = 0.5e18;
        initialWeights[1][1] = 0.5e18;
        // Use the same strategies with different bitFlags
        address[] memory strategies = new address[](2);
        address strategy = address(uint160(uint256(keccak256("Strategy"))));
        strategies[0] = strategy;
        strategies[1] = strategy;
        uint256[] memory bitFlags = new uint256[](2);
        bitFlags[0] = 1;
        bitFlags[1] = 3;

        address[] memory baskets =
            _setupBasketsAndMocks(basketAssets, initialWeights, depositAmounts, bitFlags, strategies);

        // Use a bitflag of a basket with the same strategy
        uint256 newBitFlag = BasketToken(baskets[1]).bitFlag();
        bytes32 newBasketId = keccak256(abi.encodePacked(newBitFlag, strategy));

        // Assert the new id is already taken
        assertTrue(basketManager.basketIdToAddress(newBasketId) != address(0));

        // Expect revert due to BasketIdAlreadyExists
        vm.expectRevert(BasketManager.BasketIdAlreadyExists.selector);
        vm.prank(timelock);
        basketManager.updateBitFlag(baskets[0], newBitFlag);
    }

    function testFuzz_updateBitFlag_revertWhen_CalledByNonTimelock(
        address caller,
        address basket,
        uint256 newBitFlag
    )
        public
    {
        vm.assume(!basketManager.hasRole(TIMELOCK_ROLE, caller));
        vm.expectRevert(_formatAccessControlError(caller, TIMELOCK_ROLE));
        vm.prank(caller);
        basketManager.updateBitFlag(basket, newBitFlag);
    }

    function test_updateBitFlag_revertWhen_BasketIsRebalancing() public {
        address basket = _setupSingleBasketAndMocks();
        address[] memory baskets = new address[](1);
        baskets[0] = basket;

        // Set the basket to rebalancing state using proposeRebalance
        vm.prank(rebalanceProposer);
        basketManager.proposeRebalance(baskets);

        // Expect revert due to MustWaitForRebalanceToComplete
        vm.expectRevert(BasketManager.MustWaitForRebalanceToComplete.selector);
        vm.prank(timelock);
        basketManager.updateBitFlag(baskets[0], 2);
    }

    // Internal functions
    function _setTokenSwapAdapter() internal {
        vm.prank(timelock);
        basketManager.setTokenSwapAdapter(tokenSwapAdapter);
    }

    function _setupBasketsAndMocks(
        address[][] memory assetsPerBasket,
        uint64[][] memory weightsPerBasket,
        uint256[] memory initialDepositAmounts,
        uint256[] memory bitFlags,
        address[] memory strategies
    )
        public
        returns (address[] memory baskets)
    {
        // Set baseAssets to the first asset of each basket
        address[] memory baseAssets = new address[](assetsPerBasket.length);
        for (uint256 i = 0; i < assetsPerBasket.length; i++) {
            baseAssets[i] = assetsPerBasket[i][0];
        }
        return _setupBasketsAndMocks(
            assetsPerBasket, baseAssets, weightsPerBasket, initialDepositAmounts, bitFlags, strategies
        );
    }

    function _setupBasketsAndMocks(
        address[][] memory assetsPerBasket,
        address[] memory baseAssets,
        uint64[][] memory weightsPerBasket,
        uint256[] memory initialDepositAmounts,
        uint256[] memory bitFlags,
        address[] memory strategies
    )
        public
        returns (address[] memory baskets)
    {
        string memory name = "basket";
        string memory symbol = "b";

        uint256 numBaskets = assetsPerBasket.length;
        baskets = new address[](numBaskets);

        assertEq(numBaskets, weightsPerBasket.length, "_setupBasketsAndMocks: Weights array length mismatch");
        assertEq(
            numBaskets,
            initialDepositAmounts.length,
            "_setupBasketsAndMocks: Initial deposit amounts array length mismatch"
        );
        assertEq(numBaskets, bitFlags.length, "_setupBasketsAndMocks: Bit flags array length mismatch");
        assertEq(numBaskets, strategies.length, "_setupBasketsAndMocks: Strategies array length mismatch");

        _targetWeights = weightsPerBasket;

        for (uint256 i = 0; i < numBaskets; i++) {
            address[] memory assets = assetsPerBasket[i];
            uint64[] memory weights = weightsPerBasket[i];
            address baseAsset = baseAssets[i];
            uint256 bitFlag = bitFlags[i];
            address strategy = strategies[i];
            vm.mockCall(
                basketTokenImplementation,
                abi.encodeCall(
                    BasketToken.initialize, (IERC20(baseAsset), name, symbol, bitFlag, strategy, assetRegistry)
                ),
                new bytes(0)
            );
            vm.mockCall(
                strategyRegistry,
                abi.encodeCall(StrategyRegistry.supportsBitFlag, (bitFlag, strategy)),
                abi.encode(true)
            );
            vm.mockCall(strategy, abi.encodeCall(WeightStrategy.supportsBitFlag, (bitFlag)), abi.encode(true));
            vm.mockCall(assetRegistry, abi.encodeCall(AssetRegistry.hasPausedAssets, (bitFlag)), abi.encode(false));
            vm.mockCall(assetRegistry, abi.encodeCall(AssetRegistry.getAssets, (bitFlag)), abi.encode(assets));
            vm.prank(manager);
            baskets[i] = basketManager.createNewBasket(name, symbol, baseAsset, bitFlag, strategy);

            vm.mockCall(baskets[i], abi.encodeWithSelector(bytes4(keccak256("bitFlag()"))), abi.encode(bitFlag));
            vm.mockCall(
                baskets[i], abi.encodeCall(BasketToken.totalPendingDeposits, ()), abi.encode(initialDepositAmounts[i])
            );
            vm.mockCall(baskets[i], abi.encodeWithSelector(BasketToken.fallbackRedeemTrigger.selector), new bytes(0));
            vm.mockCall(
                baskets[i],
                abi.encodeWithSelector(BasketToken.prepareForRebalance.selector),
                abi.encode(initialDepositAmounts[i], 0)
            );
            vm.mockCall(baskets[i], abi.encodeWithSelector(bytes4(keccak256("strategy()"))), abi.encode(strategy));
            vm.mockCall(baskets[i], abi.encodeWithSelector(BasketToken.fulfillDeposit.selector), new bytes(0));
            vm.mockCall(baskets[i], abi.encodeCall(IERC20.totalSupply, ()), abi.encode(0));
            vm.mockCall(baskets[i], abi.encodeWithSelector(BasketToken.getTargetWeights.selector), abi.encode(weights));
        }
    }

    function _setupBasketsAndMocks(
        address[][] memory assetsPerBasket,
        uint64[][] memory weightsPerBasket,
        uint256[] memory initialDepositAmounts,
        address[] memory strategies
    )
        public
        returns (address[] memory baskets)
    {
        uint256[] memory bitFlags = new uint256[](assetsPerBasket.length);
        for (uint256 i = 0; i < assetsPerBasket.length; i++) {
            bitFlags[i] = i + 1;
        }
        return _setupBasketsAndMocks(assetsPerBasket, weightsPerBasket, initialDepositAmounts, bitFlags, strategies);
    }

    function _setupBasketsAndMocks(
        address[][] memory assetsPerBasket,
        uint64[][] memory weightsPerBasket,
        uint256[] memory initialDepositAmounts
    )
        internal
        returns (address[] memory baskets)
    {
        address[] memory strategies = new address[](assetsPerBasket.length);
        for (uint256 i = 0; i < assetsPerBasket.length; i++) {
            strategies[i] = address(uint160(uint256(keccak256("Strategy")) + i));
        }
        return _setupBasketsAndMocks(assetsPerBasket, weightsPerBasket, initialDepositAmounts, strategies);
    }

    function _setupSingleBasketAndMocks(
        address[] memory assets,
        uint64[] memory targetWeights,
        uint256 initialDepositAmount
    )
        internal
        returns (address basket)
    {
        address[][] memory assetsPerBasket = new address[][](1);
        assetsPerBasket[0] = assets;
        uint64[][] memory weightsPerBasket = new uint64[][](1);
        weightsPerBasket[0] = targetWeights;
        uint256[] memory initialDepositAmounts = new uint256[](1);
        initialDepositAmounts[0] = initialDepositAmount;
        address[] memory baskets = _setupBasketsAndMocks(assetsPerBasket, weightsPerBasket, initialDepositAmounts);
        return baskets[0];
    }

    function _setupSingleBasketAndMocks() internal returns (address basket) {
        uint256 initialDepositAmount = 10_000;
        return _setupSingleBasketAndMocks(initialDepositAmount);
    }

    function _setupSingleBasketAndMocks(uint256 depositAmount) internal returns (address basket) {
        address[] memory assets = new address[](2);
        assets[0] = rootAsset;
        assets[1] = pairAsset;
        uint64[] memory targetWeights = new uint64[](2);
        targetWeights[0] = 0.05e18;
        targetWeights[1] = 0.05e18;
        return _setupSingleBasketAndMocks(assets, targetWeights, depositAmount);
    }

    function _reducePrice(address asset, uint256 alterAmount) internal {
        mockPriceOracle.setPrice(asset, USD_ISO_4217_CODE, 1e18 - alterAmount);
        mockPriceOracle.setPrice(USD_ISO_4217_CODE, asset, 1e18 + alterAmount);
    }

    function _increasePrice(address asset, uint256 alterAmount) internal {
        mockPriceOracle.setPrice(asset, USD_ISO_4217_CODE, 1e18 + alterAmount);
        mockPriceOracle.setPrice(USD_ISO_4217_CODE, asset, 1e18 - alterAmount);
    }

    // Helper function to execute external swaps and complete rebalance in tests
    // Assumptions and gotchas:
    // - Only swaps the first basket in the array, ignores any additional baskets
    // - Always swaps from rootAsset (base asset) to pairAsset
    // - Assumes 1:1 price between assets for minAmount calculation
    // - Sets 100% trade ownership to first basket
    // - Uses fixed 0.5% slippage tolerance
    // - Mocks zero pending deposits and redemptions
    // - Advances block.timestamp by 15 minutes to pass timelock
    // baskets: Array of basket addresses (only first is used)
    // basketsTargetWeights: Target weights for each basket's assets
    // swapAmount: Amount of rootAsset to swap
    // tradeSuccess: Percentage of trade that succeeds (1e18 = 100%)
    function _swapFirstBasketRootAssetToPairAsset(
        address[] memory baskets,
        uint64[][] memory basketsTargetWeights,
        uint256 swapAmount,
        uint256 tradeSuccess
    )
        internal
    {
        address basket = baskets[0];
        // Setup the trade and propose token swap
        ExternalTrade[] memory externalTrades = new ExternalTrade[](1);
        InternalTrade[] memory internalTrades = new InternalTrade[](0);
        BasketTradeOwnership[] memory tradeOwnerships = new BasketTradeOwnership[](1);
        tradeOwnerships[0] = BasketTradeOwnership({ basket: baskets[0], tradeOwnership: uint96(1e18) });
        externalTrades[0] = ExternalTrade({
            sellToken: rootAsset,
            buyToken: pairAsset,
            sellAmount: swapAmount,
            minAmount: swapAmount * 0.995e18 / 1e18, // TODO: Test additional cases where price is not 1:1
            basketTradeOwnership: tradeOwnerships
        });
        address[][] memory basketAssets = _getBasketAssets(baskets);
        vm.prank(tokenswapProposer);
        basketManager.proposeTokenSwap(internalTrades, externalTrades, baskets, basketsTargetWeights, basketAssets);

        // Mock calls for executeTokenSwap
        uint256 numTrades = externalTrades.length;
        bytes32[] memory tradeHashes = new bytes32[](numTrades);
        for (uint8 i = 0; i < numTrades; i++) {
            tradeHashes[i] = keccak256(abi.encode(externalTrades[i]));
        }
        vm.mockCall(
            address(tokenSwapAdapter),
            abi.encodeWithSelector(TokenSwapAdapter.executeTokenSwap.selector),
            abi.encode(tradeHashes)
        );
        // Execute
        vm.prank(tokenswapExecutor);
        basketManager.executeTokenSwap(externalTrades, "");

        // Assert
        assertEq(basketManager.rebalanceStatus().timestamp, vm.getBlockTimestamp());
        assertEq(uint8(basketManager.rebalanceStatus().status), uint8(Status.TOKEN_SWAP_EXECUTED));

        // Simulate the passage of time
        vm.warp(vm.getBlockTimestamp() + 15 minutes + 1);

        vm.mockCall(basket, abi.encodeCall(BasketToken.totalPendingDeposits, ()), abi.encode(0));
        vm.mockCall(basket, abi.encodeWithSelector(BasketToken.prepareForRebalance.selector), abi.encode(0));
        vm.mockCall(basket, abi.encodeWithSelector(BasketToken.fulfillRedeem.selector), new bytes(0));
        vm.mockCall(rootAsset, abi.encodeWithSelector(IERC20.approve.selector), abi.encode(true));

        // Check the basket balances before the trade
        uint256 basketRootAssetBalanceBefore = basketManager.basketBalanceOf(basket, rootAsset);
        uint256 basketPairAssetBalanceBefore = basketManager.basketBalanceOf(basket, pairAsset);

        // Mock results of external trade
        uint256[2][] memory claimedAmounts = new uint256[2][](numTrades);
        // tradeSuccess => 1e18 for a 100% successful trade, 0 for 100% unsuccessful trade
        // 0 in the 1 index is the result of a 100% unsuccessful trade
        // 0 in the 0 index is the result of a 100% successful trade
        // Assumes price is 1:1
        // TODO: Test additional cases where price is not 1:1
        uint256 successfulSellAmount = swapAmount * tradeSuccess / 1e18;
        uint256 successfulBuyAmount = successfulSellAmount;
        claimedAmounts[0] = [swapAmount - successfulSellAmount, successfulBuyAmount];

        vm.mockCall(
            address(tokenSwapAdapter),
            abi.encodeWithSelector(TokenSwapAdapter.completeTokenSwap.selector),
            abi.encode(claimedAmounts)
        );
        basketManager.completeRebalance(externalTrades, baskets, basketsTargetWeights, basketAssets);

        // Check that the basket balances have been updated correctly
        assertEq(
            basketManager.basketBalanceOf(basket, rootAsset),
            basketRootAssetBalanceBefore - swapAmount + claimedAmounts[0][0]
        );
        assertEq(basketManager.basketBalanceOf(basket, pairAsset), basketPairAssetBalanceBefore + claimedAmounts[0][1]);
    }

    function _getBasketAssets(address[] memory baskets) internal returns (address[][] memory basketAssets) {
        basketAssets = new address[][](baskets.length);
        for (uint256 i = 0; i < baskets.length; i++) {
            basketAssets[i] = basketManager.basketAssets(baskets[i]);
        }
    }
}<|MERGE_RESOLUTION|>--- conflicted
+++ resolved
@@ -1769,8 +1769,6 @@
         // Setup basket and target weights
         params.baseAssetWeight = 1e18 - params.sellWeight;
         params.pairAsset = pairAsset;
-<<<<<<< HEAD
-=======
         address[][] memory basketAssets = new address[][](1);
         basketAssets[0] = new address[](2);
         basketAssets[0][0] = rootAsset;
@@ -1848,7 +1846,6 @@
         // Setup basket and target weights
         params.baseAssetWeight = 1e18 - params.sellWeight;
         params.pairAsset = pairAsset;
->>>>>>> 86c2f396
         address[][] memory basketAssets = new address[][](1);
         basketAssets[0] = new address[](2);
         basketAssets[0][0] = rootAsset;
@@ -2509,8 +2506,6 @@
         // Setup basket and target weights
         params.baseAssetWeight = 1e18 - params.sellWeight;
         params.pairAsset = pairAsset;
-<<<<<<< HEAD
-=======
         address[][] memory basketAssets = new address[][](2);
         basketAssets[0] = new address[](2);
         basketAssets[0][0] = rootAsset;
@@ -2586,7 +2581,6 @@
         params.baseAssetWeight = 1e18 - params.sellWeight;
         params.pairAsset = address(new ERC20Mock());
         _setPrices(params.pairAsset);
->>>>>>> 86c2f396
         address[][] memory basketAssets = new address[][](2);
         basketAssets[0] = new address[](2);
         basketAssets[0][0] = rootAsset;
