--- conflicted
+++ resolved
@@ -1664,97 +1664,6 @@
         basketManager.proRataRedeem(0, 0, address(0));
     }
 
-<<<<<<< HEAD
-=======
-    /// Internal functions
-    function _setupBasketsAndMocks(
-        address[][] memory assetsPerBasket,
-        uint64[][] memory weightsPerBasket,
-        uint256[] memory initialDepositAmounts
-    )
-        internal
-        returns (address[] memory baskets)
-    {
-        string memory name = "basket";
-        string memory symbol = "b";
-        uint256 bitFlag = 1;
-        address strategy = address(uint160(1));
-
-        uint256 numBaskets = assetsPerBasket.length;
-        baskets = new address[](numBaskets);
-
-        for (uint256 i = 0; i < numBaskets; i++) {
-            address[] memory assets = assetsPerBasket[i];
-            uint64[] memory weights = weightsPerBasket[i];
-            address baseAsset = assets[0];
-            mockPriceOracle.setPrice(assets[i], baseAsset, 1e18);
-            mockPriceOracle.setPrice(baseAsset, assets[i], 1e18);
-            bitFlag = bitFlag + i;
-            strategy = address(uint160(uint160(strategy) + i));
-            vm.mockCall(
-                basketTokenImplementation,
-                abi.encodeCall(BasketToken.initialize, (IERC20(baseAsset), name, symbol, bitFlag, strategy, admin)),
-                new bytes(0)
-            );
-            vm.mockCall(
-                strategyRegistry,
-                abi.encodeCall(StrategyRegistry.supportsBitFlag, (bitFlag, strategy)),
-                abi.encode(true)
-            );
-            vm.mockCall(strategyRegistry, abi.encodeCall(StrategyRegistry.getAssets, (bitFlag)), abi.encode(assets));
-            vm.prank(manager);
-            baskets[i] = basketManager.createNewBasket(name, symbol, baseAsset, bitFlag, strategy);
-
-            vm.mockCall(
-                baskets[i], abi.encodeCall(BasketToken.totalPendingDeposits, ()), abi.encode(initialDepositAmounts[i])
-            );
-            vm.mockCall(baskets[i], abi.encodeCall(BasketToken.prepareForRebalance, ()), abi.encode(0));
-            vm.mockCall(baskets[i], abi.encodeWithSelector(BasketToken.fulfillDeposit.selector), new bytes(0));
-            vm.mockCall(baskets[i], abi.encodeCall(IERC20.totalSupply, ()), abi.encode(0));
-            vm.mockCall(baskets[i], abi.encodeWithSelector(BasketToken.getTargetWeights.selector), abi.encode(weights));
-        }
-    }
-
-    function _setupBasketAndMocks() internal returns (address basket) {
-        address[][] memory assetsPerBasket = new address[][](1);
-        assetsPerBasket[0] = new address[](2);
-        assetsPerBasket[0][0] = rootAsset;
-        assetsPerBasket[0][1] = toAsset;
-        uint64[][] memory weightsPerBasket = new uint64[][](1);
-        weightsPerBasket[0] = new uint64[](2);
-        weightsPerBasket[0][0] = 0.05e18;
-        weightsPerBasket[0][1] = 0.05e18;
-        uint256[] memory initialDepositAmounts = new uint256[](1);
-        initialDepositAmounts[0] = 10_000;
-        address[] memory baskets = _setupBasketsAndMocks(assetsPerBasket, weightsPerBasket, initialDepositAmounts);
-        basket = baskets[0];
-    }
-
-    function _setupBasketAndMocks(uint256 depositAmount) internal returns (address basket) {
-        address[][] memory assetsPerBasket = new address[][](1);
-        assetsPerBasket[0] = new address[](2);
-        assetsPerBasket[0][0] = rootAsset;
-        assetsPerBasket[0][1] = toAsset;
-        uint64[][] memory weightsPerBasket = new uint64[][](1);
-        weightsPerBasket[0] = new uint64[](2);
-        weightsPerBasket[0][0] = 0.05e18;
-        weightsPerBasket[0][1] = 0.05e18;
-        uint256[] memory initialDepositAmounts = new uint256[](1);
-        initialDepositAmounts[0] = depositAmount;
-        address[] memory baskets = _setupBasketsAndMocks(assetsPerBasket, weightsPerBasket, initialDepositAmounts);
-        basket = baskets[0];
-    }
-
-    function _setPrices(address asset) internal {
-        mockPriceOracle.setPrice(asset, USD_ISO_4217_CODE, 1e18);
-        mockPriceOracle.setPrice(USD_ISO_4217_CODE, asset, 1e18);
-        vm.startPrank(admin);
-        eulerRouter.govSetConfig(asset, USD_ISO_4217_CODE, address(mockPriceOracle));
-        eulerRouter.govSetConfig(rootAsset, asset, address(mockPriceOracle));
-        vm.stopPrank();
-    }
-
->>>>>>> f53d0a5a
     function testFuzz_setTokenSwapAdapter(address newTokenSwapAdapter) public {
         vm.assume(newTokenSwapAdapter != address(0));
         vm.prank(timelock);
