--- conflicted
+++ resolved
@@ -90,26 +90,18 @@
         vm.assume(strategyRegistry_ != address(0));
         vm.assume(admin_ != address(0));
         vm.assume(pauser_ != address(0));
-
-<<<<<<< HEAD
         BasketManager bm =
             new BasketManager(basketTokenImplementation_, eulerRouter_, strategyRegistry_, admin_, pauser_);
         assertEq(bm.basketTokenImplementation(), basketTokenImplementation_);
-=======
-        BasketManager bm = new BasketManager(basketTokenImplementation_, eulerRouter_, strategyRegistry_, admin_);
->>>>>>> 5342643a
         assertEq(address(bm.eulerRouter()), eulerRouter_);
         assertEq(address(bm.strategyRegistry()), strategyRegistry_);
         assertEq(bm.hasRole(bm.DEFAULT_ADMIN_ROLE(), admin_), true);
         assertEq(bm.getRoleMemberCount(bm.DEFAULT_ADMIN_ROLE()), 1);
-<<<<<<< HEAD
         assertEq(bm.hasRole(bm.PAUSER_ROLE(), pauser_), true);
         assertEq(bm.getRoleMemberCount(bm.PAUSER_ROLE()), 1);
         assertEq(bm.MANAGER_ROLE(), MANAGER_ROLE);
         assertEq(bm.REBALANCER_ROLE(), REBALANCER_ROLE);
         assertEq(bm.PAUSER_ROLE(), PAUSER_ROLE);
-=======
->>>>>>> 5342643a
     }
 
     function testFuzz_constructor_revertWhen_ZeroAddress(
