--- conflicted
+++ resolved
@@ -242,12 +242,8 @@
     /// @dev balance. Gains are realized in the next report() after swaps settle.
     /// @return The total assets under management (in autopool shares)
     function _harvestAndReport() internal override returns (uint256) {
-<<<<<<< HEAD
-        // If not shutdown, compound any settled base asset from completed Milkman swaps
-=======
         // If not shutdown, compound any settled base asset. Reward claiming is triggered separately via
         // `claimRewardsAndSwap()` so keepers can decide when to pay Milkman fees and handle in-flight swaps.
->>>>>>> 0cdce076
         if (!TokenizedStrategy.isShutdown()) {
             // Compound any settled base asset
             uint256 baseBalance = baseAsset.balanceOf(address(this));
