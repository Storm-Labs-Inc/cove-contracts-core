--- conflicted
+++ resolved
@@ -248,11 +248,7 @@
             // Calculate current basket value
             (uint256[] memory balances, uint256 basketValue) = _calculateBasketValue(self, basket, assets);
             // Notify Basket Token of rebalance:
-<<<<<<< HEAD
             (uint256 pendingDeposits, uint256 pendingRedeems_) = BasketToken(basket).prepareForRebalance(self.managementFees[basket], self.feeCollector);
-=======
-            (uint256 pendingDeposits, uint256 pendingRedeems) = BasketToken(basket).prepareForRebalance();
->>>>>>> ac9eb768
             if (pendingDeposits > 0) {
                 shouldRebalance = true;
             }
