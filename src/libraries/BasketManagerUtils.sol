// SPDX-License-Identifier: BUSL-1.1
pragma solidity 0.8.28;

import { Clones } from "@openzeppelin/contracts/proxy/Clones.sol";
import { IERC20 } from "@openzeppelin/contracts/token/ERC20/IERC20.sol";
import { SafeERC20 } from "@openzeppelin/contracts/token/ERC20/utils/SafeERC20.sol";
import { FixedPointMathLib } from "@solady/utils/FixedPointMathLib.sol";
import { EulerRouter } from "euler-price-oracle/src/EulerRouter.sol";

import { AssetRegistry } from "src/AssetRegistry.sol";
import { BasketToken } from "src/BasketToken.sol";
import { MathUtils } from "src/libraries/MathUtils.sol";
import { TokenSwapAdapter } from "src/swap_adapters/TokenSwapAdapter.sol";
import { BasketManagerStorage, RebalanceStatus, Status } from "src/types/BasketManagerStorage.sol";
import { BasketTradeOwnership, ExternalTrade, InternalTrade } from "src/types/Trades.sol";

/// @title BasketManagerUtils
/// @notice Library containing utility functions for managing storage related to baskets, including creating new
/// baskets, proposing and executing rebalances, and settling internal and external token trades.
library BasketManagerUtils {
    using SafeERC20 for IERC20;

    /// STRUCTS ///
    /// @notice Struct containing data for an internal trade.
    struct InternalTradeInfo {
        // Index of the basket that is selling.
        uint256 fromBasketIndex;
        // Index of the basket that is buying.
        uint256 toBasketIndex;
        // Index of the token to sell.
        uint256 sellTokenAssetIndex;
        // Index of the token to buy.
        uint256 buyTokenAssetIndex;
        // Index of the buy token in the buying basket.
        uint256 toBasketBuyTokenIndex;
        // Index of the sell token in the buying basket.
        uint256 toBasketSellTokenIndex;
        // Amount of the buy token that is traded.
        uint256 netBuyAmount;
        // Amount of the sell token that is traded.
        uint256 netSellAmount;
        // Fee charged on the buy token on the trade.
        uint256 feeOnBuy;
        // Fee charged on the sell token on the trade.
        uint256 feeOnSell;
        // USD value of the sell token amount
        uint256 sellValue;
        // USD value of the fees charged on the trade
        uint256 feeValue;
    }

    /// @dev Outsource vars to resolve stack too deep during coverage runs
    struct BasketContext {
        uint256[][] basketBalances;
        uint256[] totalValues;
    }

    /// CONSTANTS ///
    /// @notice ISO 4217 numeric code for USD, used as a constant address representation
    address private constant _USD_ISO_4217_CODE = address(840);
    /// @notice Maximum number of basket tokens allowed to be created.
    uint256 private constant _MAX_NUM_OF_BASKET_TOKENS = 256;
    /// @notice Precision used for weight calculations and slippage calculations.
    uint256 private constant _WEIGHT_PRECISION = 1e18;
    /// @notice Minimum time between rebalances in seconds.
    uint40 private constant _REBALANCE_COOLDOWN_SEC = 1 hours;

    /// EVENTS ///
    /// @notice Emitted when an internal trade is settled.
    /// @param internalTrade Internal trade that was settled.
    /// @param buyAmount Amount of the the from token that is traded.
    event InternalTradeSettled(InternalTrade internalTrade, uint256 buyAmount);
    /// @notice Emitted when swap fees are charged on an internal trade.
    /// @param asset Asset that the swap fee was charged in.
    /// @param amount Amount of the asset that was charged.
    event SwapFeeCharged(address indexed asset, uint256 amount);
    /// @notice Emitted when a rebalance is proposed for a set of baskets
    /// @param epoch Unique identifier for the rebalance, incremented each time a rebalance is proposed
    /// @param baskets Array of basket addresses to rebalance
    /// @param proposedTargetWeights Array of target weights for each basket
    /// @param basketAssets Array of assets in each basket
    /// @param basketHash Hash of the basket addresses and target weights for the rebalance
    event RebalanceProposed(
        uint40 indexed epoch,
        address[] baskets,
        uint64[][] proposedTargetWeights,
        address[][] basketAssets,
        bytes32 basketHash
    );
    /// @notice Emitted when a rebalance is completed.
    /// @param epoch Unique identifier for the rebalance, incremented each time a rebalance is completed
    event RebalanceCompleted(uint40 indexed epoch);
    /// @notice Emitted when a rebalance is retried.
    /// @param epoch Unique identifier for the rebalance, incremented each time a rebalance is completed
    /// @param retryCount Number of retries for the current rebalance epoch. On the first retry, this will be 1.
    event RebalanceRetried(uint40 indexed epoch, uint256 retryCount);

    /// ERRORS ///
    /// @notice Reverts when the address is zero.
    error ZeroAddress();
    /// @notice Reverts when the amount is zero.
    error ZeroAmount();
    /// @notice Reverts when the total supply of a basket token is zero.
    error ZeroTotalSupply();
    /// @notice Reverts when the amount of burned shares is zero.
    error ZeroBurnedShares();
    /// @notice Reverts when trying to burn more shares than the total supply.
    error CannotBurnMoreSharesThanTotalSupply();
    /// @notice Reverts when the requested basket token is not found.
    error BasketTokenNotFound();
    /// @notice Reverts when the requested asset is not found in the basket.
    error AssetNotFoundInBasket();
    /// @notice Reverts when trying to create a basket token that already exists.
    error BasketTokenAlreadyExists();
    /// @notice Reverts when the maximum number of basket tokens has been reached.
    error BasketTokenMaxExceeded();
    /// @notice Reverts when the requested element index is not found.
    error ElementIndexNotFound();
    /// @notice Reverts when the strategy registry does not support the given strategy.
    error StrategyRegistryDoesNotSupportStrategy();
    /// @notice Reverts when the baskets or target weights do not match the proposed rebalance.
    error BasketsMismatch();
    /// @notice Reverts when the base asset does not match the given asset.
    error BaseAssetMismatch();
    /// @notice Reverts when the asset is not found in the asset registry.
    error AssetListEmpty();
    /// @notice Reverts when a rebalance is in progress and the caller must wait for it to complete.
    error MustWaitForRebalanceToComplete();
    /// @notice Reverts when there is no rebalance in progress.
    error NoRebalanceInProgress();
    /// @notice Reverts when it is too early to complete the rebalance.
    error TooEarlyToCompleteRebalance();
    /// @notice Reverts when it is too early to propose a rebalance.
    error TooEarlyToProposeRebalance();
    /// @notice Reverts when a rebalance is not required.
    error RebalanceNotRequired();
    /// @notice Reverts when the external trade slippage exceeds the allowed limit.
    error ExternalTradeSlippage();
    /// @notice Reverts when the target weights are not met.
    error TargetWeightsNotMet();
    /// @notice Reverts when the minimum or maximum amount is not reached for an internal trade.
    error InternalTradeMinMaxAmountNotReached();
    /// @notice Reverts when the trade token amount is incorrect.
    error IncorrectTradeTokenAmount();
    /// @notice Reverts when given external trades do not match.
    error ExternalTradeMismatch();
    /// @notice Reverts when the delegatecall to the tokenswap adapter fails.
    error CompleteTokenSwapFailed();
    /// @notice Reverts when an asset included in a bit flag is not enabled in the asset registry.
    error AssetNotEnabled();
    /// @notice Reverts when no internal or external trades are provided for a rebalance.
    error CannotProposeEmptyTrades();
    /// @notice Reverts when the sum of tradeOwnerships do not match the _WEIGHT_PRECISION
    error OwnershipSumMismatch();
    /// @dev Reverts when the sell amount of an internal trade is zero.
    error InternalTradeSellAmountZero();
    /// @dev Reverts when the sell amount of an external trade is zero.
    error ExternalTradeSellAmountZero();

    /// @notice Creates a new basket token with the given parameters.
    /// @param self BasketManagerStorage struct containing strategy data.
    /// @param basketName Name of the basket.
    /// @param symbol Symbol of the basket.
    /// @param bitFlag Asset selection bitFlag for the basket.
    /// @param strategy Address of the strategy contract for the basket.
    /// @return basket Address of the newly created basket token.
    function createNewBasket(
        BasketManagerStorage storage self,
        string calldata basketName,
        string calldata symbol,
        address baseAsset,
        uint256 bitFlag,
        address strategy
    )
        external
        returns (address basket)
    {
        // Checks
        if (baseAsset == address(0)) {
            revert ZeroAddress();
        }
        uint256 basketTokensLength = self.basketTokens.length;
        if (basketTokensLength >= _MAX_NUM_OF_BASKET_TOKENS) {
            revert BasketTokenMaxExceeded();
        }
        bytes32 basketId = keccak256(abi.encodePacked(bitFlag, strategy));
        if (self.basketIdToAddress[basketId] != address(0)) {
            revert BasketTokenAlreadyExists();
        }
        // Checks with external view calls
        if (!self.strategyRegistry.supportsBitFlag(bitFlag, strategy)) {
            revert StrategyRegistryDoesNotSupportStrategy();
        }
        AssetRegistry assetRegistry = AssetRegistry(self.assetRegistry);
        if (assetRegistry.hasPausedAssets(bitFlag)) {
            revert AssetNotEnabled();
        }
        address[] memory assets = assetRegistry.getAssets(bitFlag);
        if (assets.length == 0) {
            revert AssetListEmpty();
        }
        basket = Clones.clone(self.basketTokenImplementation);
        _setBaseAssetIndex(self, basket, assets, baseAsset);
        self.basketTokens.push(basket);
        self.basketAssets[basket] = assets;
        self.basketIdToAddress[basketId] = basket;
        // The set default management fee will given to the zero address
        self.managementFees[basket] = self.managementFees[address(0)];
        uint256 assetsLength = assets.length;
        for (uint256 j = 0; j < assetsLength;) {
            // nosemgrep: solidity.performance.state-variable-read-in-a-loop.state-variable-read-in-a-loop
            self.basketAssetToIndexPlusOne[basket][assets[j]] = j + 1;
            unchecked {
                // Overflow not possible: j is bounded by assets.length
                ++j;
            }
        }
        unchecked {
            // Overflow not possible: basketTokensLength is less than the constant _MAX_NUM_OF_BASKET_TOKENS
            self.basketTokenToIndexPlusOne[basket] = basketTokensLength + 1;
        }
        // Interactions
        BasketToken(basket).initialize(IERC20(baseAsset), basketName, symbol, bitFlag, strategy, address(assetRegistry));
    }

    /// @notice Proposes a rebalance for the given baskets. The rebalance is proposed if the difference between the
    /// target balance and the current balance of any asset in the basket is more than 500 USD.
    /// @param baskets Array of basket addresses to rebalance.
    // solhint-disable code-complexity
    // slither-disable-next-line cyclomatic-complexity
    function proposeRebalance(BasketManagerStorage storage self, address[] calldata baskets) external {
        // Checks
        // Revert if a rebalance is already in progress
        if (self.rebalanceStatus.status != Status.NOT_STARTED) {
            revert MustWaitForRebalanceToComplete();
        }
        // slither-disable-next-line timestamp
        if (block.timestamp - self.rebalanceStatus.timestamp < _REBALANCE_COOLDOWN_SEC) {
            revert TooEarlyToProposeRebalance();
        }

        // Effects
        self.rebalanceStatus.basketMask = _createRebalanceBitMask(self, baskets);
        self.rebalanceStatus.proposalTimestamp = uint40(block.timestamp);
        self.rebalanceStatus.timestamp = uint40(block.timestamp);
        self.rebalanceStatus.status = Status.REBALANCE_PROPOSED;

        address assetRegistry = self.assetRegistry;
        address feeCollector = self.feeCollector;
        EulerRouter eulerRouter = self.eulerRouter;
        uint64[][] memory basketTargetWeights = new uint64[][](baskets.length);
        address[][] memory basketAssets = new address[][](baskets.length);

        // Interactions
        for (uint256 i = 0; i < baskets.length;) {
            // slither-disable-start calls-loop
            address basket = baskets[i];
            // nosemgrep: solidity.performance.state-variable-read-in-a-loop.state-variable-read-in-a-loop
            address[] memory assets = basketAssets[i] = self.basketAssets[basket];
            basketTargetWeights[i] = BasketToken(basket).getTargetWeights();
            // nosemgrep: solidity.performance.array-length-outside-loop.array-length-outside-loop
            if (assets.length == 0) {
                revert BasketTokenNotFound();
            }
            if (AssetRegistry(assetRegistry).hasPausedAssets(BasketToken(basket).bitFlag())) {
                revert AssetNotEnabled();
            }
            // Calculate current basket value
            (uint256[] memory balances, uint256 basketValue) = _calculateBasketValue(self, eulerRouter, basket, assets);
            // Notify Basket Token of rebalance:
            (uint256 pendingDeposits, uint256 pendingRedeems) =
                BasketToken(basket).prepareForRebalance(self.managementFees[basket], feeCollector);
            // Cache total supply for later use
            uint256 totalSupply = BasketToken(basket).totalSupply();
            // Process pending deposits
            if (pendingDeposits > 0) {
                // nosemgrep: solidity.performance.state-variable-read-in-a-loop.state-variable-read-in-a-loop
                uint256 baseAssetIndex = self.basketTokenToBaseAssetIndexPlusOne[basket] - 1;
                // Process pending deposits and fulfill them
                (uint256 newShares, uint256 pendingDepositValue) = _processPendingDeposits(
                    self,
                    eulerRouter,
                    basket,
                    totalSupply,
                    basketValue,
                    balances[baseAssetIndex],
                    pendingDeposits,
                    assets[baseAssetIndex]
                );
                // If no new shares are minted, no deposit will be added to the basket
                if (newShares > 0) {
                    balances[baseAssetIndex] += pendingDeposits;
                    totalSupply += newShares;
                    basketValue += pendingDepositValue;
                }
            }
            // No need to rebalance if the total supply is 0 even after processing pending deposits
            if (totalSupply == 0) {
                revert ZeroTotalSupply();
            }
            uint256 requiredWithdrawValue = 0;
            // Pre-process pending redemptions
            if (pendingRedeems > 0) {
                if (totalSupply > 0) {
                    // totalSupply cannot be 0 when pendingRedeems is greater than 0, as redemptions
                    // can only occur if there are issued shares (i.e., totalSupply > 0).
                    // Division-by-zero is not possible: totalSupply is greater than 0
                    requiredWithdrawValue = FixedPointMathLib.fullMulDiv(basketValue, pendingRedeems, totalSupply);
                    if (requiredWithdrawValue > basketValue) {
                        // This should never happen, but if it does, withdraw the entire basket value
                        requiredWithdrawValue = basketValue;
                    }
                    unchecked {
                        // Overflow not possible: requiredWithdrawValue is less than or equal to basketValue
                        basketValue -= requiredWithdrawValue;
                    }
                }
                // nosemgrep: solidity.performance.state-variable-read-in-a-loop.state-variable-read-in-a-loop
                self.pendingRedeems[basket] = pendingRedeems;
            }
            // slither-disable-end calls-loop
            unchecked {
                // Overflow not possible: i is less than baskets.length
                ++i;
            }
        }

        // Effects after Interactions. Target weights require external view calls to respective strategies.
        bytes32 basketHash = keccak256(abi.encode(baskets, basketTargetWeights, basketAssets));
        // slither-disable-next-line reentrancy-events
        emit RebalanceProposed(self.rebalanceStatus.epoch, baskets, basketTargetWeights, basketAssets, basketHash);
        self.rebalanceStatus.basketHash = basketHash;
    }
    // solhint-enable code-complexity

    // @notice Proposes a set of internal trades and external trades to rebalance the given baskets.
    /// If the proposed token swap results are not close to the target balances, this function will revert.
    /// @dev This function can only be called after proposeRebalance.
    /// @param self BasketManagerStorage struct containing strategy data.
    /// @param internalTrades Array of internal trades to execute.
    /// @param externalTrades Array of external trades to execute.
    /// @param baskets Array of basket addresses currently being rebalanced.
    /// @param basketTargetWeights Array of target weights for each basket.
    /// @param basketAssets Array of assets in each basket.
    // slither-disable-next-line cyclomatic-complexity
    function proposeTokenSwap(
        BasketManagerStorage storage self,
        InternalTrade[] calldata internalTrades,
        ExternalTrade[] calldata externalTrades,
        address[] calldata baskets,
        uint64[][] calldata basketTargetWeights,
        address[][] calldata basketAssets
    )
        external
    {
        // Checks
        RebalanceStatus memory status = self.rebalanceStatus;
        if (status.status != Status.REBALANCE_PROPOSED) {
            revert MustWaitForRebalanceToComplete();
        }
        _validateBasketHash(self, baskets, basketTargetWeights, basketAssets);
        if (internalTrades.length == 0) {
            if (externalTrades.length == 0) {
                revert CannotProposeEmptyTrades();
            }
        }
        // Effects
        status.timestamp = uint40(block.timestamp);
        status.status = Status.TOKEN_SWAP_PROPOSED;
        self.rebalanceStatus = status;
        self.externalTradesHash = keccak256(abi.encode(externalTrades));

        EulerRouter eulerRouter = self.eulerRouter;
        BasketContext memory slot = BasketContext({
            basketBalances: new uint256[][](baskets.length),
            totalValues: new uint256[](baskets.length)
        });
        _initializeBasketData(self, eulerRouter, baskets, basketAssets, slot);
        // NOTE: for rebalance retries the internal trades must be updated as well
        _processInternalTrades(self, eulerRouter, internalTrades, baskets, slot);
        _validateExternalTrades(self, eulerRouter, externalTrades, baskets, slot);
        if (!_isTargetWeightMet(self, eulerRouter, baskets, basketTargetWeights, basketAssets, slot)) {
            revert TargetWeightsNotMet();
        }
    }

    /// @notice Completes the rebalance for the given baskets. The rebalance can be completed if it has been more than
    /// 15 minutes since the last action.
    /// @param self BasketManagerStorage struct containing strategy data.
    /// @param externalTrades Array of external trades matching those proposed for rebalance.
    /// @param baskets Array of basket addresses proposed for rebalance.
    /// @param basketTargetWeights Array of target weights for each basket.
    // slither-disable-next-line cyclomatic-complexity
    function completeRebalance(
        BasketManagerStorage storage self,
        ExternalTrade[] calldata externalTrades,
        address[] calldata baskets,
        uint64[][] calldata basketTargetWeights,
        address[][] calldata basketAssets
    )
        external
    {
        // Revert if there is no rebalance in progress
        // slither-disable-next-line incorrect-equality
        if (self.rebalanceStatus.status == Status.NOT_STARTED) {
            revert NoRebalanceInProgress();
        }
        _validateBasketHash(self, baskets, basketTargetWeights, basketAssets);
        // Check if the rebalance was proposed more than 15 minutes ago
        // slither-disable-next-line timestamp
        if (block.timestamp - self.rebalanceStatus.timestamp < self.stepDelay) {
            revert TooEarlyToCompleteRebalance();
        }
        // if external trades are proposed and executed, finalize them and claim results from the trades
        if (self.rebalanceStatus.status == Status.TOKEN_SWAP_EXECUTED) {
            if (keccak256(abi.encode(externalTrades)) != self.externalTradesHash) {
                revert ExternalTradeMismatch();
            }
            _processExternalTrades(self, externalTrades);
        }

        EulerRouter eulerRouter = self.eulerRouter;
        BasketContext memory slot = BasketContext({
            basketBalances: new uint256[][](baskets.length),
            totalValues: new uint256[](baskets.length)
        });
        _initializeBasketData(self, eulerRouter, baskets, basketAssets, slot);
        // Confirm that target weights have been met, if max retries is reached continue regardless
        uint8 currentRetryCount = self.rebalanceStatus.retryCount;
        if (currentRetryCount < self.retryLimit) {
            if (!_isTargetWeightMet(self, eulerRouter, baskets, basketTargetWeights, basketAssets, slot)) {
                emit RebalanceRetried(self.rebalanceStatus.epoch, ++currentRetryCount);
                // If target weights are not met and we have not reached max retries, revert to beginning of rebalance
                // to allow for additional token swaps to be proposed and increment retryCount.
                self.rebalanceStatus.retryCount = currentRetryCount;
                self.rebalanceStatus.timestamp = uint40(block.timestamp);
                self.externalTradesHash = bytes32(0);
                self.rebalanceStatus.status = Status.REBALANCE_PROPOSED;
                return;
            }
        }
        _finalizeRebalance(self, eulerRouter, baskets, basketAssets);
    }

    /// FALLBACK REDEEM LOGIC ///

    /// @notice Fallback redeem function to redeem shares when the rebalance is not in progress. Redeems the shares for
    /// each underlying asset in the basket pro-rata to the amount of shares redeemed.
    /// @param totalSupplyBefore Total supply of the basket token before the shares were burned.
    /// @param burnedShares Amount of shares burned.
    /// @param to Address to send the redeemed assets to.
    // solhint-disable-next-line code-complexity
    function proRataRedeem(
        BasketManagerStorage storage self,
        uint256 totalSupplyBefore,
        uint256 burnedShares,
        address to
    )
        external
    {
        // Checks
        if (totalSupplyBefore == 0) {
            revert ZeroTotalSupply();
        }
        if (burnedShares == 0) {
            revert ZeroBurnedShares();
        }
        if (burnedShares > totalSupplyBefore) {
            revert CannotBurnMoreSharesThanTotalSupply();
        }
        if (to == address(0)) {
            revert ZeroAddress();
        }
        // Revert if the basket is currently rebalancing
        if ((self.rebalanceStatus.basketMask & (1 << self.basketTokenToIndexPlusOne[msg.sender] - 1)) != 0) {
            revert MustWaitForRebalanceToComplete();
        }

        address basket = msg.sender;
        address[] memory assets = self.basketAssets[basket];
        uint256 assetsLength = assets.length;
        uint256[] memory amountToWithdraws = new uint256[](assetsLength);

        // Interactions
        // First loop: compute amountToWithdraw for each asset and update balances
        for (uint256 i = 0; i < assetsLength;) {
            address asset = assets[i];
            // nosemgrep: solidity.performance.state-variable-read-in-a-loop.state-variable-read-in-a-loop
            uint256 balance = self.basketBalanceOf[basket][asset];
            // Rounding direction: down
            // Division-by-zero is not possible: totalSupplyBefore is greater than 0
            uint256 amountToWithdraw = FixedPointMathLib.fullMulDiv(burnedShares, balance, totalSupplyBefore);
            amountToWithdraws[i] = amountToWithdraw;
            if (amountToWithdraw > 0) {
                // nosemgrep: solidity.performance.state-variable-read-in-a-loop.state-variable-read-in-a-loop
                self.basketBalanceOf[basket][asset] = balance - amountToWithdraw;
            }
            unchecked {
                // Overflow not possible: i is less than assetsLength
                ++i;
            }
        }

        // Second loop: perform safeTransfer for each asset
        for (uint256 i = 0; i < assetsLength;) {
            uint256 amountToWithdraw = amountToWithdraws[i];
            if (amountToWithdraw > 0) {
                // Asset is an allowlisted ERC20 with no reentrancy problem in transfer
                // slither-disable-next-line reentrancy-no-eth
                IERC20(assets[i]).safeTransfer(to, amountToWithdraw);
            }
            unchecked {
                // Overflow not possible: i is less than assetsLength
                ++i;
            }
        }
    }

    /// @notice Returns the index of the asset in a given basket
    /// @param self BasketManagerStorage struct containing strategy data.
    /// @param basketToken Basket token address.
    /// @param asset Asset address.
    /// @return index Index of the asset in the basket.
    function getAssetIndexInBasket(
        BasketManagerStorage storage self,
        address basketToken,
        address asset
    )
        public
        view
        returns (uint256 index)
    {
        index = self.basketAssetToIndexPlusOne[basketToken][asset];
        if (index == 0) {
            revert AssetNotFoundInBasket();
        }
        unchecked {
            // Overflow not possible: index is not 0
            return index - 1;
        }
    }

    /// @notice Returns the index of the basket token.
    /// @param self BasketManagerStorage struct containing strategy data.
    /// @param basketToken Basket token address.
    /// @return index Index of the basket token.
    function basketTokenToIndex(
        BasketManagerStorage storage self,
        address basketToken
    )
        public
        view
        returns (uint256 index)
    {
        index = self.basketTokenToIndexPlusOne[basketToken];
        if (index == 0) {
            revert BasketTokenNotFound();
        }
        unchecked {
            // Overflow not possible: index is not 0
            return index - 1;
        }
    }

    /// INTERNAL FUNCTIONS ///

    /// @notice Returns the index of the element in the array.
    /// @dev Reverts if the element does not exist in the array.
    /// @param array Array to find the element in.
    /// @param element Element to find in the array.
    /// @return index Index of the element in the array.
    function _indexOf(address[] calldata array, address element) internal pure returns (uint256 index) {
        uint256 length = array.length;
        for (uint256 i = 0; i < length;) {
            if (array[i] == element) {
                return i;
            }
            unchecked {
                // Overflow not possible: index is not 0
                ++i;
            }
        }
        revert ElementIndexNotFound();
    }

    /// PRIVATE FUNCTIONS ///

    /// @notice Internal function to finalize the state changes for the current rebalance. Resets rebalance status and
    /// attempts to process pending redeems. If all pending redeems cannot be fulfilled notifies basket token of a
    /// failed rebalance.
    /// @param self BasketManagerStorage struct containing strategy data.
    /// @param baskets Array of basket addresses currently being rebalanced.
    function _finalizeRebalance(
        BasketManagerStorage storage self,
        EulerRouter eulerRouter,
        address[] calldata baskets,
        address[][] calldata basketAssets
    )
        private
    {
        // Advance the rebalance epoch and reset the status
        uint40 epoch = self.rebalanceStatus.epoch;
        self.rebalanceStatus.basketHash = bytes32(0);
        self.rebalanceStatus.basketMask = 0;
        self.rebalanceStatus.epoch = epoch + 1;
        self.rebalanceStatus.proposalTimestamp = uint40(0);
        self.rebalanceStatus.timestamp = uint40(block.timestamp);
        self.rebalanceStatus.status = Status.NOT_STARTED;
        self.externalTradesHash = bytes32(0);
        self.rebalanceStatus.retryCount = 0;
        // slither-disable-next-line reentrancy-events
        emit RebalanceCompleted(epoch);

        // Process the redeems for the given baskets
        uint256 len = baskets.length;
        // slither-disable-start calls-loop
        for (uint256 i = 0; i < len;) {
            // NOTE: Can be optimized by using calldata for the `baskets` parameter or by moving the
            // redemption processing logic to a ZK coprocessor like Axiom for improved efficiency and scalability.
            address basket = baskets[i];
            address[] calldata assets = basketAssets[i];
            // nosemgrep: solidity.performance.array-length-outside-loop.array-length-outside-loop
            uint256 assetsLength = assets.length;
            uint256[] memory balances = new uint256[](assetsLength);
            uint256 basketValue = 0;

            // Calculate current basket value
            for (uint256 j = 0; j < assetsLength;) {
                // nosemgrep: solidity.performance.state-variable-read-in-a-loop.state-variable-read-in-a-loop
                balances[j] = self.basketBalanceOf[basket][assets[j]];
                if (balances[j] > 0) {
                    // Rounding direction: down
                    // nosemgrep: solidity.performance.state-variable-read-in-a-loop.state-variable-read-in-a-loop
                    basketValue += eulerRouter.getQuote(balances[j], assets[j], _USD_ISO_4217_CODE);
                }
                unchecked {
                    // Overflow not possible: j is less than assetsLength
                    ++j;
                }
            }

            // If there are pending redeems, process them
            // nosemgrep: solidity.performance.state-variable-read-in-a-loop.state-variable-read-in-a-loop
            uint256 pendingRedeems = self.pendingRedeems[basket];
            if (pendingRedeems > 0) {
                // slither-disable-next-line costly-loop
                delete self.pendingRedeems[basket]; // nosemgrep
                uint256 baseAssetIndex = self.basketTokenToBaseAssetIndexPlusOne[basket] - 1;
                address baseAsset = assets[baseAssetIndex];
                uint256 baseAssetBalance = balances[baseAssetIndex];
                // Rounding direction: down
                // Division-by-zero is not possible: totalSupply is greater than 0 when pendingRedeems is greater than 0
                // nosemgrep: solidity.performance.state-variable-read-in-a-loop.state-variable-read-in-a-loop
                uint256 withdrawAmount = eulerRouter.getQuote(
                    FixedPointMathLib.fullMulDiv(basketValue, pendingRedeems, BasketToken(basket).totalSupply()),
                    _USD_ISO_4217_CODE,
                    baseAsset
                );
                // Set withdrawAmount to zero if it exceeds baseAssetBalance, otherwise keep it unchanged
                withdrawAmount = withdrawAmount <= baseAssetBalance ? withdrawAmount : 0;
                if (withdrawAmount > 0) {
                    unchecked {
                        // Overflow not possible: withdrawAmount is less than or equal to balances[baseAssetIndex]
                        // nosemgrep: solidity.performance.state-variable-read-in-a-loop.state-variable-read-in-a-loop
                        self.basketBalanceOf[basket][baseAsset] = baseAssetBalance - withdrawAmount;
                    }
                    // slither-disable-next-line reentrancy-no-eth
                    IERC20(baseAsset).forceApprove(basket, withdrawAmount);
                }
                // ERC20.transferFrom is called in BasketToken.fulfillRedeem
                // slither-disable-next-line reentrancy-no-eth
                BasketToken(basket).fulfillRedeem(withdrawAmount);
            }
            unchecked {
                // Overflow not possible: i is less than baskets.length
                ++i;
            }
        }
        // slither-disable-end calls-loop
    }

    /// @notice Internal function to complete proposed token swaps.
    /// @param self BasketManagerStorage struct containing strategy data.
    /// @param externalTrades Array of external trades to be completed.
    /// @return claimedAmounts amounts claimed from the completed token swaps
    function _completeTokenSwap(
        BasketManagerStorage storage self,
        ExternalTrade[] calldata externalTrades
    )
        private
        returns (uint256[2][] memory claimedAmounts)
    {
        // solhint-disable avoid-low-level-calls
        // slither-disable-next-line low-level-calls
        (bool success, bytes memory data) =
            self.tokenSwapAdapter.delegatecall(abi.encodeCall(TokenSwapAdapter.completeTokenSwap, (externalTrades)));
        // solhint-enable avoid-low-level-calls
        if (!success) {
            // assume this low-level call never fails
            revert CompleteTokenSwapFailed();
        }
        claimedAmounts = abi.decode(data, (uint256[2][]));
    }

    /// @notice Internal function to update internal accounting with result of completed token swaps.
    /// @param self BasketManagerStorage struct containing strategy data.
    /// @param externalTrades Array of external trades to be completed.
    function _processExternalTrades(
        BasketManagerStorage storage self,
        ExternalTrade[] calldata externalTrades
    )
        private
    {
        uint256 externalTradesLength = externalTrades.length;
        uint256[2][] memory claimedAmounts = _completeTokenSwap(self, externalTrades);
        // Update basketBalanceOf with amounts gained from swaps
        for (uint256 i = 0; i < externalTradesLength;) {
            ExternalTrade calldata trade = externalTrades[i];
            // nosemgrep: solidity.performance.array-length-outside-loop.array-length-outside-loop
            uint256 tradeOwnershipLength = trade.basketTradeOwnership.length;
            uint256 remainingSellTokenAmount = claimedAmounts[i][0];
            uint256 remainingBuyTokenAmount = claimedAmounts[i][1];
            uint256 remainingSellAmount = trade.sellAmount;

            for (uint256 j; j < tradeOwnershipLength;) {
                BasketTradeOwnership calldata ownership = trade.basketTradeOwnership[j];

                // Get basket balances mapping for this ownership
                mapping(address => uint256) storage basketBalanceOf = self.basketBalanceOf[ownership.basket];

                if (j == tradeOwnershipLength - 1) {
                    // Last ownership gets remaining amounts
                    basketBalanceOf[trade.buyToken] += remainingBuyTokenAmount;
                    basketBalanceOf[trade.sellToken] =
                        basketBalanceOf[trade.sellToken] + remainingSellTokenAmount - remainingSellAmount;
                } else {
                    // Calculate ownership portions
                    uint256 buyTokenAmount =
                        FixedPointMathLib.fullMulDiv(claimedAmounts[i][1], ownership.tradeOwnership, _WEIGHT_PRECISION);
                    uint256 sellTokenAmount =
                        FixedPointMathLib.fullMulDiv(claimedAmounts[i][0], ownership.tradeOwnership, _WEIGHT_PRECISION);
                    uint256 sellAmount =
                        FixedPointMathLib.fullMulDiv(trade.sellAmount, ownership.tradeOwnership, _WEIGHT_PRECISION);

                    // Update balances
                    basketBalanceOf[trade.buyToken] += buyTokenAmount;
                    basketBalanceOf[trade.sellToken] = basketBalanceOf[trade.sellToken] + sellTokenAmount - sellAmount;

                    // Track remaining amounts
                    remainingBuyTokenAmount -= buyTokenAmount;
                    remainingSellTokenAmount -= sellTokenAmount;
                    remainingSellAmount -= sellAmount;
                }
                unchecked {
                    // Overflow not possible: i is less than tradeOwnerShipLength.length
                    ++j;
                }
            }
            unchecked {
                // Overflow not possible: i is less than externalTradesLength.length
                ++i;
            }
        }
    }

    /// @notice Internal function to initialize basket data.
    /// @param self BasketManagerStorage struct containing strategy data.
    /// @param baskets Array of basket addresses currently being rebalanced.
    /// @param basketAssets An array of arrays of basket assets.
    /// @param slot A Slot struct containing the basket balances and total values.
    function _initializeBasketData(
        BasketManagerStorage storage self,
        EulerRouter eulerRouter,
        address[] calldata baskets,
        address[][] calldata basketAssets,
        BasketContext memory slot
    )
        private
        view
    {
        uint256 numBaskets = baskets.length;
        for (uint256 i = 0; i < numBaskets;) {
            address[] calldata assets = basketAssets[i];
            // nosemgrep: solidity.performance.array-length-outside-loop.array-length-outside-loop
            uint256 assetsLength = assets.length;
            slot.basketBalances[i] = new uint256[](assetsLength);
            // Create a storage mapping reference for the current basket's balances
            mapping(address => uint256) storage basketBalanceOf = self.basketBalanceOf[baskets[i]];
            for (uint256 j = 0; j < assetsLength;) {
                address asset = assets[j];
                // nosemgrep: solidity.performance.state-variable-read-in-a-loop.state-variable-read-in-a-loop
                uint256 currentAssetAmount = basketBalanceOf[asset];
                slot.basketBalances[i][j] = currentAssetAmount;
                if (currentAssetAmount > 0) {
                    // nosemgrep: solidity.performance.state-variable-read-in-a-loop.state-variable-read-in-a-loop
                    slot.totalValues[i] += eulerRouter.getQuote(currentAssetAmount, asset, _USD_ISO_4217_CODE);
                }
                unchecked {
                    // Overflow not possible: j is less than assetsLength
                    ++j;
                }
            }
            unchecked {
                // Overflow not possible: i is less than numBaskets
                ++i;
            }
        }
    }

    /// @notice Internal function to settle internal trades.
    /// @param self BasketManagerStorage struct containing strategy data.
    /// @param internalTrades Array of internal trades to execute.
    /// @param baskets Array of basket addresses currently being rebalanced.
    /// @param slot A Slot struct containing the basket balances and total values.
    /// @dev If the result of an internal trade is not within the provided minAmount or maxAmount, this function will
    /// revert.
    function _processInternalTrades(
        BasketManagerStorage storage self,
        EulerRouter eulerRouter,
        InternalTrade[] calldata internalTrades,
        address[] calldata baskets,
        BasketContext memory slot
    )
        private
    {
        uint256 swapFee = self.swapFee; // Fetch swapFee once for gas optimization
        uint256 internalTradesLength = internalTrades.length;
        for (uint256 i = 0; i < internalTradesLength;) {
            InternalTrade calldata trade = internalTrades[i];
            if (trade.sellAmount == 0) {
                revert InternalTradeSellAmountZero();
            }
            InternalTradeInfo memory info = InternalTradeInfo({
                fromBasketIndex: _indexOf(baskets, trade.fromBasket),
                toBasketIndex: _indexOf(baskets, trade.toBasket),
                sellTokenAssetIndex: getAssetIndexInBasket(self, trade.fromBasket, trade.sellToken),
                buyTokenAssetIndex: getAssetIndexInBasket(self, trade.fromBasket, trade.buyToken),
                toBasketBuyTokenIndex: getAssetIndexInBasket(self, trade.toBasket, trade.buyToken),
                toBasketSellTokenIndex: getAssetIndexInBasket(self, trade.toBasket, trade.sellToken),
                netBuyAmount: 0,
                netSellAmount: 0,
                feeOnBuy: 0,
                feeOnSell: 0,
                sellValue: eulerRouter.getQuote(trade.sellAmount, trade.sellToken, _USD_ISO_4217_CODE),
                feeValue: 0
            });
            uint256 initialBuyAmount = 0;
            if (info.sellValue > 0) {
                initialBuyAmount = eulerRouter.getQuote(info.sellValue, _USD_ISO_4217_CODE, trade.buyToken);
            }
            // Calculate fee on sellAmount
            if (swapFee > 0) {
                info.feeOnSell = FixedPointMathLib.fullMulDiv(trade.sellAmount, swapFee, 20_000);
                info.feeValue = FixedPointMathLib.fullMulDiv(info.sellValue, swapFee, 20_000);
                slot.totalValues[info.fromBasketIndex] -= info.feeValue;
                self.collectedSwapFees[trade.sellToken] += info.feeOnSell;
                emit SwapFeeCharged(trade.sellToken, info.feeOnSell);

                info.feeOnBuy = FixedPointMathLib.fullMulDiv(initialBuyAmount, swapFee, 20_000);
                slot.totalValues[info.toBasketIndex] -= info.feeValue;
                self.collectedSwapFees[trade.buyToken] += info.feeOnBuy;
                emit SwapFeeCharged(trade.buyToken, info.feeOnBuy);
            }
            info.netSellAmount = trade.sellAmount - info.feeOnSell;
            info.netBuyAmount = initialBuyAmount - info.feeOnBuy;

            if (info.netBuyAmount < trade.minAmount || trade.maxAmount < initialBuyAmount) {
                revert InternalTradeMinMaxAmountNotReached();
            }
            if (trade.sellAmount > slot.basketBalances[info.fromBasketIndex][info.sellTokenAssetIndex]) {
                revert IncorrectTradeTokenAmount();
            }
            if (initialBuyAmount > slot.basketBalances[info.toBasketIndex][info.toBasketBuyTokenIndex]) {
                revert IncorrectTradeTokenAmount();
            }

            // Settle the internal trades and track the balance changes.
            // nosemgrep: solidity.performance.state-variable-read-in-a-loop.state-variable-read-in-a-loop
            self.basketBalanceOf[trade.fromBasket][trade.sellToken] =
                slot.basketBalances[info.fromBasketIndex][info.sellTokenAssetIndex] -= trade.sellAmount; // nosemgrep
            // nosemgrep: solidity.performance.state-variable-read-in-a-loop.state-variable-read-in-a-loop
            self.basketBalanceOf[trade.fromBasket][trade.buyToken] =
                slot.basketBalances[info.fromBasketIndex][info.buyTokenAssetIndex] += info.netBuyAmount; // nosemgrep
            // nosemgrep: solidity.performance.state-variable-read-in-a-loop.state-variable-read-in-a-loop
            self.basketBalanceOf[trade.toBasket][trade.buyToken] =
                slot.basketBalances[info.toBasketIndex][info.toBasketBuyTokenIndex] -= initialBuyAmount; // nosemgrep
            // nosemgrep: solidity.performance.state-variable-read-in-a-loop.state-variable-read-in-a-loop
            self.basketBalanceOf[trade.toBasket][trade.sellToken] =
                slot.basketBalances[info.toBasketIndex][info.toBasketSellTokenIndex] += info.netSellAmount; // nosemgrep
            unchecked {
                // Overflow not possible: i is less than internalTradesLength and internalTradesLength cannot be near
                // the maximum value of uint256 due to gas limits
                ++i;
            }
            emit InternalTradeSettled(trade, info.netBuyAmount);
        }
    }

    /// @notice Internal function to validate the results of external trades.
    /// @param self BasketManagerStorage struct containing strategy data.
    /// @param externalTrades Array of external trades to be validated.
    /// @param baskets Array of basket addresses currently being rebalanced.
    /// @param slot A Slot struct containing the basket balances and total values.
    /// @dev If the result of an external trade is not within the slippageLimit threshold of the minAmount, this
    /// function will revert. If the sum of the trade ownerships is not equal to _WEIGHT_PRECISION, this function will
    /// revert.
    function _validateExternalTrades(
        BasketManagerStorage storage self,
        EulerRouter eulerRouter,
        ExternalTrade[] calldata externalTrades,
        address[] calldata baskets,
        BasketContext memory slot
    )
        private
        view
    {
        uint256 slippageLimit = self.slippageLimit;
        for (uint256 i = 0; i < externalTrades.length;) {
            ExternalTrade calldata trade = externalTrades[i];
            if (trade.sellAmount == 0) {
                revert ExternalTradeSellAmountZero();
            }
            uint256 ownershipSum = 0;
            // nosemgrep: solidity.performance.array-length-outside-loop.array-length-outside-loop
            for (uint256 j = 0; j < trade.basketTradeOwnership.length;) {
                BasketTradeOwnership calldata ownership = trade.basketTradeOwnership[j];
                ownershipSum += ownership.tradeOwnership;
                uint256 basketIndex = _indexOf(baskets, ownership.basket);
                uint256 buyTokenAssetIndex = getAssetIndexInBasket(self, ownership.basket, trade.buyToken);
                uint256 sellTokenAssetIndex = getAssetIndexInBasket(self, ownership.basket, trade.sellToken);
                uint256 ownershipSellAmount =
                    FixedPointMathLib.fullMulDiv(trade.sellAmount, ownership.tradeOwnership, _WEIGHT_PRECISION);
                uint256 ownershipBuyAmount =
                    FixedPointMathLib.fullMulDiv(trade.minAmount, ownership.tradeOwnership, _WEIGHT_PRECISION);
                // Record changes in basket asset holdings due to the external trade
                if (ownershipSellAmount > slot.basketBalances[basketIndex][sellTokenAssetIndex]) {
                    revert IncorrectTradeTokenAmount();
                }
                // solhint-disable-next-line max-line-length
                slot.basketBalances[basketIndex][sellTokenAssetIndex] =
                    slot.basketBalances[basketIndex][sellTokenAssetIndex] - ownershipSellAmount;
                slot.basketBalances[basketIndex][buyTokenAssetIndex] =
                    slot.basketBalances[basketIndex][buyTokenAssetIndex] + ownershipBuyAmount;
                // Update total basket value
                slot.totalValues[basketIndex] = slot.totalValues[basketIndex]
                // nosemgrep: solidity.performance.state-variable-read-in-a-loop.state-variable-read-in-a-loop
                - eulerRouter.getQuote(ownershipSellAmount, trade.sellToken, _USD_ISO_4217_CODE)
                // nosemgrep: solidity.performance.state-variable-read-in-a-loop.state-variable-read-in-a-loop
                + eulerRouter.getQuote(ownershipBuyAmount, trade.buyToken, _USD_ISO_4217_CODE);
                unchecked {
                    // Overflow not possible: j is bounded by trade.basketTradeOwnership.length
                    ++j;
                }
            }
            if (ownershipSum != _WEIGHT_PRECISION) {
                revert OwnershipSumMismatch();
            }
            // nosemgrep: solidity.performance.state-variable-read-in-a-loop.state-variable-read-in-a-loop
            uint256 internalMinAmount = eulerRouter.getQuote(
                eulerRouter.getQuote(trade.sellAmount, trade.sellToken, _USD_ISO_4217_CODE),
                _USD_ISO_4217_CODE,
                trade.buyToken
            );

            // Check if the given minAmount is within the slippageLimit threshold of internalMinAmount
            if (
                FixedPointMathLib.fullMulDiv(
                    MathUtils.diff(internalMinAmount, trade.minAmount), _WEIGHT_PRECISION, internalMinAmount
                ) > slippageLimit
            ) {
                revert ExternalTradeSlippage();
            }

            unchecked {
                // Overflow not possible: i is bounded by baskets.length
                ++i;
            }
        }
    }

    /// @notice Validate the basket hash based on the given baskets and target weights.
    function _validateBasketHash(
        BasketManagerStorage storage self,
        address[] calldata baskets,
        uint64[][] calldata basketsTargetWeights,
        address[][] calldata basketAssets
    )
        private
        view
    {
        // Validate the calldata hashes
        bytes32 basketHash = keccak256(abi.encode(baskets, basketsTargetWeights, basketAssets));
        if (self.rebalanceStatus.basketHash != basketHash) {
            revert BasketsMismatch();
        }
        // Check that the length matches
        if (baskets.length != basketsTargetWeights.length || baskets.length != basketAssets.length) {
            revert BasketsMismatch();
        }
    }

    /// @notice Checks if weight deviations after trades are within the acceptable weightDeviationLimit threshold.
    /// Returns true if all deviations are within bounds for each asset in every basket.
    /// @param self BasketManagerStorage struct containing strategy data.
    /// @param baskets Array of basket addresses currently being rebalanced.
    /// @param basketsTargetWeights Array of target weights for each basket.
    /// @param basketAssets Array of assets in each basket.
    /// @param slot A Slot struct containing the basket balances and total values.
    function _isTargetWeightMet(
        BasketManagerStorage storage self,
        EulerRouter eulerRouter,
        address[] calldata baskets,
        uint64[][] calldata basketsTargetWeights,
        address[][] calldata basketAssets,
        BasketContext memory slot
    )
        private
        view
        returns (bool)
    {
        // Check if total weight change due to all trades is within the weightDeviationLimit threshold
        uint256 len = baskets.length;
        uint256 weightDeviationLimit = self.weightDeviationLimit;
        for (uint256 i = 0; i < len;) {
            // slither-disable-next-line calls-loop
            uint64[] calldata proposedTargetWeights = basketsTargetWeights[i];
            // nosemgrep: solidity.performance.array-length-outside-loop.array-length-outside-loop
            uint256 numOfAssets = proposedTargetWeights.length;
            uint64[] memory adjustedTargetWeights = new uint64[](numOfAssets);

            // Calculate adjusted target weights accounting for pending redeems
            uint256 pendingRedeems = self.pendingRedeems[baskets[i]];
            if (pendingRedeems > 0) {
                uint256 totalSupply = BasketToken(baskets[i]).totalSupply();
                uint256 remainingSupply = totalSupply - pendingRedeems;

                // Get base asset index
                uint256 baseAssetIndex = self.basketTokenToBaseAssetIndexPlusOne[baskets[i]] - 1;

                // Track running sum for all weights except the last one
                uint256 runningSum;
                uint256 lastIndex = numOfAssets - 1;

                // Adjust weights while maintaining 1e18 sum
                for (uint256 j = 0; j < numOfAssets;) {
                    if (j == lastIndex) {
                        // Use remainder for the last weight to ensure exact 1e18 sum
                        adjustedTargetWeights[j] = uint64(_WEIGHT_PRECISION - runningSum);
                    } else {
                        if (j == baseAssetIndex) {
                            // Increase base asset weight by adding extra weight from pending redeems
                            adjustedTargetWeights[j] = uint64(
                                FixedPointMathLib.fullMulDiv(
                                    FixedPointMathLib.fullMulDiv(
                                        remainingSupply, proposedTargetWeights[j], _WEIGHT_PRECISION
                                    ) + pendingRedeems,
                                    _WEIGHT_PRECISION,
                                    totalSupply
                                )
                            );
                            runningSum += adjustedTargetWeights[j];
                        } else {
                            // Scale down other weights proportionally
                            adjustedTargetWeights[j] = uint64(
                                FixedPointMathLib.fullMulDiv(remainingSupply, proposedTargetWeights[j], totalSupply)
                            );
                            runningSum += adjustedTargetWeights[j];
                        }
                    }
                    unchecked {
                        ++j;
                    }
                }
            } else {
                // If no pending redeems, use original target weights
                adjustedTargetWeights = proposedTargetWeights;
            }
            // nosemgrep: solidity.performance.state-variable-read-in-a-loop.state-variable-read-in-a-loop
            address[] calldata assets = basketAssets[i];
            // nosemgrep: solidity.performance.array-length-outside-loop.array-length-outside-loop
            uint256 proposedTargetWeightsLength = proposedTargetWeights.length;
            for (uint256 j = 0; j < proposedTargetWeightsLength;) {
<<<<<<< HEAD
                // If the total value of the basket is 0, we can't calculate the weight.
                // So we assume the target weight is met.
                if (totalValues[i] != 0) {
                    uint256 assetValueInUSD = 0;
                    if (basketBalances[i][j] > 0) {
                        // nosemgrep: solidity.performance.state-variable-read-in-a-loop.state-variable-read-in-a-loop
                        assetValueInUSD = eulerRouter.getQuote(basketBalances[i][j], assets[j], _USD_ISO_4217_CODE);
                    }
                    // Rounding direction: down
                    uint256 afterTradeWeight =
                        FixedPointMathLib.fullMulDiv(assetValueInUSD, _WEIGHT_PRECISION, totalValues[i]);
                    if (MathUtils.diff(adjustedTargetWeights[j], afterTradeWeight) > weightDeviationLimit) {
                        return false;
                    }
=======
                uint256 assetValueInUSD = 0;
                if (slot.basketBalances[i][j] > 0) {
                    // nosemgrep: solidity.performance.state-variable-read-in-a-loop.state-variable-read-in-a-loop
                    assetValueInUSD = eulerRouter.getQuote(slot.basketBalances[i][j], assets[j], _USD_ISO_4217_CODE);
                }
                // Rounding direction: down
                uint256 afterTradeWeight =
                    FixedPointMathLib.fullMulDiv(assetValueInUSD, _WEIGHT_PRECISION, slot.totalValues[i]);
                if (MathUtils.diff(adjustedTargetWeights[j], afterTradeWeight) > weightDeviationLimit) {
                    return false;
>>>>>>> c0e0559b
                }
                unchecked {
                    // Overflow not possible: j is bounded by proposedTargetWeightsLength
                    ++j;
                }
            }
            unchecked {
                // Overflow not possible: i is bounded by len
                ++i;
            }
        }
        return true;
    }

    /// @notice Internal function to process pending deposits and fulfill them.
    /// @dev Assumes pendingDeposit is not 0.
    /// @param self BasketManagerStorage struct containing strategy data.
    /// @param basket Basket token address.
    /// @param basketValue Current value of the basket in USD.
    /// @param baseAssetBalance Current balance of the base asset in the basket.
    /// @param pendingDeposit Current assets pending deposit in the given basket.
    /// @return newShares Amount of new shares minted.
    /// @return pendingDepositValue Value of the pending deposits in USD.
    // slither-disable-next-line calls-loop
    function _processPendingDeposits(
        BasketManagerStorage storage self,
        EulerRouter eulerRouter,
        address basket,
        uint256 totalSupply,
        uint256 basketValue,
        uint256 baseAssetBalance,
        uint256 pendingDeposit,
        address baseAssetAddress
    )
        private
        returns (uint256 newShares, uint256 pendingDepositValue)
    {
        // Assume the first asset listed in the basket is the base asset
        // Round direction: down
        // nosemgrep: solidity.performance.state-variable-read-in-a-loop.state-variable-read-in-a-loop
        pendingDepositValue = eulerRouter.getQuote(pendingDeposit, baseAssetAddress, _USD_ISO_4217_CODE);
        // Rounding direction: down
        // Division-by-zero is not possible: basketValue is greater than 0
        newShares = basketValue > 0
            ? FixedPointMathLib.fullMulDiv(pendingDepositValue, totalSupply, basketValue)
            : pendingDepositValue;
        if (newShares > 0) {
            // Add the deposit to the basket balance if newShares is positive
            // nosemgrep: solidity.performance.state-variable-read-in-a-loop.state-variable-read-in-a-loop
            self.basketBalanceOf[basket][baseAssetAddress] = baseAssetBalance + pendingDeposit;
        } else {
            // If newShares is 0, set pendingDepositValue to 0 to indicate rejected deposit, no deposit is minted
            pendingDepositValue = 0;
        }
        // slither-disable-next-line reentrancy-no-eth,reentrancy-benign
        BasketToken(basket).fulfillDeposit(newShares);
    }

    /// @notice Internal function to calculate the current value of all assets in a given basket.
    /// @param self BasketManagerStorage struct containing strategy data.
    /// @param basket Basket token address.
    /// @param assets Array of asset addresses in the basket.
    /// @return balances Array of balances of each asset in the basket.
    /// @return basketValue Current value of the basket in USD.
    // slither-disable-next-line calls-loop
    function _calculateBasketValue(
        BasketManagerStorage storage self,
        EulerRouter eulerRouter,
        address basket,
        address[] memory assets
    )
        private
        view
        returns (uint256[] memory balances, uint256 basketValue)
    {
        uint256 assetsLength = assets.length;
        balances = new uint256[](assetsLength);
        for (uint256 j = 0; j < assetsLength;) {
            // nosemgrep: solidity.performance.state-variable-read-in-a-loop.state-variable-read-in-a-loop
            balances[j] = self.basketBalanceOf[basket][assets[j]];
            // Rounding direction: down
            // nosemgrep: solidity.performance.state-variable-read-in-a-loop.state-variable-read-in-a-loop
            if (balances[j] > 0) {
                // nosemgrep: solidity.performance.state-variable-read-in-a-loop.state-variable-read-in-a-loop
                basketValue += eulerRouter.getQuote(balances[j], assets[j], _USD_ISO_4217_CODE);
            }
            unchecked {
                // Overflow not possible: j is less than assetsLength
                ++j;
            }
        }
    }

    /// @notice Internal function to store the index of the base asset for a given basket. Reverts if the base asset is
    /// not present in the basket's assets.
    /// @param self BasketManagerStorage struct containing strategy data.
    /// @param basket Basket token address.
    /// @param assets Array of asset addresses in the basket.
    /// @param baseAsset Base asset address.
    /// @dev If the base asset is not present in the basket, this function will revert.
    function _setBaseAssetIndex(
        BasketManagerStorage storage self,
        address basket,
        address[] memory assets,
        address baseAsset
    )
        private
    {
        uint256 len = assets.length;
        for (uint256 i = 0; i < len;) {
            if (assets[i] == baseAsset) {
                self.basketTokenToBaseAssetIndexPlusOne[basket] = i + 1;
                return;
            }
            unchecked {
                // Overflow not possible: i is less than len
                ++i;
            }
        }
        revert BaseAssetMismatch();
    }

    /// @notice Internal function to create a bitmask for baskets being rebalanced.
    /// @param self BasketManagerStorage struct containing strategy data.
    /// @param baskets Array of basket addresses currently being rebalanced.
    /// @return basketMask Bitmask for baskets being rebalanced.
    /// @dev A bitmask like 00000011 indicates that the first two baskets are being rebalanced.
    function _createRebalanceBitMask(
        BasketManagerStorage storage self,
        address[] memory baskets
    )
        private
        view
        returns (uint256 basketMask)
    {
        // Create the bitmask for baskets being rebalanced
        basketMask = 0;
        uint256 len = baskets.length;
        for (uint256 i = 0; i < len;) {
            uint256 indexPlusOne = self.basketTokenToIndexPlusOne[baskets[i]];
            if (indexPlusOne == 0) {
                revert BasketTokenNotFound();
            }
            basketMask |= (1 << indexPlusOne - 1);
            unchecked {
                // Overflow not possible: i is less than len
                ++i;
            }
        }
    }
}<|MERGE_RESOLUTION|>--- conflicted
+++ resolved
@@ -1080,33 +1080,20 @@
             // nosemgrep: solidity.performance.array-length-outside-loop.array-length-outside-loop
             uint256 proposedTargetWeightsLength = proposedTargetWeights.length;
             for (uint256 j = 0; j < proposedTargetWeightsLength;) {
-<<<<<<< HEAD
                 // If the total value of the basket is 0, we can't calculate the weight.
                 // So we assume the target weight is met.
-                if (totalValues[i] != 0) {
+                if (slot.totalValues[i] != 0) {
                     uint256 assetValueInUSD = 0;
-                    if (basketBalances[i][j] > 0) {
+                    if (slot.basketBalances[i][j] > 0) {
                         // nosemgrep: solidity.performance.state-variable-read-in-a-loop.state-variable-read-in-a-loop
-                        assetValueInUSD = eulerRouter.getQuote(basketBalances[i][j], assets[j], _USD_ISO_4217_CODE);
+                        assetValueInUSD = eulerRouter.getQuote(slot.basketBalances[i][j], assets[j], _USD_ISO_4217_CODE);
                     }
                     // Rounding direction: down
                     uint256 afterTradeWeight =
-                        FixedPointMathLib.fullMulDiv(assetValueInUSD, _WEIGHT_PRECISION, totalValues[i]);
+                        FixedPointMathLib.fullMulDiv(assetValueInUSD, _WEIGHT_PRECISION, slot.totalValues[i]);
                     if (MathUtils.diff(adjustedTargetWeights[j], afterTradeWeight) > weightDeviationLimit) {
                         return false;
                     }
-=======
-                uint256 assetValueInUSD = 0;
-                if (slot.basketBalances[i][j] > 0) {
-                    // nosemgrep: solidity.performance.state-variable-read-in-a-loop.state-variable-read-in-a-loop
-                    assetValueInUSD = eulerRouter.getQuote(slot.basketBalances[i][j], assets[j], _USD_ISO_4217_CODE);
-                }
-                // Rounding direction: down
-                uint256 afterTradeWeight =
-                    FixedPointMathLib.fullMulDiv(assetValueInUSD, _WEIGHT_PRECISION, slot.totalValues[i]);
-                if (MathUtils.diff(adjustedTargetWeights[j], afterTradeWeight) > weightDeviationLimit) {
-                    return false;
->>>>>>> c0e0559b
                 }
                 unchecked {
                     // Overflow not possible: j is bounded by proposedTargetWeightsLength
