--- conflicted
+++ resolved
@@ -99,17 +99,14 @@
     /// @param asset Asset that the swap fee was charged in.
     /// @param amount Amount of the asset that was charged.
     event SwapFeeCharged(address indexed asset, uint256 amount);
-<<<<<<< HEAD
-    /// @notice Emitted when a rebalance is completed.
-    event RebalanceCompleted(uint256 epoch);
-=======
     /// @notice Emitted when a rebalance is proposed for a set of baskets
     /// @param baskets Array of basket addresses to rebalance
     /// @param proposedTargetWeights Array of target weights for each basket
     /// @param basketHash Hash of the basket addresses and target weights for the rebalance
     /// @param timestamp Timestamp when the rebalance was proposed
     event RebalanceProposed(address[] baskets, uint64[][] proposedTargetWeights, bytes32 basketHash, uint40 timestamp);
->>>>>>> 5a11a161
+    /// @notice Emitted when a rebalance is completed.
+    event RebalanceCompleted(uint256 epoch);
 
     /// ERRORS ///
     /// @dev Reverts when the total supply of a basket token is zero.
