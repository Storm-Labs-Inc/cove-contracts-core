--- conflicted
+++ resolved
@@ -282,13 +282,14 @@
                 // nosemgrep: solidity.performance.state-variable-read-in-a-loop.state-variable-read-in-a-loop
                 uint256 baseAssetIndex = self.basketTokenToBaseAssetIndexPlusOne[basket] - 1;
                 // Process pending deposits and fulfill them
-<<<<<<< HEAD
-                (totalSupply, pendingDepositValue) = _processPendingDeposits(
-                    self, basket, basketValue, balances[baseAssetIndex], pendingDeposits, assets[baseAssetIndex]
-=======
                 (uint256 newShares, uint256 pendingDepositValue) = _processPendingDeposits(
-                    self, basket, totalSupply, basketValue, balances[baseAssetIndex], pendingDeposits, baseAssetIndex
->>>>>>> 355e0672
+                    self,
+                    basket,
+                    totalSupply,
+                    basketValue,
+                    balances[baseAssetIndex],
+                    pendingDeposits,
+                    assets[baseAssetIndex]
                 );
                 balances[baseAssetIndex] += pendingDeposits;
                 totalSupply += newShares;
@@ -364,17 +365,12 @@
         if (status.status != Status.REBALANCE_PROPOSED) {
             revert MustWaitForRebalanceToComplete();
         }
-<<<<<<< HEAD
         _validateBasketHash(self, baskets, basketTargetWeights, basketAssets);
-=======
-        _validateBasketHash(self, baskets, basketTargetWeights);
         if (internalTrades.length == 0) {
             if (externalTrades.length == 0) {
                 revert CannotProposeEmptyTrades();
             }
         }
->>>>>>> 355e0672
-
         // Effects
         status.timestamp = uint40(block.timestamp);
         status.status = Status.TOKEN_SWAP_PROPOSED;
@@ -1045,41 +1041,19 @@
         private
         returns (uint256 newShares, uint256 pendingDepositValue)
     {
-<<<<<<< HEAD
-        totalSupply = BasketToken(basket).totalSupply();
-
-        if (pendingDeposit > 0) {
-            // Assume the first asset listed in the basket is the base asset
-            // Round direction: down
-            // nosemgrep: solidity.performance.state-variable-read-in-a-loop.state-variable-read-in-a-loop
-            pendingDepositValue = self.eulerRouter.getQuote(pendingDeposit, baseAssetAddress, _USD_ISO_4217_CODE);
-            // Rounding direction: down
-            // Division-by-zero is not possible: basketValue is greater than 0
-            uint256 requiredDepositShares = basketValue > 0
-                ? FixedPointMathLib.fullMulDiv(pendingDepositValue, totalSupply, basketValue)
-                : pendingDeposit;
-            totalSupply += requiredDepositShares;
-            // nosemgrep: solidity.performance.state-variable-read-in-a-loop.state-variable-read-in-a-loop
-            self.basketBalanceOf[basket][baseAssetAddress] = baseAssetBalance + pendingDeposit;
-            // slither-disable-next-line reentrancy-no-eth,reentrancy-benign
-            BasketToken(basket).fulfillDeposit(requiredDepositShares);
-        }
-=======
         // Assume the first asset listed in the basket is the base asset
         // Round direction: down
         // nosemgrep: solidity.performance.state-variable-read-in-a-loop.state-variable-read-in-a-loop
-        pendingDepositValue =
-            self.eulerRouter.getQuote(pendingDeposit, self.basketAssets[basket][baseAssetIndex], _USD_ISO_4217_CODE);
+        pendingDepositValue = self.eulerRouter.getQuote(pendingDeposit, baseAssetAddress, _USD_ISO_4217_CODE);
         // Rounding direction: down
         // Division-by-zero is not possible: basketValue is greater than 0
         newShares = basketValue > 0
             ? FixedPointMathLib.fullMulDiv(pendingDepositValue, totalSupply, basketValue)
             : pendingDeposit;
         // nosemgrep: solidity.performance.state-variable-read-in-a-loop.state-variable-read-in-a-loop
-        self.basketBalanceOf[basket][self.basketAssets[basket][baseAssetIndex]] = baseAssetBalance + pendingDeposit;
+        self.basketBalanceOf[basket][baseAssetAddress] = baseAssetBalance + pendingDeposit;
         // slither-disable-next-line reentrancy-no-eth,reentrancy-benign
         BasketToken(basket).fulfillDeposit(newShares);
->>>>>>> 355e0672
     }
 
     /// @notice Internal function to calculate the target balances for each asset in a given basket.
