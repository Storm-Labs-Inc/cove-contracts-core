// SPDX-License-Identifier: BUSL-1.1
pragma solidity 0.8.28;

import { ERC20Upgradeable } from "@openzeppelin-upgradeable/contracts/token/ERC20/ERC20Upgradeable.sol";
import { ERC20PermitUpgradeable } from
    "@openzeppelin-upgradeable/contracts/token/ERC20/extensions/ERC20PermitUpgradeable.sol";
import { ERC4626Upgradeable } from "@openzeppelin-upgradeable/contracts/token/ERC20/extensions/ERC4626Upgradeable.sol";
import { MulticallUpgradeable } from "@openzeppelin-upgradeable/contracts/utils/MulticallUpgradeable.sol";
import { ERC165Upgradeable } from "@openzeppelin-upgradeable/contracts/utils/introspection/ERC165Upgradeable.sol";
import { IERC20 } from "@openzeppelin/contracts/token/ERC20/IERC20.sol";
import { SafeERC20 } from "@openzeppelin/contracts/token/ERC20/utils/SafeERC20.sol";
import { FixedPointMathLib } from "@solady/utils/FixedPointMathLib.sol";
import { EulerRouter } from "euler-price-oracle/src/EulerRouter.sol";
import { Permit2Lib } from "permit2/src/libraries/Permit2Lib.sol";
import { ERC20 } from "solmate/src/tokens/ERC20.sol";
import { ERC20PluginsUpgradeable } from "token-plugins-upgradeable/contracts/ERC20PluginsUpgradeable.sol";

import { AssetRegistry } from "src/AssetRegistry.sol";
import { BasketManager } from "src/BasketManager.sol";
import { FeeCollector } from "src/FeeCollector.sol";
import { IERC7540Deposit, IERC7540Operator, IERC7540Redeem } from "src/interfaces/IERC7540.sol";
import { Errors } from "src/libraries/Errors.sol";
import { WeightStrategy } from "src/strategies/WeightStrategy.sol";

/// @title BasketToken
/// @notice Manages user deposits and redemptions, which are processed asynchronously by the Basket Manager.
// slither-disable-next-line missing-inheritance
contract BasketToken is
    ERC20PluginsUpgradeable,
    ERC4626Upgradeable,
    ERC165Upgradeable,
    IERC7540Operator,
    IERC7540Deposit,
    IERC7540Redeem,
    MulticallUpgradeable,
    ERC20PermitUpgradeable
{
    /// LIBRARIES ///
    using SafeERC20 for IERC20;

    /// CONSTANTS ///
    /// @notice ISO 4217 numeric code for USD, used as a constant address representation
    address private constant _USD_ISO_4217_CODE = address(840);
    uint16 private constant _MANAGEMENT_FEE_DECIMALS = 1e4;
    /// @notice Maximum management fee (30%) in BPS denominated in 1e4.
    uint16 private constant _MAX_MANAGEMENT_FEE = 3000;
    string private constant _NAME_PREFIX = "CoveBasket ";
    string private constant _SYMBOL_PREFIX = "cvt";

    /// @notice Struct representing a deposit request.
    struct DepositRequestStruct {
        // Mapping of controller addresses to their deposited asset amounts.
        mapping(address controller => uint256 assets) depositAssets;
        // Total amount of assets deposited in this request.
        uint256 totalDepositAssets;
        // Number of shares fulfilled for this deposit request.
        uint256 fulfilledShares;
    }

    /// @notice Struct representing a redeem request.
    struct RedeemRequestStruct {
        // Mapping of controller addresses to their shares to be redeemed.
        mapping(address controller => uint256 shares) redeemShares;
        // Total number of shares to be redeemed in this request.
        uint256 totalRedeemShares;
        // Amount of assets fulfilled for this redeem request.
        uint256 fulfilledAssets;
        // Flag indicating if the fallback redemption process has been triggered.
        bool fallbackTriggered;
    }

    /// STATE VARIABLES ///
    /// @notice Operator approval status per controller.
    mapping(address controller => mapping(address operator => bool)) public isOperator;
    /// @notice Last deposit request ID per controller.
    mapping(address controller => uint256 requestId) public lastDepositRequestId;
    /// @notice Last redemption request ID per controller.
    mapping(address controller => uint256 requestId) public lastRedeemRequestId;
    /// @dev Deposit requests mapped by request ID. Even IDs are for deposits.
    mapping(uint256 requestId => DepositRequestStruct) internal _depositRequests;
    /// @dev Redemption requests mapped by request ID. Odd IDs are for redemptions.
    mapping(uint256 requestId => RedeemRequestStruct) internal _redeemRequests;
    /// @notice Address of the BasketManager contract handling deposits and redemptions.
    address public basketManager;
    /// @notice Upcoming deposit request ID.
    uint256 public nextDepositRequestId;
    /// @notice Upcoming redemption request ID.
    uint256 public nextRedeemRequestId;
    /// @notice Address of the AssetRegistry contract for asset status checks.
    address public assetRegistry;
    /// @notice Bitflag representing selected assets.
    uint256 public bitFlag;
    /// @notice Strategy contract address associated with this basket.
    address public strategy;
    /// @notice Timestamp of the last management fee harvest.
    uint40 public lastManagementFeeHarvestTimestamp;

    /// EVENTS ///
    /// @notice Emitted when the management fee is harvested.
    /// @param fee The amount of the management fee harvested.
    event ManagementFeeHarvested(uint256 fee);
    /// @notice Emitted when a deposit request is fulfilled and assets are transferred to the user.
    /// @param requestId The unique identifier of the deposit request.
    /// @param assets The amount of assets that were deposited.
    /// @param shares The number of shares minted for the deposit.
    event DepositFulfilled(uint256 indexed requestId, uint256 assets, uint256 shares);
    /// @notice Emitted when a redemption request is fulfilled and shares are burned.
    /// @param requestId The unique identifier of the redemption request.
    /// @param shares The number of shares redeemed.
    /// @param assets The amount of assets returned to the user.
    event RedeemFulfilled(uint256 indexed requestId, uint256 shares, uint256 assets);
    /// @notice Emitted when the bitflag is updated to a new value.
    /// @param oldBitFlag The previous bitflag value.
    /// @param newBitFlag The new bitflag value.
    event BitFlagUpdated(uint256 oldBitFlag, uint256 newBitFlag);

    /// ERRORS ///
    /// @notice Thrown when there are no pending deposits to fulfill.
    error ZeroPendingDeposits();
    /// @notice Thrown when there are no pending redeems to fulfill.
    error ZeroPendingRedeems();
    /// @notice Thrown when attempting to request a deposit or redeem while one or more of the basket's assets are
    /// paused in the AssetRegistry.
    error AssetPaused();
    /// @notice Thrown when attempting to request a new deposit while the user has an outstanding claimable deposit from
    /// a previous request. The user must first claim the outstanding deposit.
    error MustClaimOutstandingDeposit();
    /// @notice Thrown when attempting to request a new redeem while the user has an outstanding claimable redeem from a
    /// previous request. The user must first claim the outstanding redeem.
    error MustClaimOutstandingRedeem();
    /// @notice Thrown when attempting to claim a partial amount of an outstanding deposit or redeem. The user must
    /// claim the full claimable amount.
    error MustClaimFullAmount();
    /// @notice Thrown when the basket manager attempts to fulfill a deposit request with zero shares.
    error CannotFulfillWithZeroShares();
    /// @notice Thrown when the basket manager attempts to fulfill a redeem request with zero assets.
    error CannotFulfillWithZeroAssets();
    /// @notice Thrown when attempting to claim fallback shares when none are available.
    error ZeroClaimableFallbackShares();
    /// @notice Thrown when a non-authorized address attempts to request a deposit or redeem on behalf of another user
    /// who has not approved them as an operator.
    error NotAuthorizedOperator();
    /// @notice Thrown when an address other than the basket manager attempts to call a basket manager only function.
    error NotBasketManager();
    /// @notice Thrown when an address other than the feeCollector attempts to harvest management fees.
    error NotFeeCollector();
    /// @notice Thrown when attempting to set an invalid management fee percentage greater than the maximum allowed.
    error InvalidManagementFee();
    /// @notice Thrown when the basket manager attempts to fulfill a deposit request that has already been fulfilled.
    error DepositRequestAlreadyFulfilled();
    /// @notice Thrown when the basket manager attempts to fulfill a redeem request that has already been fulfilled.
    error RedeemRequestAlreadyFulfilled();
    /// @notice Thrown when the basket manager attempts to trigger the fallback for a redeem request that has already
    /// been put in fallback state.
    error RedeemRequestAlreadyFallbacked();
    /// @notice Thrown when attempting to prepare for a new rebalance before the previous epoch's deposit request has
    /// been fulfilled.
    error PreviousDepositRequestNotFulfilled();
    /// @notice Thrown when attempting to prepare for a new rebalance before the previous epoch's redeem request has
    /// been fulfilled or put in fallback state.
    error PreviousRedeemRequestNotFulfilled();

    /// @notice Disables initializer functions.
    constructor() payable {
        _disableInitializers();
    }

    /// @notice Initializes the contract.
    /// @param asset_ Address of the underlying asset.
    /// @param name_ Name of the token, prefixed with "CoveBasket-".
    /// @param symbol_ Symbol of the token, prefixed with "cb".
    /// @param bitFlag_ Bitflag representing selected assets.
    /// @param strategy_ Strategy contract address.
    function initialize(
        IERC20 asset_,
        string memory name_,
        string memory symbol_,
        uint256 bitFlag_,
        address strategy_,
        address assetRegistry_
    )
        public
        initializer
    {
        if (strategy_ == address(0) || assetRegistry_ == address(0)) {
            revert Errors.ZeroAddress();
        }
        basketManager = msg.sender;
        bitFlag = bitFlag_;
        strategy = strategy_;
        assetRegistry = assetRegistry_;
        nextDepositRequestId = 2;
        nextRedeemRequestId = 3;
        __ERC4626_init(asset_);
        __ERC20_init(string.concat(_NAME_PREFIX, name_), string.concat(_SYMBOL_PREFIX, symbol_));
        __ERC20Plugins_init(8, 2_000_000);
    }

    /// @notice Returns the value of the basket in assets. This will be an estimate as it does not account for other
    /// factors that may affect the swap rates.
    /// @return The total value of the basket in assets.
    function totalAssets() public view override returns (uint256) {
        address[] memory assets = AssetRegistry(assetRegistry).getAssets(bitFlag);
        uint256 usdAmount;
        uint256 assetsLength = assets.length;

        BasketManager bm = BasketManager(basketManager);
        EulerRouter eulerRouter = EulerRouter(bm.eulerRouter());

        for (uint256 i = 0; i < assetsLength;) {
            // slither-disable-start calls-loop
            uint256 assetBalance = bm.basketBalanceOf(address(this), assets[i]);
            // Rounding direction: down
            usdAmount += eulerRouter.getQuote(assetBalance, assets[i], _USD_ISO_4217_CODE);
            // slither-disable-end calls-loop

            unchecked {
                // Overflow not possible: i is less than assetsLength
                ++i;
            }
        }

        return eulerRouter.getQuote(usdAmount, _USD_ISO_4217_CODE, asset());
    }

    /// @notice Returns the target weights for the given epoch.
    /// @return The target weights for the basket.
    function getTargetWeights() public view returns (uint64[] memory) {
        return WeightStrategy(strategy).getTargetWeights(bitFlag);
    }

    /// ERC7540 LOGIC ///

    /// @notice Transfers assets from owner and submits a request for an asynchronous deposit.
    /// @param assets The amount of assets to deposit.
    /// @param controller The address of the controller of the position being created.
    /// @param owner The address of the owner of the assets being deposited.
    /// @dev Reverts on 0 assets or if the caller is not the owner or operator of the assets being deposited.
    function requestDeposit(uint256 assets, address controller, address owner) public returns (uint256 requestId) {
        // Checks
        if (msg.sender != owner) {
            if (!isOperator[owner][msg.sender]) {
                revert NotAuthorizedOperator();
            }
        }
        if (assets == 0) {
            revert Errors.ZeroAmount();
        }
        requestId = nextDepositRequestId;
        uint256 userLastDepositRequestId = lastDepositRequestId[controller];
        // If the user has a pending deposit request in the past, they must wait for it to be fulfilled before making a
        // new one
        if (userLastDepositRequestId != requestId) {
            if (pendingDepositRequest(userLastDepositRequestId, controller) > 0) {
                revert MustClaimOutstandingDeposit();
            }
        }
        // If the user has a claimable deposit request, they must claim it before making a new one
        if (claimableDepositRequest(userLastDepositRequestId, controller) > 0) {
            revert MustClaimOutstandingDeposit();
        }
        if (AssetRegistry(assetRegistry).hasPausedAssets(bitFlag)) {
            revert AssetPaused();
        }
        // Effects
        DepositRequestStruct storage depositRequest = _depositRequests[requestId];
        // update controllers balance of assets pending deposit
        depositRequest.depositAssets[controller] += assets;
        // update total pending deposits for the current requestId
        depositRequest.totalDepositAssets += assets;
        // update controllers latest deposit request id
        lastDepositRequestId[controller] = requestId;
        emit DepositRequest(controller, owner, requestId, msg.sender, assets);
        // Interactions
        // Assets are immediately transferred to here to await the basketManager to pull them
        // slither-disable-next-line arbitrary-send-erc20
        Permit2Lib.transferFrom2(ERC20(asset()), owner, address(this), assets);
    }

    /// @notice Returns the pending deposit request amount for a controller.
    /// @dev If the epoch has been advanced then the request has been fulfilled and is no longer pending.
    /// @param requestId The id of the request.
    /// @param controller The address of the controller of the deposit request.
    /// @return assets The amount of assets pending deposit.
    function pendingDepositRequest(uint256 requestId, address controller) public view returns (uint256 assets) {
        DepositRequestStruct storage depositRequest = _depositRequests[requestId];
        assets = depositRequest.fulfilledShares == 0 ? depositRequest.depositAssets[controller] : 0;
    }

    /// @notice Returns the amount of requested assets in Claimable state for the controller with the given requestId.
    /// @param requestId The id of the request.
    /// @param controller The address of the controller.
    function claimableDepositRequest(uint256 requestId, address controller) public view returns (uint256 assets) {
        DepositRequestStruct storage depositRequest = _depositRequests[requestId];
        assets = _claimableDepositRequest(depositRequest.fulfilledShares, depositRequest.depositAssets[controller]);
    }

    function _claimableDepositRequest(
        uint256 fulfilledShares,
        uint256 depositAssets
    )
        internal
        pure
        returns (uint256 assets)
    {
        return fulfilledShares != 0 ? depositAssets : 0;
    }

    /// @notice Requests a redemption of shares from the basket.
    /// @param shares The amount of shares to redeem.
    /// @param controller The address of the controller of the redeemed shares.
    /// @param owner The address of the request owner.
    function requestRedeem(uint256 shares, address controller, address owner) public returns (uint256 requestId) {
        // Checks
        if (shares == 0) {
            revert Errors.ZeroAmount();
        }
        requestId = nextRedeemRequestId;
        // If the user has a pending redeem request in the past, they must wait for it to be fulfilled before making a
        // new one
        uint256 userLastRedeemRequestId = lastRedeemRequestId[controller];
        if (userLastRedeemRequestId != requestId) {
            if (pendingRedeemRequest(userLastRedeemRequestId, controller) > 0) {
                revert MustClaimOutstandingRedeem();
            }
        }
        // If the user has a claimable redeem request, they must claim it before making a new one
        if (claimableRedeemRequest(userLastRedeemRequestId, controller) > 0 || claimableFallbackShares(controller) > 0)
        {
            revert MustClaimOutstandingRedeem();
        }
        if (msg.sender != owner) {
            if (!isOperator[owner][msg.sender]) {
                _spendAllowance(owner, msg.sender, shares);
            }
        }
        if (AssetRegistry(assetRegistry).hasPausedAssets(bitFlag)) {
            revert AssetPaused();
        }

        // Effects
        RedeemRequestStruct storage redeemRequest = _redeemRequests[requestId];
        // update total pending redemptions for the current requestId
        redeemRequest.totalRedeemShares += shares;
        // update controllers latest redeem request id
        lastRedeemRequestId[controller] = requestId;
        // update controllers balance of assets pending deposit
        redeemRequest.redeemShares[controller] += shares;
        _transfer(owner, address(this), shares);
        emit RedeemRequest(controller, owner, requestId, msg.sender, shares);
    }

    /// @notice Returns the pending redeem request amount for a user.
    /// @param requestId The id of the request.
    /// @param controller The address of the controller of the redemption request.
    /// @return shares The amount of shares pending redemption.
    function pendingRedeemRequest(uint256 requestId, address controller) public view returns (uint256 shares) {
        RedeemRequestStruct storage redeemRequest = _redeemRequests[requestId];
        shares = redeemRequest.fulfilledAssets == 0 && !redeemRequest.fallbackTriggered
            ? redeemRequest.redeemShares[controller]
            : 0;
    }

    /// @notice Returns the amount of requested shares in Claimable state for the controller with the given requestId.
    /// @param requestId The id of the request.
    /// @param controller The address of the controller of the redemption request.
    /// @return shares The amount of shares claimable.
    // solhint-disable-next-line no-unused-vars
    function claimableRedeemRequest(uint256 requestId, address controller) public view returns (uint256 shares) {
        RedeemRequestStruct storage redeemRequest = _redeemRequests[requestId];
        shares = _claimableRedeemRequest(redeemRequest.fulfilledAssets, redeemRequest.redeemShares[controller]);
    }

    function _claimableRedeemRequest(
        uint256 fulfilledAssets,
        uint256 redeemShares
    )
        internal
        pure
        returns (uint256 shares)
    {
        return fulfilledAssets != 0 ? redeemShares : 0;
    }

    /// @notice Fulfills all pending deposit requests. Only callable by the basket manager. Assets are held by the
    /// basket manager. Locks in the rate at which users can claim their shares for deposited assets.
    /// @param shares The amount of shares the deposit was fulfilled with.
    function fulfillDeposit(uint256 shares) public {
        // Checks
        _onlyBasketManager();
        // currentRequestId was advanced by 2 to prepare for rebalance
        uint256 currentRequestId = nextDepositRequestId - 2;
        DepositRequestStruct storage depositRequest = _depositRequests[currentRequestId];
        uint256 assets = depositRequest.totalDepositAssets;
        if (assets == 0) {
            revert ZeroPendingDeposits();
        }
        if (shares == 0) {
            revert CannotFulfillWithZeroShares();
        }
        if (depositRequest.fulfilledShares > 0) {
            revert DepositRequestAlreadyFulfilled();
        }
        // Effects
        depositRequest.fulfilledShares = shares;
        emit DepositFulfilled(currentRequestId, assets, shares);
        _mint(address(this), shares);
        // Interactions
        // transfer the assets to the basket manager
        IERC20(asset()).safeTransfer(msg.sender, assets);
    }

    /// @notice Sets the new bitflag for the basket.
    /// @dev This can only be called by the Basket Manager therefore we assume that the new bitflag is valid.
    /// @param bitFlag_ The new bitflag.
    function setBitFlag(uint256 bitFlag_) public {
        _onlyBasketManager();
        uint256 oldBitFlag = bitFlag;
        bitFlag = bitFlag_;
        emit BitFlagUpdated(oldBitFlag, bitFlag_);
    }

    /// @notice Called by the basket manager to advance the redeem epoch, preventing any further redeem requests for the
    /// current epoch. Returns the total amount of assets pending deposit and shares pending redemption. This is called
    /// at the first step of the rebalance process regardless of the presence of any pending deposits or redemptions.
    /// When there are no pending deposits or redeems, the epoch is not advanced.
    /// @dev This function also records the total amount of shares pending redemption for the current epoch.
    /// @param feeBps The management fee in basis points to be harvested.
    /// @param feeCollector The address that will receive the harvested management fee.
    /// @return pendingDeposits The total amount of assets pending deposit.
    /// @return sharesPendingRedemption The total amount of shares pending redemption.
    function prepareForRebalance(
        uint16 feeBps,
        address feeCollector
    )
        external
        returns (uint256 pendingDeposits, uint256 sharesPendingRedemption)
    {
        _onlyBasketManager();
        uint256 nextDepositRequestId_ = nextDepositRequestId;
        uint256 nextRedeemRequestId_ = nextRedeemRequestId;

        // Check if previous deposit request has been fulfilled
        DepositRequestStruct storage previousDepositRequest = _depositRequests[nextDepositRequestId_ - 2];
        if (previousDepositRequest.totalDepositAssets > 0) {
            if (previousDepositRequest.fulfilledShares == 0) {
                revert PreviousDepositRequestNotFulfilled();
            }
        }

        // Check if previous redeem request has been fulfilled or fallbacked
        RedeemRequestStruct storage previousRedeemRequest = _redeemRequests[nextRedeemRequestId_ - 2];
        if (previousRedeemRequest.totalRedeemShares > 0) {
            if (previousRedeemRequest.fulfilledAssets == 0) {
                if (!previousRedeemRequest.fallbackTriggered) {
                    revert PreviousRedeemRequestNotFulfilled();
                }
            }
        }

        // Get current pending deposits
        pendingDeposits = _depositRequests[nextDepositRequestId_].totalDepositAssets;
        if (pendingDeposits > 0) {
            nextDepositRequestId = nextDepositRequestId_ + 2;
        }

        sharesPendingRedemption = _redeemRequests[nextRedeemRequestId_].totalRedeemShares;
        if (sharesPendingRedemption > 0) {
            nextRedeemRequestId = nextRedeemRequestId_ + 2;
        }

        _harvestManagementFee(feeBps, feeCollector);
    }

    /// @notice Fulfills all pending redeem requests. Only callable by the basket manager. Burns the shares which are
    /// pending redemption. Locks in the rate at which users can claim their assets for redeemed shares.
    /// @dev prepareForRebalance must be called before this function.
    /// @param assets The amount of assets the redemption was fulfilled with.
    function fulfillRedeem(uint256 assets) public {
        // Checks
        _onlyBasketManager();
        uint256 currentRequestId = nextRedeemRequestId - 2;
        RedeemRequestStruct storage redeemRequest = _redeemRequests[currentRequestId];
        uint256 sharesPendingRedemption = redeemRequest.totalRedeemShares;
        if (sharesPendingRedemption == 0) {
            revert ZeroPendingRedeems();
        }
        if (assets == 0) {
            revert CannotFulfillWithZeroAssets();
        }
        if (redeemRequest.fulfilledAssets > 0) {
            revert RedeemRequestAlreadyFulfilled();
        }
        // Effects
        redeemRequest.fulfilledAssets = assets;
        emit RedeemFulfilled(currentRequestId, sharesPendingRedemption, assets);
        _burn(address(this), sharesPendingRedemption);
        // Interactions
        // slither-disable-next-line arbitrary-send-erc20
        IERC20(asset()).safeTransferFrom(msg.sender, address(this), assets);
    }

    /// @notice Returns the total amount of assets pending deposit.
    /// @return The total pending deposit amount.
    function totalPendingDeposits() public view returns (uint256) {
        return _depositRequests[nextDepositRequestId].totalDepositAssets;
    }

    /// @notice Returns the total number of shares pending redemption.
    /// @return The total pending redeem amount.
    function totalPendingRedemptions() public view returns (uint256) {
        return _redeemRequests[nextRedeemRequestId].totalRedeemShares;
    }

    /// @notice Cancels a pending deposit request.
    function cancelDepositRequest() public {
        // Checks
        uint256 nextDepositRequestId_ = nextDepositRequestId;
        uint256 pendingDeposit = pendingDepositRequest(nextDepositRequestId_, msg.sender);
        if (pendingDeposit == 0) {
            revert ZeroPendingDeposits();
        }
        // Effects
        DepositRequestStruct storage depositRequest = _depositRequests[nextDepositRequestId_];
        depositRequest.depositAssets[msg.sender] = 0;
        depositRequest.totalDepositAssets -= pendingDeposit;
        // Interactions
        IERC20(asset()).safeTransfer(msg.sender, pendingDeposit);
    }

    /// @notice Cancels a pending redeem request.
    function cancelRedeemRequest() public {
        // Checks
        uint256 nextRedeemRequestId_ = nextRedeemRequestId;
        uint256 pendingRedeem = pendingRedeemRequest(nextRedeemRequestId_, msg.sender);
        if (pendingRedeem == 0) {
            revert ZeroPendingRedeems();
        }
        // Effects
        RedeemRequestStruct storage redeemRequest = _redeemRequests[nextRedeemRequestId_];
        redeemRequest.redeemShares[msg.sender] = 0;
        redeemRequest.totalRedeemShares -= pendingRedeem;
        _transfer(address(this), msg.sender, pendingRedeem);
    }

    /// @notice Sets a status for an operator's ability to act on behalf of a controller.
    /// @param operator The address of the operator.
    /// @param approved The status of the operator.
    /// @return success True if the operator status was set, false otherwise.
    function setOperator(address operator, bool approved) public returns (bool success) {
        isOperator[msg.sender][operator] = approved;
        emit OperatorSet(msg.sender, operator, approved);
        return true;
    }

    /// @dev Reverts if the controller is not the caller or the operator of the caller.
    function _onlySelfOrOperator(address controller) internal view {
        if (msg.sender != controller) {
            if (!isOperator[controller][msg.sender]) {
                revert NotAuthorizedOperator();
            }
        }
    }

    /// @dev Reverts if the caller is not the Basket Manager.
    function _onlyBasketManager() internal view {
        if (basketManager != msg.sender) {
            revert NotBasketManager();
        }
    }

    /// @notice Returns the address of the share token as per ERC-7575.
    /// @return shareTokenAddress The address of the share token.
    /// @dev For non-multi asset vaults this should always return address(this).
    function share() public view returns (address shareTokenAddress) {
        shareTokenAddress = address(this);
    }

    /// FALLBACK REDEEM LOGIC ///

    /// @notice In the event of a failed redemption fulfillment this function is called by the basket manager. Allows
    /// users to claim their shares back for a redemption in the future and advances the redemption epoch.
    function fallbackRedeemTrigger() public {
        _onlyBasketManager();
        // Check if the redeem is going on. If not, revert
        uint256 currentRedeemRequestId = nextRedeemRequestId - 2;
        RedeemRequestStruct storage redeemRequest = _redeemRequests[currentRedeemRequestId];
        if (redeemRequest.fallbackTriggered) {
            revert RedeemRequestAlreadyFallbacked();
        }
        if (redeemRequest.fulfilledAssets > 0) {
            revert RedeemRequestAlreadyFulfilled();
        }
        if (redeemRequest.totalRedeemShares == 0) {
            revert ZeroPendingRedeems();
        }
        redeemRequest.fallbackTriggered = true;
    }

    /// @notice Claims shares given for a previous redemption request in the event a redemption fulfillment for a
    /// given epoch fails.
    /// @param receiver The address to receive the shares.
    /// @param controller The address of the controller of the redemption request.
    /// @return shares The amount of shares claimed.
    function claimFallbackShares(address receiver, address controller) public returns (uint256 shares) {
        // Checks
        _onlySelfOrOperator(controller);
        shares = claimableFallbackShares(controller);
        if (shares == 0) {
            revert ZeroClaimableFallbackShares();
        }
        // Effects
        _redeemRequests[lastRedeemRequestId[controller]].redeemShares[controller] = 0;
        _transfer(address(this), receiver, shares);
    }

    /// @notice Allows the caller to claim their own fallback shares.
    /// @return shares The amount of shares claimed.
    function claimFallbackShares() public returns (uint256 shares) {
        return claimFallbackShares(msg.sender, msg.sender);
    }

    /// @notice Returns the amount of shares claimable for a given user in the event of a failed redemption
    /// fulfillment.
    /// @param controller The address of the controller.
    /// @return shares The amount of shares claimable by the controller.
    function claimableFallbackShares(address controller) public view returns (uint256 shares) {
        RedeemRequestStruct storage redeemRequest = _redeemRequests[lastRedeemRequestId[controller]];
        if (redeemRequest.fallbackTriggered) {
            return redeemRequest.redeemShares[controller];
        }
        return 0;
    }

    /// @notice Immediately redeems shares for all assets associated with this basket. This is synchronous and does not
    /// require the rebalance process to be completed.
    /// @param shares Number of shares to redeem.
    /// @param to Address to receive the assets.
    /// @param from Address to redeem shares from.
    function proRataRedeem(uint256 shares, address to, address from) public {
        // Checks and effects
        if (msg.sender != from) {
            if (!isOperator[from][msg.sender]) {
                _spendAllowance(from, msg.sender, shares);
            }
        }

        // Interactions
        BasketManager bm = BasketManager(basketManager);
        _harvestManagementFee(bm.managementFee(address(this)), bm.feeCollector());
        bm.proRataRedeem(totalSupply(), shares, to);

        // We intentionally defer the `_burn()` operation until after the external call to
        // `BasketManager.proRataRedeem()` to prevent potential price manipulation via read-only reentrancy attacks. By
        // performing the external interaction before updating balances, we ensure that total supply and user balances
        // cannot be manipulated if a malicious contract attempts to reenter during the ERC20 transfer (e.g., through
        // ERC777 tokens or plugins with callbacks).
        _burn(from, shares);
    }

    /// @notice Harvests management fees owed to the fee collector.
    function harvestManagementFee() external {
        BasketManager bm = BasketManager(basketManager);
        address feeCollector = bm.feeCollector();
        if (msg.sender != feeCollector) {
            revert NotFeeCollector();
        }
        uint16 feeBps = bm.managementFee(address(this));
        _harvestManagementFee(feeBps, feeCollector);
    }

    /// @notice Internal function to harvest management fees. Updates the timestamp of the last management fee harvest
    /// if a non zero fee is collected. Mints the fee to the fee collector and notifies the basket manager.
    /// @param feeBps The management fee in basis points to be harvested.
    /// @param feeCollector The address that will receive the harvested management fee.
    // slither-disable-next-line timestamp
    function _harvestManagementFee(uint16 feeBps, address feeCollector) internal {
        // Checks
        if (feeBps > _MAX_MANAGEMENT_FEE) {
            revert InvalidManagementFee();
        }
        uint256 timeSinceLastHarvest = block.timestamp - lastManagementFeeHarvestTimestamp;

        // Effects
        if (feeBps != 0) {
            if (timeSinceLastHarvest != 0) {
<<<<<<< HEAD
                if (timeSinceLastHarvest != block.timestamp) {
                    // remove shares held by the fee collector contract
                    uint256 currentTotalSupply = totalSupply() - balanceOf(feeCollector);
=======
                // remove shares held by the treasury or currently pending redemption from calculation
                uint256 currentTotalSupply = totalSupply() - balanceOf(feeCollector)
                    - pendingRedeemRequest(lastRedeemRequestId[feeCollector], feeCollector);
                if (currentTotalSupply > 0) {
>>>>>>> 055a8d89
                    uint256 fee = FixedPointMathLib.fullMulDiv(
                        currentTotalSupply,
                        feeBps * timeSinceLastHarvest,
                        ((_MANAGEMENT_FEE_DECIMALS - feeBps) * uint256(365 days))
                    );
                    if (fee != 0) {
                        lastManagementFeeHarvestTimestamp = uint40(block.timestamp);
                        emit ManagementFeeHarvested(fee);
                        _mint(feeCollector, fee);
                        // Interactions
                        FeeCollector(feeCollector).notifyHarvestFee(fee);
                    }
                } else {
                    lastManagementFeeHarvestTimestamp = uint40(block.timestamp);
                }
            }
        } else {
            lastManagementFeeHarvestTimestamp = uint40(block.timestamp);
        }
    }

    /// ERC4626 OVERRIDDEN LOGIC ///

    /// @notice Transfers a user's shares owed for a previously fulfillled deposit request.
    /// @param assets The amount of assets previously requested for deposit.
    /// @param receiver The address to receive the shares.
    /// @param controller The address of the controller of the deposit request.
    /// @return shares The amount of shares minted.
    function deposit(uint256 assets, address receiver, address controller) public returns (uint256 shares) {
        // Checks
        if (assets == 0) {
            revert Errors.ZeroAmount();
        }
        _onlySelfOrOperator(controller);
        DepositRequestStruct storage depositRequest = _depositRequests[lastDepositRequestId[controller]];
        uint256 fulfilledShares = depositRequest.fulfilledShares;
        uint256 depositAssets = depositRequest.depositAssets[controller];
        if (assets != _claimableDepositRequest(fulfilledShares, depositAssets)) {
            revert MustClaimFullAmount();
        }
        shares = _maxMint(fulfilledShares, depositAssets, depositRequest.totalDepositAssets);
        // Effects
        _claimDeposit(depositRequest, assets, shares, receiver, controller);
    }

    /// @notice Transfers a user's shares owed for a previously fulfillled deposit request.
    /// @param assets The amount of assets to be claimed.
    /// @param receiver The address to receive the assets.
    /// @return shares The amount of shares previously requested for redemption.
    function deposit(uint256 assets, address receiver) public override returns (uint256 shares) {
        return deposit(assets, receiver, msg.sender);
    }

    /// @notice Transfers a user's shares owed for a previously fulfillled deposit request.
    /// @dev Deposit should be used in all instances instead.
    /// @param shares The amount of shares to receive.
    /// @param receiver The address to receive the shares.
    /// @param controller The address of the controller of the deposit request.
    /// @return assets The amount of assets previously requested for deposit.
    function mint(uint256 shares, address receiver, address controller) public returns (uint256 assets) {
        // Checks
        _onlySelfOrOperator(controller);
        DepositRequestStruct storage depositRequest = _depositRequests[lastDepositRequestId[controller]];
        uint256 fulfilledShares = depositRequest.fulfilledShares;
        uint256 depositAssets = depositRequest.depositAssets[controller];
        if (shares != _maxMint(fulfilledShares, depositAssets, depositRequest.totalDepositAssets)) {
            revert MustClaimFullAmount();
        }
        // Effects
        assets = _claimableDepositRequest(fulfilledShares, depositAssets);
        _claimDeposit(depositRequest, assets, shares, receiver, controller);
    }

    /// @notice Transfers a user's shares owed for a previously fulfillled deposit request.
    /// @param shares The amount of shares to receive.
    /// @param receiver The address to receive the shares.
    /// @return assets The amount of assets previously requested for deposit.
    function mint(uint256 shares, address receiver) public override returns (uint256 assets) {
        return mint(shares, receiver, msg.sender);
    }

    /// @notice Internal function to claim deposit for a given amount of assets and shares.
    /// @param assets The amount of assets to claim.
    /// @param shares The amount of shares to claim.
    /// @param receiver The address of the receiver of the claimed assets.
    /// @param controller The address of the controller of the deposit request.
    function _claimDeposit(
        DepositRequestStruct storage depositRequest,
        uint256 assets,
        uint256 shares,
        address receiver,
        address controller
    )
        internal
    {
        // Effects
        depositRequest.depositAssets[controller] = 0;
        emit Deposit(controller, receiver, assets, shares);
        // Interactions
        _transfer(address(this), receiver, shares);
    }

    /// @notice Transfers a user's assets owed for a previously fulfillled redemption request.
    /// @dev Redeem should be used in all instances instead.
    /// @param assets The amount of assets to be claimed.
    /// @param receiver The address to receive the assets.
    /// @param controller The address of the controller of the redeem request.
    /// @return shares The amount of shares previously requested for redemption.
    function withdraw(uint256 assets, address receiver, address controller) public override returns (uint256 shares) {
        // Checks
        _onlySelfOrOperator(controller);
        RedeemRequestStruct storage redeemRequest = _redeemRequests[lastRedeemRequestId[controller]];
        uint256 fulfilledAssets = redeemRequest.fulfilledAssets;
        uint256 redeemShares = redeemRequest.redeemShares[controller];
        if (assets != _maxWithdraw(fulfilledAssets, redeemShares, redeemRequest.totalRedeemShares)) {
            revert MustClaimFullAmount();
        }
        shares = _claimableRedeemRequest(fulfilledAssets, redeemShares);
        // Effects
        _claimRedemption(redeemRequest, assets, shares, receiver, controller);
    }

    /// @notice Transfers the receiver assets owed for a fulfilled redeem request.
    /// @param shares The amount of shares to be claimed.
    /// @param receiver The address to receive the assets.
    /// @param controller The address of the controller of the redeem request.
    /// @return assets The amount of assets previously requested for redemption.
    function redeem(uint256 shares, address receiver, address controller) public override returns (uint256 assets) {
        // Checks
        if (shares == 0) {
            revert Errors.ZeroAmount();
        }
        _onlySelfOrOperator(controller);
        RedeemRequestStruct storage redeemRequest = _redeemRequests[lastRedeemRequestId[controller]];
        uint256 fulfilledAssets = redeemRequest.fulfilledAssets;
        uint256 redeemShares = redeemRequest.redeemShares[controller];
        if (shares != _claimableRedeemRequest(fulfilledAssets, redeemShares)) {
            revert MustClaimFullAmount();
        }
        assets = _maxWithdraw(fulfilledAssets, redeemShares, redeemRequest.totalRedeemShares);
        // Effects & Interactions
        _claimRedemption(redeemRequest, assets, shares, receiver, controller);
    }

    /// @notice Internal function to claim redemption for a given amount of assets and shares.
    /// @param assets The amount of assets to claim.
    /// @param shares The amount of shares to claim.
    /// @param receiver The address of the receiver of the claimed assets.
    /// @param controller The address of the controller of the redemption request.
    function _claimRedemption(
        RedeemRequestStruct storage redeemRequest,
        uint256 assets,
        uint256 shares,
        address receiver,
        address controller
    )
        internal
    {
        // Effects
        redeemRequest.redeemShares[controller] = 0;
        emit Withdraw(msg.sender, receiver, controller, assets, shares);
        // Interactions
        IERC20(asset()).safeTransfer(receiver, assets);
    }

    /// @notice Returns an controller's amount of assets fulfilled for redemption.
    /// @dev For requests yet to be fulfilled, this will return 0.
    /// @param controller The address of the controller.
    /// @return The amount of assets that can be withdrawn.
    function maxWithdraw(address controller) public view override returns (uint256) {
        RedeemRequestStruct storage redeemRequest = _redeemRequests[lastRedeemRequestId[controller]];
        return _maxWithdraw(
            redeemRequest.fulfilledAssets, redeemRequest.redeemShares[controller], redeemRequest.totalRedeemShares
        );
    }

    function _maxWithdraw(
        uint256 fulfilledAssets,
        uint256 redeemShares,
        uint256 totalRedeemShares
    )
        internal
        pure
        returns (uint256)
    {
        return
            totalRedeemShares == 0 ? 0 : FixedPointMathLib.fullMulDiv(fulfilledAssets, redeemShares, totalRedeemShares);
    }

    /// @notice Returns an controller's amount of shares fulfilled for redemption.
    /// @dev For requests yet to be fulfilled, this will return 0.
    /// @param controller The address of the controller.
    /// @return The amount of shares that can be redeemed.
    function maxRedeem(address controller) public view override returns (uint256) {
        return claimableRedeemRequest(lastRedeemRequestId[controller], controller);
    }

    /// @notice Returns an controller's amount of assets fulfilled for deposit.
    /// @dev For requests yet to be fulfilled, this will return 0.
    /// @param controller The address of the controller.
    /// @return The amount of assets that can be deposited.
    function maxDeposit(address controller) public view override returns (uint256) {
        return claimableDepositRequest(lastDepositRequestId[controller], controller);
    }

    /// @notice Returns an controller's amount of shares fulfilled for deposit.
    /// @dev For requests yet to be fulfilled, this will return 0.
    /// @param controller The address of the controller.
    /// @return The amount of shares that can be minted.
    function maxMint(address controller) public view override returns (uint256) {
        DepositRequestStruct storage depositRequest = _depositRequests[lastDepositRequestId[controller]];
        return _maxMint(
            depositRequest.fulfilledShares, depositRequest.depositAssets[controller], depositRequest.totalDepositAssets
        );
    }

    function _maxMint(
        uint256 fulfilledShares,
        uint256 depositAssets,
        uint256 totalDepositAssets
    )
        internal
        pure
        returns (uint256)
    {
        return totalDepositAssets == 0
            ? 0
            : FixedPointMathLib.fullMulDiv(fulfilledShares, depositAssets, totalDepositAssets);
    }

    // solhint-disable custom-errors,gas-custom-errors,reason-string
    // Preview functions always revert for async flows
    function previewDeposit(uint256) public pure override returns (uint256) {
        revert();
    }

    // Preview functions always revert for async flows
    function previewMint(uint256) public pure override returns (uint256) {
        revert();
    }

    // Preview functions always revert for async flows
    function previewWithdraw(uint256) public pure override returns (uint256) {
        revert();
    }

    // Preview functions always revert for async flows
    function previewRedeem(uint256) public pure override returns (uint256) {
        revert();
    }
    // solhint-enable custom-errors,gas-custom-errors,reason-string

    /// @notice Returns true if the redemption request's fallback has been triggered.
    /// @param requestId The id of the request.
    /// @return True if the fallback has been triggered, false otherwise.
    function fallbackTriggered(uint256 requestId) public view returns (bool) {
        return _redeemRequests[requestId].fallbackTriggered;
    }

    //// ERC165 OVERRIDDEN LOGIC ///
    /// @notice Checks if the contract supports the given interface.
    /// @param interfaceID The interface ID.
    /// @return True if the contract supports the interface, false otherwise.
    function supportsInterface(bytes4 interfaceID) public view virtual override returns (bool) {
        return interfaceID == 0x2f0a18c5 || interfaceID == 0xf815c03d
            || interfaceID == type(IERC7540Operator).interfaceId || interfaceID == type(IERC7540Deposit).interfaceId
            || interfaceID == type(IERC7540Redeem).interfaceId || super.supportsInterface(interfaceID);
    }

    /// @dev Override to call the ERC20PluginsUpgradeable's _update function.
    function _update(
        address from,
        address to,
        uint256 amount
    )
        internal
        override(ERC20PluginsUpgradeable, ERC20Upgradeable)
    {
        ERC20PluginsUpgradeable._update(from, to, amount);
    }

    /// @dev Override to call the ERC20PluginsUpgradeable's balanceOf function.
    /// See {IERC20-balanceOf}.
    function balanceOf(address account)
        public
        view
        override(ERC20PluginsUpgradeable, ERC20Upgradeable, IERC20)
        returns (uint256)
    {
        return ERC20PluginsUpgradeable.balanceOf(account);
    }

    /// @dev Override to use ERC4626's decimals function.
    /// See {IERC20Metadata-decimals}.
    function decimals() public view override(ERC20Upgradeable, ERC4626Upgradeable) returns (uint8) {
        return ERC4626Upgradeable.decimals();
    }

    /// @dev Expose internal permit function used by PermitLib
    // See {PermitLib.permit2}
    function permit2(
        ERC20 token,
        address owner,
        address spender,
        uint256 value,
        uint256 deadline,
        uint8 v,
        bytes32 r,
        bytes32 s
    )
        public
    {
        Permit2Lib.permit2(token, owner, spender, value, deadline, v, r, s);
    }
}<|MERGE_RESOLUTION|>--- conflicted
+++ resolved
@@ -684,16 +684,9 @@
         // Effects
         if (feeBps != 0) {
             if (timeSinceLastHarvest != 0) {
-<<<<<<< HEAD
-                if (timeSinceLastHarvest != block.timestamp) {
-                    // remove shares held by the fee collector contract
-                    uint256 currentTotalSupply = totalSupply() - balanceOf(feeCollector);
-=======
-                // remove shares held by the treasury or currently pending redemption from calculation
-                uint256 currentTotalSupply = totalSupply() - balanceOf(feeCollector)
-                    - pendingRedeemRequest(lastRedeemRequestId[feeCollector], feeCollector);
+                // remove shares held by the treasury
+                uint256 currentTotalSupply = totalSupply() - balanceOf(feeCollector);
                 if (currentTotalSupply > 0) {
->>>>>>> 055a8d89
                     uint256 fee = FixedPointMathLib.fullMulDiv(
                         currentTotalSupply,
                         feeBps * timeSinceLastHarvest,
