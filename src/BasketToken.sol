--- conflicted
+++ resolved
@@ -660,19 +660,9 @@
     /// @notice Checks if the contract supports the given interface.
     /// @param interfaceID The interface ID.
     /// @return True if the contract supports the interface, false otherwise.
-<<<<<<< HEAD
     function supportsInterface(
         bytes4 interfaceID
-    )
-        public
-        view
-        virtual
-        override(AccessControlEnumerableUpgradeable, ERC165)
-        returns (bool)
-    {
-=======
-    function supportsInterface(bytes4 interfaceID) public view virtual override returns (bool) {
->>>>>>> 77edeae0
+    ) public view virtual override returns (bool) {
         return super.supportsInterface(interfaceID) || _supportedInterfaces[interfaceID];
     }
 }