// SPDX-License-Identifier: BUSL-1.1
pragma solidity 0.8.28;

import { ERC20Upgradeable } from "@openzeppelin-upgradeable/contracts/token/ERC20/ERC20Upgradeable.sol";
import { ERC20PermitUpgradeable } from
    "@openzeppelin-upgradeable/contracts/token/ERC20/extensions/ERC20PermitUpgradeable.sol";
import { ERC4626Upgradeable } from "@openzeppelin-upgradeable/contracts/token/ERC20/extensions/ERC4626Upgradeable.sol";
import { MulticallUpgradeable } from "@openzeppelin-upgradeable/contracts/utils/MulticallUpgradeable.sol";
import { ERC165Upgradeable } from "@openzeppelin-upgradeable/contracts/utils/introspection/ERC165Upgradeable.sol";
import { IERC20 } from "@openzeppelin/contracts/token/ERC20/IERC20.sol";
import { SafeERC20 } from "@openzeppelin/contracts/token/ERC20/utils/SafeERC20.sol";
import { FixedPointMathLib } from "@solady/utils/FixedPointMathLib.sol";
import { EulerRouter } from "euler-price-oracle/src/EulerRouter.sol";
import { Permit2Lib } from "permit2/src/libraries/Permit2Lib.sol";
import { ERC20 } from "solmate/src/tokens/ERC20.sol";
import { ERC20PluginsUpgradeable } from "token-plugins-upgradeable/contracts/ERC20PluginsUpgradeable.sol";

import { AssetRegistry } from "src/AssetRegistry.sol";
import { BasketManager } from "src/BasketManager.sol";
import { FeeCollector } from "src/FeeCollector.sol";
import { IERC7540Deposit, IERC7540Operator, IERC7540Redeem } from "src/interfaces/IERC7540.sol";
import { Errors } from "src/libraries/Errors.sol";
import { WeightStrategy } from "src/strategies/WeightStrategy.sol";

/// @title BasketToken
/// @notice Manages user deposits and redemptions, which are processed asynchronously by the Basket Manager.
// slither-disable-next-line missing-inheritance
contract BasketToken is
    ERC20PluginsUpgradeable,
    ERC4626Upgradeable,
    ERC165Upgradeable,
    IERC7540Operator,
    IERC7540Deposit,
    IERC7540Redeem,
    MulticallUpgradeable,
    ERC20PermitUpgradeable
{
    /// LIBRARIES ///
    using SafeERC20 for IERC20;

    /// CONSTANTS ///
    /// @notice ISO 4217 numeric code for USD, used as a constant address representation
    address private constant _USD_ISO_4217_CODE = address(840);
    uint16 private constant _MANAGEMENT_FEE_DECIMALS = 1e4;
    /// @notice Maximum management fee (30%) in BPS denominated in 1e4.
    uint16 private constant _MAX_MANAGEMENT_FEE = 3000;
    string private constant _NAME_PREFIX = "CoveBasket ";
    string private constant _SYMBOL_PREFIX = "cvt";

    /// @notice Struct representing a deposit request.
    struct DepositRequestStruct {
        // Mapping of controller addresses to their deposited asset amounts.
        mapping(address controller => uint256 assets) depositAssets;
        // Total amount of assets deposited in this request.
        uint256 totalDepositAssets;
        // Number of shares fulfilled for this deposit request.
        uint256 fulfilledShares;
    }

    /// @notice Struct representing a redeem request.
    struct RedeemRequestStruct {
        // Mapping of controller addresses to their shares to be redeemed.
        mapping(address controller => uint256 shares) redeemShares;
        // Total number of shares to be redeemed in this request.
        uint256 totalRedeemShares;
        // Amount of assets fulfilled for this redeem request.
        uint256 fulfilledAssets;
        // Flag indicating if the fallback redemption process has been triggered.
        bool fallbackTriggered;
    }

    /// STATE VARIABLES ///
    /// @notice Operator approval status per controller.
    mapping(address controller => mapping(address operator => bool)) public isOperator;
    /// @notice Last deposit request ID per controller.
    mapping(address controller => uint256 requestId) public lastDepositRequestId;
    /// @notice Last redemption request ID per controller.
    mapping(address controller => uint256 requestId) public lastRedeemRequestId;
    /// @dev Deposit requests mapped by request ID. Even IDs are for deposits.
    mapping(uint256 requestId => DepositRequestStruct) internal _depositRequests;
    /// @dev Redemption requests mapped by request ID. Odd IDs are for redemptions.
    mapping(uint256 requestId => RedeemRequestStruct) internal _redeemRequests;
    /// @notice Address of the BasketManager contract handling deposits and redemptions.
    address public basketManager;
    /// @notice Upcoming deposit request ID.
    uint256 public nextDepositRequestId;
    /// @notice Upcoming redemption request ID.
    uint256 public nextRedeemRequestId;
    /// @notice Address of the AssetRegistry contract for asset status checks.
    address public assetRegistry;
    /// @notice Bitflag representing selected assets.
    uint256 public bitFlag;
    /// @notice Strategy contract address associated with this basket.
    address public strategy;
    /// @notice Timestamp of the last management fee harvest.
    uint40 public lastManagementFeeHarvestTimestamp;

    /// EVENTS ///
    /// @notice Emitted when the management fee is harvested.
    /// @param fee The amount of the management fee harvested.
    event ManagementFeeHarvested(uint256 fee);
    /// @notice Emitted when a deposit request is fulfilled and assets are transferred to the user.
    /// @param requestId The unique identifier of the deposit request.
    /// @param assets The amount of assets that were deposited.
    /// @param shares The number of shares minted for the deposit.
    event DepositFulfilled(uint256 indexed requestId, uint256 assets, uint256 shares);
    /// @notice Emitted when a redemption request is fulfilled and shares are burned.
    /// @param requestId The unique identifier of the redemption request.
    /// @param shares The number of shares redeemed.
    /// @param assets The amount of assets returned to the user.
    event RedeemFulfilled(uint256 indexed requestId, uint256 shares, uint256 assets);
    /// @notice Emitted when the bitflag is updated to a new value.
    /// @param oldBitFlag The previous bitflag value.
    /// @param newBitFlag The new bitflag value.
    event BitFlagUpdated(uint256 oldBitFlag, uint256 newBitFlag);

    /// ERRORS ///
    /// @notice Thrown when there are no pending deposits to fulfill.
    error ZeroPendingDeposits();
    /// @notice Thrown when there are no pending redeems to fulfill.
    error ZeroPendingRedeems();
    /// @notice Thrown when attempting to request a deposit or redeem while one or more of the basket's assets are
    /// paused in the AssetRegistry.
    error AssetPaused();
    /// @notice Thrown when attempting to request a new deposit while the user has an outstanding claimable deposit from
    /// a previous request. The user must first claim the outstanding deposit.
    error MustClaimOutstandingDeposit();
    /// @notice Thrown when attempting to request a new redeem while the user has an outstanding claimable redeem from a
    /// previous request. The user must first claim the outstanding redeem.
    error MustClaimOutstandingRedeem();
    /// @notice Thrown when attempting to claim a partial amount of an outstanding deposit or redeem. The user must
    /// claim the full claimable amount.
    error MustClaimFullAmount();
    /// @notice Thrown when the basket manager attempts to fulfill a deposit request with zero shares.
    error CannotFulfillWithZeroShares();
    /// @notice Thrown when the basket manager attempts to fulfill a redeem request with zero assets.
    error CannotFulfillWithZeroAssets();
    /// @notice Thrown when attempting to claim fallback shares when none are available.
    error ZeroClaimableFallbackShares();
    /// @notice Thrown when a non-authorized address attempts to request a deposit or redeem on behalf of another user
    /// who has not approved them as an operator.
    error NotAuthorizedOperator();
    /// @notice Thrown when an address other than the basket manager attempts to call a basket manager only function.
    error NotBasketManager();
    /// @notice Thrown when an address other than the feeCollector attempts to harvest management fees.
    error NotFeeCollector();
    /// @notice Thrown when attempting to set an invalid management fee percentage greater than the maximum allowed.
    error InvalidManagementFee();
    /// @notice Thrown when the basket manager attempts to fulfill a deposit request that has already been fulfilled.
    error DepositRequestAlreadyFulfilled();
    /// @notice Thrown when the basket manager attempts to fulfill a redeem request that has already been fulfilled.
    error RedeemRequestAlreadyFulfilled();
    /// @notice Thrown when the basket manager attempts to trigger the fallback for a redeem request that has already
    /// been put in fallback state.
    error RedeemRequestAlreadyFallbacked();
    /// @notice Thrown when attempting to prepare for a new rebalance before the previous epoch's deposit request has
    /// been fulfilled.
    error PreviousDepositRequestNotFulfilled();
    /// @notice Thrown when attempting to prepare for a new rebalance before the previous epoch's redeem request has
    /// been fulfilled or put in fallback state.
    error PreviousRedeemRequestNotFulfilled();

    /// @notice Disables initializer functions.
    constructor() payable {
        _disableInitializers();
    }

    /// @notice Initializes the contract.
    /// @param asset_ Address of the underlying asset.
    /// @param name_ Name of the token, prefixed with "CoveBasket-".
    /// @param symbol_ Symbol of the token, prefixed with "cb".
    /// @param bitFlag_ Bitflag representing selected assets.
    /// @param strategy_ Strategy contract address.
    function initialize(
        IERC20 asset_,
        string memory name_,
        string memory symbol_,
        uint256 bitFlag_,
        address strategy_,
        address assetRegistry_
    )
        public
        initializer
    {
        if (strategy_ == address(0) || assetRegistry_ == address(0)) {
            revert Errors.ZeroAddress();
        }
        basketManager = msg.sender;
        bitFlag = bitFlag_;
        strategy = strategy_;
        assetRegistry = assetRegistry_;
        nextDepositRequestId = 2;
        nextRedeemRequestId = 3;
        __ERC4626_init(asset_);
        __ERC20_init(string.concat(_NAME_PREFIX, name_), string.concat(_SYMBOL_PREFIX, symbol_));
        __ERC20Plugins_init(8, 2_000_000);
    }

    /// @notice Returns the value of the basket in assets. This will be an estimate as it does not account for other
    /// factors that may affect the swap rates.
    /// @return The total value of the basket in assets.
    function totalAssets() public view override returns (uint256) {
        address[] memory assets = AssetRegistry(assetRegistry).getAssets(bitFlag);
        uint256 usdAmount;
        uint256 assetsLength = assets.length;

        BasketManager bm = BasketManager(basketManager);
        EulerRouter eulerRouter = EulerRouter(bm.eulerRouter());

        for (uint256 i = 0; i < assetsLength;) {
            // slither-disable-start calls-loop
            uint256 assetBalance = bm.basketBalanceOf(address(this), assets[i]);
            // Rounding direction: down
            usdAmount += eulerRouter.getQuote(assetBalance, assets[i], _USD_ISO_4217_CODE);
            // slither-disable-end calls-loop

            unchecked {
                // Overflow not possible: i is less than assetsLength
                ++i;
            }
        }

        return eulerRouter.getQuote(usdAmount, _USD_ISO_4217_CODE, asset());
    }

    /// @notice Returns the target weights for the given epoch.
    /// @return The target weights for the basket.
    function getTargetWeights() public view returns (uint64[] memory) {
        return WeightStrategy(strategy).getTargetWeights(bitFlag);
    }

    /// ERC7540 LOGIC ///

    /// @notice Transfers assets from owner and submits a request for an asynchronous deposit.
    /// @param assets The amount of assets to deposit.
    /// @param controller The address of the controller of the position being created.
    /// @param owner The address of the owner of the assets being deposited.
    /// @dev Reverts on 0 assets or if the caller is not the owner or operator of the assets being deposited.
    function requestDeposit(uint256 assets, address controller, address owner) public returns (uint256 requestId) {
        // Checks
        if (msg.sender != owner) {
            if (!isOperator[owner][msg.sender]) {
                revert NotAuthorizedOperator();
            }
        }
        if (assets == 0) {
            revert Errors.ZeroAmount();
        }
        requestId = nextDepositRequestId;
        uint256 userLastDepositRequestId = lastDepositRequestId[controller];
        // If the user has a pending deposit request in the past, they must wait for it to be fulfilled before making a
        // new one
        if (userLastDepositRequestId != requestId) {
            if (pendingDepositRequest(userLastDepositRequestId, controller) > 0) {
                revert MustClaimOutstandingDeposit();
            }
        }
        // If the user has a claimable deposit request, they must claim it before making a new one
        if (claimableDepositRequest(userLastDepositRequestId, controller) > 0) {
            revert MustClaimOutstandingDeposit();
        }
        if (AssetRegistry(assetRegistry).hasPausedAssets(bitFlag)) {
            revert AssetPaused();
        }
        // Effects
        DepositRequestStruct storage depositRequest = _depositRequests[requestId];
        // update controllers balance of assets pending deposit
        depositRequest.depositAssets[controller] += assets;
        // update total pending deposits for the current requestId
        depositRequest.totalDepositAssets += assets;
        // update controllers latest deposit request id
        lastDepositRequestId[controller] = requestId;
        emit DepositRequest(controller, owner, requestId, msg.sender, assets);
        // Interactions
        // Assets are immediately transferred to here to await the basketManager to pull them
        // slither-disable-next-line arbitrary-send-erc20
        Permit2Lib.transferFrom2(ERC20(asset()), owner, address(this), assets);
    }

    /// @notice Returns the pending deposit request amount for a controller.
    /// @dev If the epoch has been advanced then the request has been fulfilled and is no longer pending.
    /// @param requestId The id of the request.
    /// @param controller The address of the controller of the deposit request.
    /// @return assets The amount of assets pending deposit.
    function pendingDepositRequest(uint256 requestId, address controller) public view returns (uint256 assets) {
        DepositRequestStruct storage depositRequest = _depositRequests[requestId];
        assets = depositRequest.fulfilledShares == 0 ? depositRequest.depositAssets[controller] : 0;
    }

    /// @notice Returns the amount of requested assets in Claimable state for the controller with the given requestId.
    /// @param requestId The id of the request.
    /// @param controller The address of the controller.
    function claimableDepositRequest(uint256 requestId, address controller) public view returns (uint256 assets) {
        DepositRequestStruct storage depositRequest = _depositRequests[requestId];
        assets = _claimableDepositRequest(depositRequest.fulfilledShares, depositRequest.depositAssets[controller]);
    }

    function _claimableDepositRequest(
        uint256 fulfilledShares,
        uint256 depositAssets
    )
        internal
        pure
        returns (uint256 assets)
    {
        return fulfilledShares != 0 ? depositAssets : 0;
    }

    /// @notice Requests a redemption of shares from the basket.
    /// @param shares The amount of shares to redeem.
    /// @param controller The address of the controller of the redeemed shares.
    /// @param owner The address of the request owner.
    function requestRedeem(uint256 shares, address controller, address owner) public returns (uint256 requestId) {
        // Checks
        if (shares == 0) {
            revert Errors.ZeroAmount();
        }
        requestId = nextRedeemRequestId;
        // If the user has a pending redeem request in the past, they must wait for it to be fulfilled before making a
        // new one
        uint256 userLastRedeemRequestId = lastRedeemRequestId[controller];
        if (userLastRedeemRequestId != requestId) {
            if (pendingRedeemRequest(userLastRedeemRequestId, controller) > 0) {
                revert MustClaimOutstandingRedeem();
            }
        }
        // If the user has a claimable redeem request, they must claim it before making a new one
        if (claimableRedeemRequest(userLastRedeemRequestId, controller) > 0 || claimableFallbackShares(controller) > 0)
        {
            revert MustClaimOutstandingRedeem();
        }
        if (msg.sender != owner) {
            if (!isOperator[owner][msg.sender]) {
                _spendAllowance(owner, msg.sender, shares);
            }
        }
        if (AssetRegistry(assetRegistry).hasPausedAssets(bitFlag)) {
            revert AssetPaused();
        }

        // Effects
        RedeemRequestStruct storage redeemRequest = _redeemRequests[requestId];
        // update total pending redemptions for the current requestId
        redeemRequest.totalRedeemShares += shares;
        // update controllers latest redeem request id
        lastRedeemRequestId[controller] = requestId;
        // update controllers balance of assets pending deposit
        redeemRequest.redeemShares[controller] += shares;
        _transfer(owner, address(this), shares);
        emit RedeemRequest(controller, owner, requestId, msg.sender, shares);
    }

    /// @notice Returns the pending redeem request amount for a user.
    /// @param requestId The id of the request.
    /// @param controller The address of the controller of the redemption request.
    /// @return shares The amount of shares pending redemption.
    function pendingRedeemRequest(uint256 requestId, address controller) public view returns (uint256 shares) {
        RedeemRequestStruct storage redeemRequest = _redeemRequests[requestId];
        shares = redeemRequest.fulfilledAssets == 0 && !redeemRequest.fallbackTriggered
            ? redeemRequest.redeemShares[controller]
            : 0;
    }

    /// @notice Returns the amount of requested shares in Claimable state for the controller with the given requestId.
    /// @param requestId The id of the request.
    /// @param controller The address of the controller of the redemption request.
    /// @return shares The amount of shares claimable.
    // solhint-disable-next-line no-unused-vars
    function claimableRedeemRequest(uint256 requestId, address controller) public view returns (uint256 shares) {
        RedeemRequestStruct storage redeemRequest = _redeemRequests[requestId];
        shares = _claimableRedeemRequest(redeemRequest.fulfilledAssets, redeemRequest.redeemShares[controller]);
    }

    function _claimableRedeemRequest(
        uint256 fulfilledAssets,
        uint256 redeemShares
    )
        internal
        pure
        returns (uint256 shares)
    {
        return fulfilledAssets != 0 ? redeemShares : 0;
    }

    /// @notice Fulfills all pending deposit requests. Only callable by the basket manager. Assets are held by the
    /// basket manager. Locks in the rate at which users can claim their shares for deposited assets.
    /// @param shares The amount of shares the deposit was fulfilled with.
    function fulfillDeposit(uint256 shares) public {
        // Checks
        _onlyBasketManager();
        // currentRequestId was advanced by 2 to prepare for rebalance
        uint256 currentRequestId = nextDepositRequestId - 2;
        DepositRequestStruct storage depositRequest = _depositRequests[currentRequestId];
        uint256 assets = depositRequest.totalDepositAssets;
        if (assets == 0) {
            revert ZeroPendingDeposits();
        }
        if (shares == 0) {
            revert CannotFulfillWithZeroShares();
        }
        if (depositRequest.fulfilledShares > 0) {
            revert DepositRequestAlreadyFulfilled();
        }
        // Effects
        depositRequest.fulfilledShares = shares;
        emit DepositFulfilled(currentRequestId, assets, shares);
        _mint(address(this), shares);
        // Interactions
        // transfer the assets to the basket manager
        IERC20(asset()).safeTransfer(msg.sender, assets);
    }

    /// @notice Sets the new bitflag for the basket.
    /// @dev This can only be called by the Basket Manager therefore we assume that the new bitflag is valid.
    /// @param bitFlag_ The new bitflag.
    function setBitFlag(uint256 bitFlag_) public {
        _onlyBasketManager();
        uint256 oldBitFlag = bitFlag;
        bitFlag = bitFlag_;
        emit BitFlagUpdated(oldBitFlag, bitFlag_);
    }

    /// @notice Called by the basket manager to advance the redeem epoch, preventing any further redeem requests for the
    /// current epoch. Returns the total amount of assets pending deposit and shares pending redemption. This is called
    /// at the first step of the rebalance process regardless of the presence of any pending deposits or redemptions.
    /// When there are no pending deposits or redeems, the epoch is not advanced.
    /// @dev This function also records the total amount of shares pending redemption for the current epoch.
    /// @param feeBps The management fee in basis points to be harvested.
    /// @param feeCollector The address that will receive the harvested management fee.
    /// @return pendingDeposits The total amount of assets pending deposit.
    /// @return sharesPendingRedemption The total amount of shares pending redemption.
    function prepareForRebalance(
        uint16 feeBps,
        address feeCollector
    )
        external
        returns (uint256 pendingDeposits, uint256 sharesPendingRedemption)
    {
        _onlyBasketManager();
        uint256 nextDepositRequestId_ = nextDepositRequestId;
        uint256 nextRedeemRequestId_ = nextRedeemRequestId;

        // Check if previous deposit request has been fulfilled
        DepositRequestStruct storage previousDepositRequest = _depositRequests[nextDepositRequestId_ - 2];
        if (previousDepositRequest.totalDepositAssets > 0) {
            if (previousDepositRequest.fulfilledShares == 0) {
                revert PreviousDepositRequestNotFulfilled();
            }
        }

        // Check if previous redeem request has been fulfilled or fallbacked
        RedeemRequestStruct storage previousRedeemRequest = _redeemRequests[nextRedeemRequestId_ - 2];
        if (previousRedeemRequest.totalRedeemShares > 0) {
            if (previousRedeemRequest.fulfilledAssets == 0) {
                if (!previousRedeemRequest.fallbackTriggered) {
                    revert PreviousRedeemRequestNotFulfilled();
                }
            }
        }

        // Get current pending deposits
        pendingDeposits = _depositRequests[nextDepositRequestId_].totalDepositAssets;
        if (pendingDeposits > 0) {
            nextDepositRequestId = nextDepositRequestId_ + 2;
        }

        sharesPendingRedemption = _redeemRequests[nextRedeemRequestId_].totalRedeemShares;
        if (sharesPendingRedemption > 0) {
            nextRedeemRequestId = nextRedeemRequestId_ + 2;
        }

        _harvestManagementFee(feeBps, feeCollector);
    }

    /// @notice Fulfills all pending redeem requests. Only callable by the basket manager. Burns the shares which are
    /// pending redemption. Locks in the rate at which users can claim their assets for redeemed shares.
    /// @dev prepareForRebalance must be called before this function.
    /// @param assets The amount of assets the redemption was fulfilled with.
    function fulfillRedeem(uint256 assets) public {
        // Checks
        _onlyBasketManager();
        uint256 currentRequestId = nextRedeemRequestId - 2;
        RedeemRequestStruct storage redeemRequest = _redeemRequests[currentRequestId];
        uint256 sharesPendingRedemption = redeemRequest.totalRedeemShares;
        if (sharesPendingRedemption == 0) {
            revert ZeroPendingRedeems();
        }
        if (assets == 0) {
            revert CannotFulfillWithZeroAssets();
        }
        if (redeemRequest.fulfilledAssets > 0) {
            revert RedeemRequestAlreadyFulfilled();
        }
        // Effects
        redeemRequest.fulfilledAssets = assets;
        emit RedeemFulfilled(currentRequestId, sharesPendingRedemption, assets);
        _burn(address(this), sharesPendingRedemption);
        // Interactions
        // slither-disable-next-line arbitrary-send-erc20
        IERC20(asset()).safeTransferFrom(msg.sender, address(this), assets);
    }

    /// @notice Returns the total amount of assets pending deposit.
    /// @return The total pending deposit amount.
    function totalPendingDeposits() public view returns (uint256) {
        return _depositRequests[nextDepositRequestId].totalDepositAssets;
    }

    /// @notice Returns the total number of shares pending redemption.
    /// @return The total pending redeem amount.
    function totalPendingRedemptions() public view returns (uint256) {
        return _redeemRequests[nextRedeemRequestId].totalRedeemShares;
    }

    /// @notice Cancels a pending deposit request.
    function cancelDepositRequest() public {
        // Checks
        uint256 nextDepositRequestId_ = nextDepositRequestId;
        uint256 pendingDeposit = pendingDepositRequest(nextDepositRequestId_, msg.sender);
        if (pendingDeposit == 0) {
            revert ZeroPendingDeposits();
        }
        // Effects
        DepositRequestStruct storage depositRequest = _depositRequests[nextDepositRequestId_];
        depositRequest.depositAssets[msg.sender] = 0;
        depositRequest.totalDepositAssets -= pendingDeposit;
        // Interactions
        IERC20(asset()).safeTransfer(msg.sender, pendingDeposit);
    }

    /// @notice Cancels a pending redeem request.
    function cancelRedeemRequest() public {
        // Checks
        uint256 nextRedeemRequestId_ = nextRedeemRequestId;
        uint256 pendingRedeem = pendingRedeemRequest(nextRedeemRequestId_, msg.sender);
        if (pendingRedeem == 0) {
            revert ZeroPendingRedeems();
        }
        // Effects
        RedeemRequestStruct storage redeemRequest = _redeemRequests[nextRedeemRequestId_];
        redeemRequest.redeemShares[msg.sender] = 0;
        redeemRequest.totalRedeemShares -= pendingRedeem;
        _transfer(address(this), msg.sender, pendingRedeem);
    }

    /// @notice Sets a status for an operator's ability to act on behalf of a controller.
    /// @param operator The address of the operator.
    /// @param approved The status of the operator.
    /// @return success True if the operator status was set, false otherwise.
    function setOperator(address operator, bool approved) public returns (bool success) {
        isOperator[msg.sender][operator] = approved;
        emit OperatorSet(msg.sender, operator, approved);
        return true;
    }

    /// @dev Reverts if the controller is not the caller or the operator of the caller.
    function _onlySelfOrOperator(address controller) internal view {
        if (msg.sender != controller) {
            if (!isOperator[controller][msg.sender]) {
                revert NotAuthorizedOperator();
            }
        }
    }

    /// @dev Reverts if the caller is not the Basket Manager.
    function _onlyBasketManager() internal view {
        if (basketManager != msg.sender) {
            revert NotBasketManager();
        }
    }

    /// @notice Returns the address of the share token as per ERC-7575.
    /// @return shareTokenAddress The address of the share token.
    /// @dev For non-multi asset vaults this should always return address(this).
    function share() public view returns (address shareTokenAddress) {
        shareTokenAddress = address(this);
    }

    /// FALLBACK REDEEM LOGIC ///

    /// @notice In the event of a failed redemption fulfillment this function is called by the basket manager. Allows
    /// users to claim their shares back for a redemption in the future and advances the redemption epoch.
    function fallbackRedeemTrigger() public {
        _onlyBasketManager();
        // Check if the redeem is going on. If not, revert
        uint256 currentRedeemRequestId = nextRedeemRequestId - 2;
        RedeemRequestStruct storage redeemRequest = _redeemRequests[currentRedeemRequestId];
        if (redeemRequest.fallbackTriggered) {
            revert RedeemRequestAlreadyFallbacked();
        }
        if (redeemRequest.fulfilledAssets > 0) {
            revert RedeemRequestAlreadyFulfilled();
        }
        if (redeemRequest.totalRedeemShares == 0) {
            revert ZeroPendingRedeems();
        }
        redeemRequest.fallbackTriggered = true;
    }

    /// @notice Claims shares given for a previous redemption request in the event a redemption fulfillment for a
    /// given epoch fails.
    /// @param receiver The address to receive the shares.
    /// @param controller The address of the controller of the redemption request.
    /// @return shares The amount of shares claimed.
    function claimFallbackShares(address receiver, address controller) public returns (uint256 shares) {
        // Checks
        _onlySelfOrOperator(controller);
        shares = claimableFallbackShares(controller);
        if (shares == 0) {
            revert ZeroClaimableFallbackShares();
        }
        // Effects
        _redeemRequests[lastRedeemRequestId[controller]].redeemShares[controller] = 0;
        _transfer(address(this), receiver, shares);
    }

    /// @notice Allows the caller to claim their own fallback shares.
    /// @return shares The amount of shares claimed.
    function claimFallbackShares() public returns (uint256 shares) {
        return claimFallbackShares(msg.sender, msg.sender);
    }

    /// @notice Returns the amount of shares claimable for a given user in the event of a failed redemption
    /// fulfillment.
    /// @param controller The address of the controller.
    /// @return shares The amount of shares claimable by the controller.
    function claimableFallbackShares(address controller) public view returns (uint256 shares) {
        RedeemRequestStruct storage redeemRequest = _redeemRequests[lastRedeemRequestId[controller]];
        if (redeemRequest.fallbackTriggered) {
            return redeemRequest.redeemShares[controller];
        }
        return 0;
    }

    /// @notice Immediately redeems shares for all assets associated with this basket. This is synchronous and does not
    /// require the rebalance process to be completed.
    /// @param shares Number of shares to redeem.
    /// @param to Address to receive the assets.
    /// @param from Address to redeem shares from.
    function proRataRedeem(uint256 shares, address to, address from) public {
        // Checks and effects
        if (msg.sender != from) {
            if (!isOperator[from][msg.sender]) {
                _spendAllowance(from, msg.sender, shares);
            }
        }

        // Effects
<<<<<<< HEAD
        if (msg.sender != from) {
            _spendAllowance(from, msg.sender, shares);
        }
=======
        uint16 feeBps = BasketManager(basketManager).managementFee(address(this));
        address feeCollector = BasketManager(basketManager).feeCollector();
        _harvestManagementFee(feeBps, feeCollector);
>>>>>>> 46ed353d

        // Interactions
        BasketManager bm = BasketManager(basketManager);
        _harvestManagementFee(bm.managementFee(address(this)), bm.feeCollector());
        bm.proRataRedeem(totalSupply(), shares, to);

        // We intentionally defer the `_burn()` operation until after the external call to
        // `BasketManager.proRataRedeem()` to prevent potential price manipulation via read-only reentrancy attacks. By
        // performing the external interaction before updating balances, we ensure that total supply and user balances
        // cannot be manipulated if a malicious contract attempts to reenter during the ERC20 transfer (e.g., through
        // ERC777 tokens or plugins with callbacks).
        _burn(from, shares);
    }

    /// @notice Harvests management fees owed to the fee collector.
    function harvestManagementFee() external {
        BasketManager bm = BasketManager(basketManager);
        address feeCollector = bm.feeCollector();
        if (msg.sender != feeCollector) {
            revert NotFeeCollector();
        }
        uint16 feeBps = bm.managementFee(address(this));
        _harvestManagementFee(feeBps, feeCollector);
    }

    /// @notice Internal function to harvest management fees. Updates the timestamp of the last management fee harvest
    /// if a non zero fee is collected. Mints the fee to the fee collector and notifies the basket manager.
    /// @param feeBps The management fee in basis points to be harvested.
    /// @param feeCollector The address that will receive the harvested management fee.
    // slither-disable-next-line timestamp
    function _harvestManagementFee(uint16 feeBps, address feeCollector) internal {
        // Checks
        if (feeBps > _MAX_MANAGEMENT_FEE) {
            revert InvalidManagementFee();
        }
        uint256 timeSinceLastHarvest = block.timestamp - lastManagementFeeHarvestTimestamp;

        // Effects
        if (feeBps != 0) {
            if (timeSinceLastHarvest != 0) {
                // remove shares held by the treasury or currently pending redemption from calculation
                uint256 currentTotalSupply = totalSupply() - balanceOf(feeCollector)
                    - pendingRedeemRequest(lastRedeemRequestId[feeCollector], feeCollector);
                if (currentTotalSupply > 0) {
                    uint256 fee = FixedPointMathLib.fullMulDiv(
                        currentTotalSupply,
                        feeBps * timeSinceLastHarvest,
                        ((_MANAGEMENT_FEE_DECIMALS - feeBps) * uint256(365 days))
                    );
                    if (fee != 0) {
                        lastManagementFeeHarvestTimestamp = uint40(block.timestamp);
                        emit ManagementFeeHarvested(fee);
                        _mint(feeCollector, fee);
                        // Interactions
                        FeeCollector(feeCollector).notifyHarvestFee(fee);
                    }
                } else {
                    lastManagementFeeHarvestTimestamp = uint40(block.timestamp);
                }
            }
        } else {
            lastManagementFeeHarvestTimestamp = uint40(block.timestamp);
        }
    }

    /// ERC4626 OVERRIDDEN LOGIC ///

    /// @notice Transfers a user's shares owed for a previously fulfillled deposit request.
    /// @param assets The amount of assets previously requested for deposit.
    /// @param receiver The address to receive the shares.
    /// @param controller The address of the controller of the deposit request.
    /// @return shares The amount of shares minted.
    function deposit(uint256 assets, address receiver, address controller) public returns (uint256 shares) {
        // Checks
        if (assets == 0) {
            revert Errors.ZeroAmount();
        }
        _onlySelfOrOperator(controller);
        DepositRequestStruct storage depositRequest = _depositRequests[lastDepositRequestId[controller]];
        uint256 fulfilledShares = depositRequest.fulfilledShares;
        uint256 depositAssets = depositRequest.depositAssets[controller];
        if (assets != _claimableDepositRequest(fulfilledShares, depositAssets)) {
            revert MustClaimFullAmount();
        }
        shares = _maxMint(fulfilledShares, depositAssets, depositRequest.totalDepositAssets);
        // Effects
        _claimDeposit(depositRequest, assets, shares, receiver, controller);
    }

    /// @notice Transfers a user's shares owed for a previously fulfillled deposit request.
    /// @param assets The amount of assets to be claimed.
    /// @param receiver The address to receive the assets.
    /// @return shares The amount of shares previously requested for redemption.
    function deposit(uint256 assets, address receiver) public override returns (uint256 shares) {
        return deposit(assets, receiver, msg.sender);
    }

    /// @notice Transfers a user's shares owed for a previously fulfillled deposit request.
    /// @dev Deposit should be used in all instances instead.
    /// @param shares The amount of shares to receive.
    /// @param receiver The address to receive the shares.
    /// @param controller The address of the controller of the deposit request.
    /// @return assets The amount of assets previously requested for deposit.
    function mint(uint256 shares, address receiver, address controller) public returns (uint256 assets) {
        // Checks
        _onlySelfOrOperator(controller);
        DepositRequestStruct storage depositRequest = _depositRequests[lastDepositRequestId[controller]];
        uint256 fulfilledShares = depositRequest.fulfilledShares;
        uint256 depositAssets = depositRequest.depositAssets[controller];
        if (shares != _maxMint(fulfilledShares, depositAssets, depositRequest.totalDepositAssets)) {
            revert MustClaimFullAmount();
        }
        // Effects
        assets = _claimableDepositRequest(fulfilledShares, depositAssets);
        _claimDeposit(depositRequest, assets, shares, receiver, controller);
    }

    /// @notice Transfers a user's shares owed for a previously fulfillled deposit request.
    /// @param shares The amount of shares to receive.
    /// @param receiver The address to receive the shares.
    /// @return assets The amount of assets previously requested for deposit.
    function mint(uint256 shares, address receiver) public override returns (uint256 assets) {
        return mint(shares, receiver, msg.sender);
    }

    /// @notice Internal function to claim deposit for a given amount of assets and shares.
    /// @param assets The amount of assets to claim.
    /// @param shares The amount of shares to claim.
    /// @param receiver The address of the receiver of the claimed assets.
    /// @param controller The address of the controller of the deposit request.
    function _claimDeposit(
        DepositRequestStruct storage depositRequest,
        uint256 assets,
        uint256 shares,
        address receiver,
        address controller
    )
        internal
    {
        // Effects
        depositRequest.depositAssets[controller] = 0;
        emit Deposit(controller, receiver, assets, shares);
        // Interactions
        _transfer(address(this), receiver, shares);
    }

    /// @notice Transfers a user's assets owed for a previously fulfillled redemption request.
    /// @dev Redeem should be used in all instances instead.
    /// @param assets The amount of assets to be claimed.
    /// @param receiver The address to receive the assets.
    /// @param controller The address of the controller of the redeem request.
    /// @return shares The amount of shares previously requested for redemption.
    function withdraw(uint256 assets, address receiver, address controller) public override returns (uint256 shares) {
        // Checks
        _onlySelfOrOperator(controller);
        RedeemRequestStruct storage redeemRequest = _redeemRequests[lastRedeemRequestId[controller]];
        uint256 fulfilledAssets = redeemRequest.fulfilledAssets;
        uint256 redeemShares = redeemRequest.redeemShares[controller];
        if (assets != _maxWithdraw(fulfilledAssets, redeemShares, redeemRequest.totalRedeemShares)) {
            revert MustClaimFullAmount();
        }
        shares = _claimableRedeemRequest(fulfilledAssets, redeemShares);
        // Effects
        _claimRedemption(redeemRequest, assets, shares, receiver, controller);
    }

    /// @notice Transfers the receiver assets owed for a fulfilled redeem request.
    /// @param shares The amount of shares to be claimed.
    /// @param receiver The address to receive the assets.
    /// @param controller The address of the controller of the redeem request.
    /// @return assets The amount of assets previously requested for redemption.
    function redeem(uint256 shares, address receiver, address controller) public override returns (uint256 assets) {
        // Checks
        if (shares == 0) {
            revert Errors.ZeroAmount();
        }
        _onlySelfOrOperator(controller);
        RedeemRequestStruct storage redeemRequest = _redeemRequests[lastRedeemRequestId[controller]];
        uint256 fulfilledAssets = redeemRequest.fulfilledAssets;
        uint256 redeemShares = redeemRequest.redeemShares[controller];
        if (shares != _claimableRedeemRequest(fulfilledAssets, redeemShares)) {
            revert MustClaimFullAmount();
        }
        assets = _maxWithdraw(fulfilledAssets, redeemShares, redeemRequest.totalRedeemShares);
        // Effects & Interactions
        _claimRedemption(redeemRequest, assets, shares, receiver, controller);
    }

    /// @notice Internal function to claim redemption for a given amount of assets and shares.
    /// @param assets The amount of assets to claim.
    /// @param shares The amount of shares to claim.
    /// @param receiver The address of the receiver of the claimed assets.
    /// @param controller The address of the controller of the redemption request.
    function _claimRedemption(
        RedeemRequestStruct storage redeemRequest,
        uint256 assets,
        uint256 shares,
        address receiver,
        address controller
    )
        internal
    {
        // Effects
        redeemRequest.redeemShares[controller] = 0;
        emit Withdraw(msg.sender, receiver, controller, assets, shares);
        // Interactions
        IERC20(asset()).safeTransfer(receiver, assets);
    }

    /// @notice Returns an controller's amount of assets fulfilled for redemption.
    /// @dev For requests yet to be fulfilled, this will return 0.
    /// @param controller The address of the controller.
    /// @return The amount of assets that can be withdrawn.
    function maxWithdraw(address controller) public view override returns (uint256) {
        RedeemRequestStruct storage redeemRequest = _redeemRequests[lastRedeemRequestId[controller]];
        return _maxWithdraw(
            redeemRequest.fulfilledAssets, redeemRequest.redeemShares[controller], redeemRequest.totalRedeemShares
        );
    }

    function _maxWithdraw(
        uint256 fulfilledAssets,
        uint256 redeemShares,
        uint256 totalRedeemShares
    )
        internal
        pure
        returns (uint256)
    {
        return
            totalRedeemShares == 0 ? 0 : FixedPointMathLib.fullMulDiv(fulfilledAssets, redeemShares, totalRedeemShares);
    }

    /// @notice Returns an controller's amount of shares fulfilled for redemption.
    /// @dev For requests yet to be fulfilled, this will return 0.
    /// @param controller The address of the controller.
    /// @return The amount of shares that can be redeemed.
    function maxRedeem(address controller) public view override returns (uint256) {
        return claimableRedeemRequest(lastRedeemRequestId[controller], controller);
    }

    /// @notice Returns an controller's amount of assets fulfilled for deposit.
    /// @dev For requests yet to be fulfilled, this will return 0.
    /// @param controller The address of the controller.
    /// @return The amount of assets that can be deposited.
    function maxDeposit(address controller) public view override returns (uint256) {
        return claimableDepositRequest(lastDepositRequestId[controller], controller);
    }

    /// @notice Returns an controller's amount of shares fulfilled for deposit.
    /// @dev For requests yet to be fulfilled, this will return 0.
    /// @param controller The address of the controller.
    /// @return The amount of shares that can be minted.
    function maxMint(address controller) public view override returns (uint256) {
        DepositRequestStruct storage depositRequest = _depositRequests[lastDepositRequestId[controller]];
        return _maxMint(
            depositRequest.fulfilledShares, depositRequest.depositAssets[controller], depositRequest.totalDepositAssets
        );
    }

    function _maxMint(
        uint256 fulfilledShares,
        uint256 depositAssets,
        uint256 totalDepositAssets
    )
        internal
        pure
        returns (uint256)
    {
        return totalDepositAssets == 0
            ? 0
            : FixedPointMathLib.fullMulDiv(fulfilledShares, depositAssets, totalDepositAssets);
    }

    // solhint-disable custom-errors,gas-custom-errors,reason-string
    // Preview functions always revert for async flows
    function previewDeposit(uint256) public pure override returns (uint256) {
        revert();
    }

    // Preview functions always revert for async flows
    function previewMint(uint256) public pure override returns (uint256) {
        revert();
    }

    // Preview functions always revert for async flows
    function previewWithdraw(uint256) public pure override returns (uint256) {
        revert();
    }

    // Preview functions always revert for async flows
    function previewRedeem(uint256) public pure override returns (uint256) {
        revert();
    }
    // solhint-enable custom-errors,gas-custom-errors,reason-string

    /// @notice Returns true if the redemption request's fallback has been triggered.
    /// @param requestId The id of the request.
    /// @return True if the fallback has been triggered, false otherwise.
    function fallbackTriggered(uint256 requestId) public view returns (bool) {
        return _redeemRequests[requestId].fallbackTriggered;
    }

    //// ERC165 OVERRIDDEN LOGIC ///
    /// @notice Checks if the contract supports the given interface.
    /// @param interfaceID The interface ID.
    /// @return True if the contract supports the interface, false otherwise.
    function supportsInterface(bytes4 interfaceID) public view virtual override returns (bool) {
        return interfaceID == 0x2f0a18c5 || interfaceID == 0xf815c03d
            || interfaceID == type(IERC7540Operator).interfaceId || interfaceID == type(IERC7540Deposit).interfaceId
            || interfaceID == type(IERC7540Redeem).interfaceId || super.supportsInterface(interfaceID);
    }

    /// @dev Override to call the ERC20PluginsUpgradeable's _update function.
    function _update(
        address from,
        address to,
        uint256 amount
    )
        internal
        override(ERC20PluginsUpgradeable, ERC20Upgradeable)
    {
        ERC20PluginsUpgradeable._update(from, to, amount);
    }

    /// @dev Override to call the ERC20PluginsUpgradeable's balanceOf function.
    /// See {IERC20-balanceOf}.
    function balanceOf(address account)
        public
        view
        override(ERC20PluginsUpgradeable, ERC20Upgradeable, IERC20)
        returns (uint256)
    {
        return ERC20PluginsUpgradeable.balanceOf(account);
    }

    /// @dev Override to use ERC4626's decimals function.
    /// See {IERC20Metadata-decimals}.
    function decimals() public view override(ERC20Upgradeable, ERC4626Upgradeable) returns (uint8) {
        return ERC4626Upgradeable.decimals();
    }

    /// @dev Expose internal permit function used by PermitLib
    // See {PermitLib.permit2}
    function permit2(
        ERC20 token,
        address owner,
        address spender,
        uint256 value,
        uint256 deadline,
        uint8 v,
        bytes32 r,
        bytes32 s
    )
        public
    {
        Permit2Lib.permit2(token, owner, spender, value, deadline, v, r, s);
    }
}<|MERGE_RESOLUTION|>--- conflicted
+++ resolved
@@ -645,17 +645,6 @@
             }
         }
 
-        // Effects
-<<<<<<< HEAD
-        if (msg.sender != from) {
-            _spendAllowance(from, msg.sender, shares);
-        }
-=======
-        uint16 feeBps = BasketManager(basketManager).managementFee(address(this));
-        address feeCollector = BasketManager(basketManager).feeCollector();
-        _harvestManagementFee(feeBps, feeCollector);
->>>>>>> 46ed353d
-
         // Interactions
         BasketManager bm = BasketManager(basketManager);
         _harvestManagementFee(bm.managementFee(address(this)), bm.feeCollector());
