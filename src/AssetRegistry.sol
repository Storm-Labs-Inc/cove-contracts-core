--- conflicted
+++ resolved
@@ -23,40 +23,24 @@
         PAUSED
     }
 
-<<<<<<< HEAD
-    /// Structs
+    /// STRUCTS ///
     /// @notice Contains the index and status of an asset in the registry.
     struct AssetData {
         uint32 indexPlusOne;
         AssetStatus status;
     }
 
-    /**
-     * Constants
-     */
-    /// @dev Role responsible for managing assets in the registry.
-=======
     /// CONSTANTS ///
     /// @notice Role responsible for managing assets in the registry.
->>>>>>> da49f627
     bytes32 private constant _MANAGER_ROLE = keccak256("MANAGER_ROLE");
     /// @dev Maximum number of assets that can be registered in the system.
     uint256 private constant _MAX_ASSETS = 255;
 
-<<<<<<< HEAD
-    /**
-     * State variables
-     */
+    /// STATE VARIABLES ///
     /// @dev Array of assets registered in the system.
     address[] private _assetList;
     /// @dev Mapping from asset address to AssetData struct containing the asset's index and status.
     mapping(address asset => AssetData) private _assetRegistry;
-=======
-    /// STATE VARIABLES ///
-    // slither-disable-next-line uninitialized-state
-    /// @dev Mapping from asset address to its status in the registry.
-    mapping(address => AssetStatus) private _assetRegistry;
->>>>>>> da49f627
 
     /// EVENTS ///
     /// @dev Emitted when a new asset is added to the registry.
@@ -86,18 +70,6 @@
         _grantRole(_MANAGER_ROLE, admin);
     }
 
-<<<<<<< HEAD
-    /**
-     * @notice Adds a new asset to the registry
-     * @dev Only callable by accounts with the MANAGER_ROLE
-     * @param asset The address of the asset to be added
-     * @dev Reverts if:
-     *      - The caller doesn't have the MANAGER_ROLE (OpenZeppelin's AccessControl)
-     *      - The asset address is zero (Errors.ZeroAddress)
-     *      - The asset is already enabled (AssetAlreadyEnabled)
-     *      - The maximum number of assets has been reached (MaxAssetsReached)
-     */
-=======
     /// @notice Adds a new asset to the registry
     /// @dev Only callable by accounts with the MANAGER_ROLE
     /// @param asset The address of the asset to be added
@@ -105,7 +77,7 @@
     ///      - The caller doesn't have the MANAGER_ROLE (OpenZeppelin's AccessControl)
     ///      - The asset address is zero (Errors.ZeroAddress)
     ///      - The asset is already enabled (AssetAlreadyEnabled)
->>>>>>> da49f627
+    ///      - The maximum number of assets has been reached (MaxAssetsReached)
     function addAsset(address asset) external onlyRole(_MANAGER_ROLE) {
         if (asset == address(0)) revert Errors.ZeroAddress();
         AssetData storage assetData = _assetRegistry[asset];
