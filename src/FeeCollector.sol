// SPDX-License-Identifier: BUSL-1.1
pragma solidity 0.8.28;

import { AccessControlEnumerable } from "@openzeppelin/contracts/access/extensions/AccessControlEnumerable.sol";
import { IERC20 } from "@openzeppelin/contracts/token/ERC20/IERC20.sol";
import { FixedPointMathLib } from "@solady/utils/FixedPointMathLib.sol";

import { BasketManager } from "src/BasketManager.sol";
import { BasketToken } from "src/BasketToken.sol";
import { Rescuable } from "src/Rescuable.sol";
import { Errors } from "src/libraries/Errors.sol";

/// @title FeeCollector
/// @notice Contract to collect fees from the BasketManager and distribute them to sponsors and the protocol treasury
// slither-disable-next-line locked-ether
contract FeeCollector is AccessControlEnumerable, Rescuable {
    /// CONSTANTS ///
    bytes32 private constant _BASKET_TOKEN_ROLE = keccak256("BASKET_TOKEN_ROLE");
    /// @dev Fee split is denominated in 1e4. Also used as maximum fee split for the sponsor.
    uint16 private constant _FEE_SPLIT_DECIMALS = 1e4;

    /// STATE VARIABLES ///
    /// @notice The address of the protocol treasury
    address public protocolTreasury;
    /// @notice The BasketManager contract
    BasketManager internal immutable _basketManager;
    /// @notice Mapping of basket tokens to their sponsor addresses
    mapping(address basketToken => address sponsor) public basketTokenSponsors;
    /// @notice Mapping of basket tokens to their sponsor split percentages
    mapping(address basketToken => uint16 sponsorSplit) public basketTokenSponsorSplits;
    /// @notice Mapping of basket tokens to current claimable treasury fees
    mapping(address basketToken => uint256 claimableFees) public claimableTreasuryFees;
    /// @notice Mapping of basket tokens to the current claimable sponsor fees
    mapping(address basketToken => uint256 claimableFees) public claimableSponsorFees;

    /// EVENTS ///
    /// @notice Emitted when the sponsor for a basket token is set.
    /// @param basketToken The address of the basket token.
    /// @param sponsor The address of the sponsor that was set.
    event SponsorSet(address indexed basketToken, address indexed sponsor);
    /// @notice Emitted when the sponsor fee split for a basket token is set.
    /// @param basketToken The address of the basket token.
    /// @param sponsorSplit The percentage of fees allocated to the sponsor, denominated in _FEE_SPLIT_DECIMALS.
    event SponsorSplitSet(address indexed basketToken, uint16 sponsorSplit);
    /// @notice Emitted when the protocol treasury address is set.
    /// @param treasury The address of the new protocol treasury.
    event TreasurySet(address indexed treasury);

    /// ERRORS ///
    /// @notice Thrown when attempting to set a sponsor fee split higher than _MAX_FEE.
    error SponsorSplitTooHigh();
    /// @notice Thrown when attempting to set a sponsor fee split for a basket token with no sponsor.
    error NoSponsor();
    /// @notice Thrown when an unauthorized address attempts to call a restricted function.
    error Unauthorized();
    /// @notice Thrown when attempting to perform an action on an address that is not a basket token.
    error NotBasketToken();
    /// @notice Thrown when attempting to claim treasury fees from an address that is not the protocol treasury.
    error NotTreasury();
    /// @notice Thrown funds attempted to be rescued exceed the available balance.
    error InsufficientFundsToRescue();

    /// @notice Constructor to set the admin, basket manager, and protocol treasury
    /// @param admin The address of the admin
    /// @param basketManager The address of the BasketManager
    /// @param treasury The address of the protocol treasury
    constructor(address admin, address basketManager, address treasury) payable {
        if (admin == address(0)) {
            revert Errors.ZeroAddress();
        }
        if (basketManager == address(0)) {
            revert Errors.ZeroAddress();
        }
        if (treasury == address(0)) {
            revert Errors.ZeroAddress();
        }
        _grantRole(DEFAULT_ADMIN_ROLE, admin);
        _basketManager = BasketManager(basketManager);
        protocolTreasury = treasury;
    }

    /// @notice Set the protocol treasury address
    /// @param treasury The address of the new protocol treasury
    function setProtocolTreasury(address treasury) external onlyRole(DEFAULT_ADMIN_ROLE) {
        if (treasury == address(0)) {
            revert Errors.ZeroAddress();
        }
        protocolTreasury = treasury;
        emit TreasurySet(treasury);
    }

    /// @notice Set the sponsor for a given basket token
    /// @param basketToken The address of the basket token
    /// @param sponsor The address of the sponsor
    function setSponsor(address basketToken, address sponsor) external onlyRole(DEFAULT_ADMIN_ROLE) {
        _checkIfBasketToken(basketToken);
        // claim any outstanding fees for previous sponsor
        address currentSponsor = basketTokenSponsors[basketToken];
        _claimSponsorFee(basketToken, currentSponsor);
        basketTokenSponsors[basketToken] = sponsor;
        emit SponsorSet(basketToken, sponsor);
    }

    /// @notice Set the split of management fees given to the sponsor for a given basket token
    /// @param basketToken The address of the basket token
    /// @param sponsorSplit The percentage of fees to give to the sponsor denominated in _FEE_SPLIT_DECIMALS
    function setSponsorSplit(address basketToken, uint16 sponsorSplit) external onlyRole(DEFAULT_ADMIN_ROLE) {
        _checkIfBasketToken(basketToken);
        if (sponsorSplit > _FEE_SPLIT_DECIMALS) {
            revert SponsorSplitTooHigh();
        }
        if (basketTokenSponsors[basketToken] == address(0)) {
            revert NoSponsor();
        }
        basketTokenSponsorSplits[basketToken] = sponsorSplit;
        emit SponsorSplitSet(basketToken, sponsorSplit);
    }

    /// @notice Notify the FeeCollector of the fees collected from the basket token
    /// @param shares The amount of shares collected
    function notifyHarvestFee(uint256 shares) external {
        address basketToken = msg.sender;
        _checkIfBasketToken(basketToken);
        uint16 sponsorFeeSplit = basketTokenSponsorSplits[basketToken];
        if (basketTokenSponsors[basketToken] != address(0)) {
            if (sponsorFeeSplit > 0) {
                uint256 sponsorFee = FixedPointMathLib.mulDiv(shares, sponsorFeeSplit, _FEE_SPLIT_DECIMALS);
                claimableSponsorFees[basketToken] += sponsorFee;
                shares = shares - sponsorFee;
            }
        }
        claimableTreasuryFees[basketToken] += shares;
    }

    /// @notice Claim the sponsor fee for a given basket token, only callable by the sponsor
    /// @param basketToken The address of the basket token
    function claimSponsorFee(address basketToken) external {
        _checkIfBasketToken(basketToken);
        address sponsor = basketTokenSponsors[basketToken];
        if (msg.sender != sponsor) {
            if (!hasRole(DEFAULT_ADMIN_ROLE, msg.sender)) {
                revert Unauthorized();
            }
        }
<<<<<<< HEAD
        _claimSponsorFee(basketToken, sponsor);
=======
        // Call harvestManagementFee to ensure that the fee is up to date
        BasketToken(basketToken).harvestManagementFee();
        uint256 fee = claimableSponsorFees[basketToken];
        claimableSponsorFees[basketToken] = 0;
        BasketToken(basketToken).proRataRedeem(fee, sponsor, address(this));
>>>>>>> 59a1883d
    }

    /// @notice Claim the treasury fee for a given basket token, only callable by the protocol treasury or admin
    /// @param basketToken The address of the basket token
    function claimTreasuryFee(address basketToken) external {
        _checkIfBasketToken(basketToken);
        address protocolTreasury_ = protocolTreasury;
        if (msg.sender != protocolTreasury_) {
            if (!hasRole(DEFAULT_ADMIN_ROLE, msg.sender)) {
                revert Unauthorized();
            }
        }
        // Call harvestManagementFee to ensure that the fee is up to date
        BasketToken(basketToken).harvestManagementFee();
        uint256 fee = claimableTreasuryFees[basketToken];
<<<<<<< HEAD
        if (fee > 0) {
            claimableTreasuryFees[basketToken] = 0;
            BasketToken(basketToken).proRataRedeem(fee, protocolTreasury, address(this));
        }
    }

    /// @notice Internal function to claim the sponsor fee for a given basket token. Will immediately redeem the shares
    /// through a proRataRedeem.
    /// @param basketToken The address of the basket token
    /// @param sponsor The address of the sponsor
    function _claimSponsorFee(address basketToken, address sponsor) internal {
        uint256 fee = claimableSponsorFees[basketToken];
        if (fee > 0) {
            if (sponsor != address(0)) {
                claimableSponsorFees[basketToken] = 0;
                BasketToken(basketToken).proRataRedeem(fee, sponsor, address(this));
            }
        }
=======
        claimableTreasuryFees[basketToken] = 0;
        BasketToken(basketToken).proRataRedeem(fee, protocolTreasury_, address(this));
    }

    /// @notice Rescue ERC20 tokens or ETH from the contract. Reverts if the balance trying to rescue exceeds the
    /// available balance minus claimable fees.
    /// @param token address of the token to rescue. Use zero address for ETH.
    /// @param to address to send the rescued tokens to
    /// @param amount amount of tokens to rescue
    function rescue(IERC20 token, address to, uint256 amount) external onlyRole(DEFAULT_ADMIN_ROLE) {
        address rescueToken = address(token);
        if (
            amount
                > token.balanceOf(address(this)) - claimableTreasuryFees[rescueToken] - claimableSponsorFees[rescueToken]
        ) {
            revert InsufficientFundsToRescue();
        }
        _rescue(token, to, amount);
>>>>>>> 59a1883d
    }

    /// @notice Internal function to check if a given address is a basket token
    /// @param token The address to check
    function _checkIfBasketToken(address token) internal view {
        if (!_basketManager.hasRole(_BASKET_TOKEN_ROLE, token)) {
            revert NotBasketToken();
        }
    }
}<|MERGE_RESOLUTION|>--- conflicted
+++ resolved
@@ -142,15 +142,9 @@
                 revert Unauthorized();
             }
         }
-<<<<<<< HEAD
-        _claimSponsorFee(basketToken, sponsor);
-=======
         // Call harvestManagementFee to ensure that the fee is up to date
         BasketToken(basketToken).harvestManagementFee();
-        uint256 fee = claimableSponsorFees[basketToken];
-        claimableSponsorFees[basketToken] = 0;
-        BasketToken(basketToken).proRataRedeem(fee, sponsor, address(this));
->>>>>>> 59a1883d
+        _claimSponsorFee(basketToken, sponsor);
     }
 
     /// @notice Claim the treasury fee for a given basket token, only callable by the protocol treasury or admin
@@ -166,7 +160,6 @@
         // Call harvestManagementFee to ensure that the fee is up to date
         BasketToken(basketToken).harvestManagementFee();
         uint256 fee = claimableTreasuryFees[basketToken];
-<<<<<<< HEAD
         if (fee > 0) {
             claimableTreasuryFees[basketToken] = 0;
             BasketToken(basketToken).proRataRedeem(fee, protocolTreasury, address(this));
@@ -185,9 +178,6 @@
                 BasketToken(basketToken).proRataRedeem(fee, sponsor, address(this));
             }
         }
-=======
-        claimableTreasuryFees[basketToken] = 0;
-        BasketToken(basketToken).proRataRedeem(fee, protocolTreasury_, address(this));
     }
 
     /// @notice Rescue ERC20 tokens or ETH from the contract. Reverts if the balance trying to rescue exceeds the
@@ -204,7 +194,6 @@
             revert InsufficientFundsToRescue();
         }
         _rescue(token, to, amount);
->>>>>>> 59a1883d
     }
 
     /// @notice Internal function to check if a given address is a basket token
