--- conflicted
+++ resolved
@@ -5,12 +5,7 @@
 import { IERC1271 } from "@openzeppelin/contracts/interfaces/IERC1271.sol";
 import { Pausable } from "@openzeppelin/contracts/utils/Pausable.sol";
 import { ReentrancyGuard } from "@openzeppelin/contracts/utils/ReentrancyGuard.sol";
-<<<<<<< HEAD
-import { FixedPointMathLib } from "@solady/utils/FixedPointMathLib.sol";
-import { BasketToken } from "src/BasketToken.sol";
 import { GPv2Order } from "src/deps/cowprotocol/GPv2Order.sol";
-=======
->>>>>>> de6818d8
 import { EulerRouter } from "src/deps/euler-price-oracle/EulerRouter.sol";
 
 import { BasketManagerUtils } from "src/libraries/BasketManagerUtils.sol";
@@ -33,19 +28,6 @@
     using BasketManagerUtils for BasketManagerStorage;
 
     /// CONSTANTS ///
-<<<<<<< HEAD
-    /// @notice ISO 4217 numeric code for USD, used as a constant address representation
-    address private constant _USD_ISO_4217_CODE = address(840);
-    /// @notice Maximum number of basket tokens allowed to be created.
-    uint256 private constant _MAX_NUM_OF_BASKET_TOKENS = 256;
-    /// @notice Maximum slippage allowed for token swaps.
-    uint256 private constant _MAX_SLIPPAGE_BPS = 0.05e18; // .05%
-    /// @notice Maximum deviation from target weights allowed for token swaps.
-    uint256 private constant _MAX_WEIGHT_DEVIATION_BPS = 0.05e18; // .05%
-    /// @notice Precision used for weight calculations.
-    uint256 private constant _WEIGHT_PRECISION = 1e18;
-=======
->>>>>>> de6818d8
     /// @notice Manager role. Managers can create new baskets.
     bytes32 private constant _MANAGER_ROLE = keccak256("MANAGER_ROLE");
     /// @notice Pauser role.
@@ -56,22 +38,6 @@
     bytes32 private constant _BASKET_TOKEN_ROLE = keccak256("BASKET_TOKEN_ROLE");
     /// @dev Role given to a timelock contract that can set critical parameters.
     bytes32 private constant _TIMELOCK_ROLE = keccak256("TIMELOCK_ROLE");
-<<<<<<< HEAD
-    /// @notice Domain separator used for ERC1271 signature validation. This is the settlement contract's EIP-712 domain
-    /// separator.
-    bytes32 public constant DOMAIN_SEPARATOR = 0xc078f884a2676e1345748b1feace7b0abee5d00ecadb6e574dcdd109a63e8943;
-
-    /// IMMUTABLES ///
-    /// @notice Address of the StrategyRegistry contract used to resolve and verify basket target weights.
-    StrategyRegistry public immutable strategyRegistry;
-    /// @notice Address of the EulerRouter contract used to fetch oracle quotes for swaps.
-    EulerRouter public immutable eulerRouter;
-    /// @notice Address of the BasketToken implementation.
-    address private immutable _basketTokenImplementation;
-=======
-    /// @notice Magic value for ERC1271 signature validation.
-    bytes4 private constant _ERC1271_MAGIC_VALUE = 0x1626ba7e;
->>>>>>> de6818d8
 
     /// STATE VARIABLES ///
     /// @notice Struct containing the BasketManagerUtils contract and other necessary data.
