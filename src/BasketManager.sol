// SPDX-License-Identifier: BUSL-1.1
pragma solidity 0.8.23;

import { Clones } from "@openzeppelin/contracts/proxy/Clones.sol";

import { AccessControlEnumerable } from "@openzeppelin/contracts/access/extensions/AccessControlEnumerable.sol";
import { IERC20 } from "@openzeppelin/contracts/token/ERC20/IERC20.sol";
import { SafeERC20 } from "@openzeppelin/contracts/token/ERC20/utils/SafeERC20.sol";
import { ReentrancyGuard } from "@openzeppelin/contracts/utils/ReentrancyGuard.sol";

import { FixedPointMathLib } from "@solady/utils/FixedPointMathLib.sol";

import { AllocationResolver } from "src/AllocationResolver.sol";
import { BasketToken } from "src/BasketToken.sol";
import { EulerRouter } from "src/deps/euler-price-oracle/EulerRouter.sol";

import { MathUtils } from "src/libraries/MathUtils.sol";

import { console } from "forge-std/console.sol";

/// @title BasketManager
/// @notice Contract responsible for managing baskets and their tokens. The accounting for assets per basket is done
/// here.
contract BasketManager is ReentrancyGuard, AccessControlEnumerable {
    /// LIBRARIES ///
    using SafeERC20 for IERC20;

    /// STRUCTS ///
    /// @notice Enum representing the status of a rebalance.
    enum Status {
        // Rebalance has not started.
        NOT_STARTED,
        // Rebalance has been proposed.
        REBALANCE_PROPOSED,
        // Token swap has been proposed.
        TOKEN_SWAP_PROPOSED,
        // Token swap has been executed.
        TOKEN_SWAP_EXECUTED
    }

    /// @notice Struct representing the rebalance status.
    struct RebalanceStatus {
        // Hash of the baskets proposed for rebalance.
        bytes32 basketHash;
        // Timestamp of the last action.
        uint40 timestamp;
        // Status of the rebalance.
        Status status;
    }

    /// @notice Struct representing a baskets ownership of an external trade.
    struct BasketTradeOwnership {
        // Address of the basket.
        address basket;
        // Ownership of the trade with a base of 1e18. An ownershipe of 1e18 means the basket owns the entire trade.
        uint96 tradeOwnership;
    }

    /// @notice Struct containing data for an internal trade.
    struct InternalTrade {
        // Address of the basket that is selling.
        address fromBasket;
        // Address of the token to sell.
        address sellToken;
        // Address of the token to buy.
        address buyToken;
        // Address of the basket that is buying.
        address toBasket;
        // Amount of the token to sell.
        uint256 sellAmount;
        // Minimum amount of the buy token that the trade results in. Used to check that the proposers oracle prices
        // are correct.
        uint256 minAmount;
        // Maximum amount of the buy token that the trade can result in.
        uint256 maxAmount;
    }

    /// @notice Struct containing data for an external trade.
    struct ExternalTrade {
        // Address of the token to sell.
        address sellToken;
        // Address of the token to buy.
        address buyToken;
        // Amount of the token to sell.
        uint256 sellAmount;
        // Minimum amount of the buy token that the trade results in.
        uint256 minAmount;
        // Array of basket trade ownerships.
        BasketTradeOwnership[] basketTradeOwnership;
    }

    /// @notice Struct containing data for an internal trade.
    struct InternalTradeInfo {
        // Index of the basket that is selling.
        uint256 fromBasketIndex;
        // Index of the basket that is buying.
        uint256 toBasketIndex;
        // Index of the token to sell.
        uint256 sellTokenAssetIndex;
        // Index of the token to buy.
        uint256 buyTokenAssetIndex;
        // Index of the buy token in the buying basket.
        uint256 toBasketBuyTokenIndex;
        // Index of the sell token in the buying basket.
        uint256 toBasketSellTokenIndex;
        // Amount of the buy token.
        uint256 buyAmount;
    }

    /// @notice Struct containing data for an external trade.
    struct ExternalTradeInfo {
        // Price of the sell token.
        uint256 sellTokenPrice;
        // Price of the buy token.
        uint256 buyTokenPrice;
        // Value of the sell token.
        uint256 sellValue;
        // Minimum amount of the buy token that the trade results in.
        uint256 internalMinAmount;
        // Difference between the internalMinAmount and the minAmount.
        uint256 diff;
    }

    /// @notice Struct containing data for basket ownership of an external trade.
    struct BasketOwnershipInfo {
        // Index of the basket.
        uint256 basketIndex;
        // Index of the buy token asset.
        uint256 buyTokenAssetIndex;
        // Index of the sell token asset.
        uint256 sellTokenAssetIndex;
    }

    /// CONSTANTS ///
    /// @notice ISO 4217 numeric code for USD, used as a constant address representation
    address public constant USD_ISO_4217_CODE = address(840);
    /// @notice Maximum number of basket tokens allowed to be created.
    uint256 public constant MAX_NUM_OF_BASKET_TOKENS = 256;
    /// @notice Maximum slippage allowed for token swaps.
    uint256 private constant _MAX_SLIPPAGE_BPS = 0.05e18; // .05%
    /// @notice Maximum deviation from target weights allowed for token swaps.
    uint256 private constant _MAX_WEIGHT_DEVIATION_BPS = 0.05e18; // .05%
    /// @notice Precision used for weight calculations.
    uint256 private constant _WEIGHT_PRECISION = 1e18;
    /// @notice Manager role. Managers can create new baskets.
    bytes32 public constant MANAGER_ROLE = keccak256("MANAGER_ROLE");
    /// @notice Pauser role.
    bytes32 public constant PAUSER_ROLE = keccak256("PAUSER_ROLE");
    /// @notice Rebalancer role. Rebalancers can propose rebalance, propose token swap, and execute token swap.
    bytes32 public constant REBALANCER_ROLE = keccak256("REBALANCER_ROLE");
    /// @notice Basket token role. Given to the basket token contracts when they are created.
    bytes32 public constant BASKET_TOKEN_ROLE = keccak256("BASKET_TOKEN_ROLE");

    /// STATE VARIABLES ///
    /// @notice Array of all basket tokens.
    address[] public basketTokens;
    /// @notice Mapping of basket token to asset to balance.
    mapping(address basketToken => mapping(address asset => uint256 balance)) public basketBalanceOf;
    /// @notice Mapping of basketId to basket address.
    mapping(bytes32 basketId => address basketToken) public basketIdToAddress;
    /// @notice Mapping of basket token to assets.
    mapping(address basketToken => address[] basketAssets) public basketAssets;
    /// @notice Mapping of basket token to basket asset to index plus one. 0 means the basket asset does not exist.
    mapping(address basketToken => mapping(address basketAsset => uint256 indexPlusOne)) private
        _basketAssetToIndexPlusOne;
    /// @notice Mapping of basket token to index plus one. 0 means the basket token does not exist.
    mapping(address basketToken => uint256 indexPlusOne) private _basketTokenToIndexPlusOne;
    /// @notice Mapping of basket token to pending redeeming shares.
    mapping(address basketToken => uint256 pendingRedeems) public pendingRedeems;
    /// @notice Address of the BasketToken implementation.
    // TODO: add setter function for basketTokenImplementation
    // slither-disable-next-line immutable-states
    address public basketTokenImplementation;
    /// @notice Address of the EulerRouter contract used to fetch oracle quotes for swaps.
    // TODO: add setter function for EulerRouter
    // slither-disable-next-line immutable-states
    EulerRouter public eulerRouter;
    /// @notice Address of the AllocationResolver contract used to resolve allocations.
    // TODO: add setter function for allocationResolver
    // slither-disable-next-line immutable-states
    AllocationResolver public allocationResolver;
    /// @notice Rebalance status.
    RebalanceStatus private _rebalanceStatus;
    /// @notice A hash of the latest external trades stored during proposeTokenSwap
    bytes32 private _externalTradesHash;

    /// EVENTS ///
    /// @notice Emitted when an internal trade is settled.
    /// @param internalTrade Internal trade that was settled.
    /// @param buyAmount Amount of the the from token that is traded.
    event InternalTradeSettled(InternalTrade internalTrade, uint256 buyAmount);
    /// @notice Emitted when an external trade is settled.
    /// @param externalTrade External trade that was settled.
    /// @param minAmount Minimum amount of the buy token that the trade results in.
    event ExternalTradeValidated(ExternalTrade externalTrade, uint256 minAmount);

    /// ERRORS ///
    error ZeroAddress();
    error ZeroTotalSupply();
    error ZeroBurnedShares();
    error CannotBurnMoreSharesThanTotalSupply();
    error BasketTokenNotFound();
    error AssetNotFoundInBasket();
    error BasketTokenAlreadyExists();
    error BasketTokenMaxExceeded();
    error ElementIndexNotFound();
    error AllocationResolverDoesNotSupportStrategy();
    error BasketsMismatch();
    error BaseAssetMismatch();
    error AssetListEmpty();
    error MustWaitForRebalanceToComplete();
    error NoRebalanceInProgress();
    error TooEarlyToCompleteRebalance();
    error RebalanceNotRequired();
    error ExternalTradeSlippage();
    error TargetWeightsNotMet();
    error InternalTradeMinMaxAmountNotReached();
    error PriceOutOfSafeBounds();
    error IncorrectTradeTokenAmount();

    /// @notice Initializes the contract with the given parameters.
    /// @param basketTokenImplementation_ Address of the basket token implementation.
    /// @param eulerRouter_ Address of the oracle registry.
    /// @param allocationResolver_ Address of the allocation resolver.
    constructor(
        address basketTokenImplementation_,
        address eulerRouter_,
        address allocationResolver_,
        address admin
    )
        payable
    {
        // Checks
        if (basketTokenImplementation_ == address(0)) revert ZeroAddress();
        if (eulerRouter_ == address(0)) revert ZeroAddress();
        if (allocationResolver_ == address(0)) revert ZeroAddress();
        if (admin == address(0)) revert ZeroAddress();

        // Effects
        _grantRole(DEFAULT_ADMIN_ROLE, admin);
        basketTokenImplementation = basketTokenImplementation_;
        eulerRouter = EulerRouter(eulerRouter_);
        allocationResolver = AllocationResolver(allocationResolver_);
    }

    /// PUBLIC FUNCTIONS ///

    /// @notice Creates a new basket token with the given parameters.
    /// @param basketName Name of the basket.
    /// @param symbol Symbol of the basket.
    /// @param bitFlag Asset selection bitFlag for the basket.
    /// @param strategyId Strategy id for the basket.
    function createNewBasket(
        string calldata basketName,
        string calldata symbol,
        address baseAsset,
        uint256 bitFlag,
        uint256 strategyId
    )
        external
        payable
        onlyRole(MANAGER_ROLE)
        returns (address basket)
    {
        // Checks
        if (baseAsset == address(0)) {
            revert ZeroAddress();
        }
        uint256 basketTokensLength = basketTokens.length;
        if (basketTokensLength >= MAX_NUM_OF_BASKET_TOKENS) {
            revert BasketTokenMaxExceeded();
        }
        bytes32 basketId = keccak256(abi.encodePacked(bitFlag, strategyId));
        if (basketIdToAddress[basketId] != address(0)) {
            revert BasketTokenAlreadyExists();
        }
        // Checks with external view calls
        if (!allocationResolver.supportsStrategy(bitFlag, strategyId)) {
            revert AllocationResolverDoesNotSupportStrategy();
        }
        address[] memory assets = allocationResolver.getAssets(bitFlag);
        if (assets.length == 0) {
            revert AssetListEmpty();
        }
        if (assets[0] != baseAsset) {
            revert BaseAssetMismatch();
        }
        // Effects
        basket = Clones.clone(basketTokenImplementation);
        _grantRole(BASKET_TOKEN_ROLE, basket);
        basketTokens.push(basket);
        basketAssets[basket] = assets;
        uint256 assetsLength = assets.length;
        for (uint256 j = 0; j < assetsLength;) {
            address asset = assets[j];
            // nosemgrep: solidity.performance.state-variable-read-in-a-loop.state-variable-read-in-a-loop
            _basketAssetToIndexPlusOne[basket][asset] = j + 1;
            unchecked {
                ++j;
            }
        }
        // Interactions
        basketIdToAddress[basketId] = basket;
        unchecked {
            // Overflow not possible: basketTokensLength is less than the constant MAX_NUM_OF_BASKET_TOKENS
            _basketTokenToIndexPlusOne[basket] = basketTokensLength + 1;
        }
        // Interactions
        // TODO: have owner address to pass to basket tokens on initialization
        BasketToken(basket).initialize(IERC20(baseAsset), basketName, symbol, bitFlag, strategyId, address(0));
    }

    /// @notice Returns the index of the basket token in the basketTokens array.
    /// @dev Reverts if the basket token does not exist.
    /// @param basketToken Address of the basket token.
    /// @return index Index of the basket token.
    function basketTokenToIndex(address basketToken) public view returns (uint256 index) {
        index = _basketTokenToIndexPlusOne[basketToken];
        if (index == 0) {
            revert BasketTokenNotFound();
        }
        unchecked {
            // Overflow not possible: index is not 0
            return index - 1;
        }
    }

    /// @notice Returns the index of the basket asset in the basketAssets array.
    /// @dev Reverts if the basket asset does not exist.
    /// @param basketToken Address of the basket token.
    /// @param asset Address of the asset.
    /// @return index Index of the basket asset.
    function basketTokenToRebalanceAssetToIndex(
        address basketToken,
        address asset
    )
        public
        view
        returns (uint256 index)
    {
        index = _basketAssetToIndexPlusOne[basketToken][asset];
        if (index == 0) {
            revert AssetNotFoundInBasket();
        }
        unchecked {
            // Overflow not possible: index is not 0
            return index - 1;
        }
    }

    /// @notice Returns the number of basket tokens.
    /// @return Number of basket tokens.
    function numOfBasketTokens() public view returns (uint256) {
        return basketTokens.length;
    }

    /// @notice Returns the current rebalance status.
    /// @return Rebalance status struct with the following fields:
    ///   - basketHash: Hash of the baskets proposed for rebalance.
    ///   - timestamp: Timestamp of the last action.
    ///   - status: Status enum of the rebalance.
    function rebalanceStatus() external view returns (RebalanceStatus memory) {
        return _rebalanceStatus;
    }

    /// @notice Returns the hash of the external trades stored during proposeTokenSwap
    /// @return Hash of the external trades
    function externalTradesHash() external view returns (bytes32) {
        return _externalTradesHash;
    }

    /// @notice Proposes a rebalance for the given baskets. The rebalance is proposed if the difference between the
    /// target balance and the current balance of any asset in the basket is more than 500 USD.
    /// @param basketsToRebalance Array of basket addresses to rebalance.
    // slither-disable-next-line cyclomatic-complexity
    function proposeRebalance(address[] calldata basketsToRebalance) external onlyRole(REBALANCER_ROLE) nonReentrant {
        // Checks
        // Revert if a rebalance is already in progress
        if (_rebalanceStatus.status != Status.NOT_STARTED) {
            revert MustWaitForRebalanceToComplete();
        }
        bool shouldRebalance = false;
        uint256 length = basketsToRebalance.length;
        for (uint256 i = 0; i < length;) {
            // slither-disable-start calls-loop
            address basket = basketsToRebalance[i];
            // nosemgrep: solidity.performance.state-variable-read-in-a-loop.state-variable-read-in-a-loop
            address[] memory assets = basketAssets[basket];
            // nosemgrep: solidity.performance.array-length-outside-loop.array-length-outside-loop
            uint256 assetsLength = assets.length;
            if (assetsLength == 0) {
                revert BasketTokenNotFound();
            }
            uint256[] memory balances = new uint256[](assetsLength);
            uint256[] memory targetBalances = new uint256[](assetsLength);
            uint256 basketValue = 0;

            // Calculate current basket value
            for (uint256 j = 0; j < assetsLength;) {
                // nosemgrep: solidity.performance.state-variable-read-in-a-loop.state-variable-read-in-a-loop
                balances[j] = basketBalanceOf[basket][assets[j]];

                // Rounding direction: down
                // nosemgrep: solidity.performance.state-variable-read-in-a-loop.state-variable-read-in-a-loop
                basketValue += eulerRouter.getQuote(balances[j], assets[j], USD_ISO_4217_CODE);
                unchecked {
                    // Overflow not possible: j is less than assetsLength
                    ++j;
                }
            }

            // Process pending deposits and fulfill them
            uint256 totalSupply = BasketToken(basket).totalSupply();
            {
                uint256 pendingDeposit = BasketToken(basket).totalPendingDeposits();
                if (pendingDeposit > 0) {
                    // Assume the first asset listed in the basket is the base asset
                    // Round direction: down
                    // nosemgrep: solidity.performance.state-variable-read-in-a-loop.state-variable-read-in-a-loop
                    uint256 pendingDepositValue = eulerRouter.getQuote(pendingDeposit, assets[0], USD_ISO_4217_CODE);
                    // Rounding direction: down
                    // Division-by-zero is not possible: basketValue is greater than 0
                    uint256 requiredDepositShares = basketValue > 0
                        ? FixedPointMathLib.fullMulDiv(pendingDepositValue, totalSupply, basketValue)
                        : pendingDeposit;
                    totalSupply += requiredDepositShares;
                    basketValue += pendingDepositValue;
                    // nosemgrep: solidity.performance.state-variable-read-in-a-loop.state-variable-read-in-a-loop
                    basketBalanceOf[basket][assets[0]] = balances[0] = balances[0] + pendingDeposit;
                    // slither-disable-next-line reentrancy-no-eth,reentrancy-benign
                    BasketToken(basket).fulfillDeposit(requiredDepositShares);
                }
            }

            // Pre-process redeems and calculate target balances
            // nosemgrep: solidity.performance.state-variable-read-in-a-loop.state-variable-read-in-a-loop
            uint256[] memory proposedTargetWeights = allocationResolver.getTargetWeight(basket);
            {
                // Advances redeem epoch if there are pending redeems
                uint256 pendingRedeems_ = BasketToken(basket).preFulfillRedeem();
                uint256 requiredWithdrawValue = 0;

                // If there are pending redeems, calculate the required withdraw value
                // and store it in pendingWithdraw
                if (pendingRedeems_ > 0) {
                    shouldRebalance = true;
                    if (totalSupply > 0) {
                        // Rounding direction: down
                        // Division-by-zero is not possible: totalSupply is greater than 0
                        requiredWithdrawValue = basketValue * pendingRedeems_ / totalSupply;
                        if (requiredWithdrawValue > basketValue) {
                            requiredWithdrawValue = basketValue;
                        }
                        unchecked {
                            // Overflow not possible: requiredWithdrawValue is less than or equal to basketValue
                            basketValue -= requiredWithdrawValue;
                        }
                    }
                    // nosemgrep: solidity.performance.state-variable-read-in-a-loop.state-variable-read-in-a-loop
                    pendingRedeems[basket] = pendingRedeems_;
                }

                // Update the target balances
                // Rounding direction: down
                // Division-by-zero is not possible: priceOfAssets[j] is greater than 0
                for (uint256 j = 0; j < assetsLength;) {
                    targetBalances[j] =
                    // nosemgrep: solidity.performance.state-variable-read-in-a-loop.state-variable-read-in-a-loop
                    eulerRouter.getQuote(
                        FixedPointMathLib.fullMulDiv(proposedTargetWeights[j], basketValue, _WEIGHT_PRECISION),
                        USD_ISO_4217_CODE,
                        assets[j]
                    );

                    unchecked {
                        // Overflow not possible: j is less than assetsLength
                        ++j;
                    }
                }
                // nosemgrep: solidity.performance.state-variable-read-in-a-loop.state-variable-read-in-a-loop
                targetBalances[0] += eulerRouter.getQuote(requiredWithdrawValue, USD_ISO_4217_CODE, assets[0]);
            }

            // Check if rebalance is needed
            for (uint256 j = 0; j < assetsLength;) {
                // Check if the target balance is different by more than 500 USD
                // NOTE: This implies it requires only one asset to be different by more than 500 USD
                //       to trigger a rebalance. This is placeholder logic and should be updated.
                // TODO: Update the logic to trigger a rebalance
                console.log("balances[%s]: %s", j, balances[j]);
                console.log("targetBalances[%s]: %s", j, targetBalances[j]);
                // TODO: verify what scale pyth returns for USD denominated value
                // TODO: is there a way to move this into the if statement that works with semgrep
                uint256 diff = MathUtils.diff(balances[j], targetBalances[j]);
                if (
                    eulerRouter.getQuote(diff, assets[j], USD_ISO_4217_CODE) > 500 // nosemgrep
                ) {
                    shouldRebalance = true;
                    break;
                }
                unchecked {
                    // Overflow not possible: j is less than assetsLength
                    ++j;
                }
            }
            // slither-disable-end calls-loop
            unchecked {
                // Overflow not possible: i is less than basketsToRebalance.length
                ++i;
            }
        }
        if (!shouldRebalance) {
            revert RebalanceNotRequired();
        }
        _rebalanceStatus.basketHash = keccak256(abi.encodePacked(basketsToRebalance));
        _rebalanceStatus.timestamp = uint40(block.timestamp);
        _rebalanceStatus.status = Status.REBALANCE_PROPOSED;
    }

    /// @notice Proposes a set of internal trades and external trades to rebalance the given baskets.
    /// If the proposed token swap results are not close to the target balances, this function will revert.
    /// @dev This function can only be called after proposeRebalance.
    /// @param internalTrades Array of internal trades to execute.
    /// @param externalTrades Array of external trades to execute.
    /// @param basketsToRebalance Array of basket addresses currently being rebalanced.
    // slither-disable-next-line cyclomatic-complexity
    function proposeTokenSwap(
        InternalTrade[] calldata internalTrades,
        ExternalTrade[] calldata externalTrades,
        address[] calldata basketsToRebalance
    )
        external
        onlyRole(REBALANCER_ROLE)
        nonReentrant
    {
        RebalanceStatus memory status = _rebalanceStatus;
        if (status.status != Status.REBALANCE_PROPOSED) {
            revert MustWaitForRebalanceToComplete();
        }
        // Ensure the basketsToRebalance matches the hash from proposeRebalance
        if (keccak256(abi.encodePacked(basketsToRebalance)) != status.basketHash) {
            revert BasketsMismatch();
        }

        uint256 numBaskets = basketsToRebalance.length;
        uint256[] memory totalBasketValue_ = new uint256[](numBaskets);
        uint256[][] memory afterTradeBasketAssetAmounts_ = new uint256[][](numBaskets);
<<<<<<< HEAD

        (totalBasketValue_, afterTradeBasketAssetAmounts_) = _initializeBasketData(basketsToRebalance);
        (totalBasketValue_, afterTradeBasketAssetAmounts_) =
            _settleInternalTrades(internalTrades, basketsToRebalance, totalBasketValue_, afterTradeBasketAssetAmounts_);
        (totalBasketValue_, afterTradeBasketAssetAmounts_) =
            _settleExternalTrades(externalTrades, basketsToRebalance, totalBasketValue_, afterTradeBasketAssetAmounts_);
        _validateTargetWeights(basketsToRebalance, afterTradeBasketAssetAmounts_, totalBasketValue_);
=======
        // TODO: will be replaces with quotes instead of stored prices
        uint256[][] memory tokenPrices_ = new uint256[][](numBaskets);

        _initializeBasketData(basketsToRebalance, afterTradeBasketAssetAmounts_, totalBasketValue_, tokenPrices_);
        _settleInternalTrades(internalTrades, basketsToRebalance, afterTradeBasketAssetAmounts_, tokenPrices_);
        _validateExternalTrades(
            externalTrades, basketsToRebalance, totalBasketValue_, afterTradeBasketAssetAmounts_, tokenPrices_
        );
        _validateTargetWeights(basketsToRebalance, afterTradeBasketAssetAmounts_, tokenPrices_, totalBasketValue_);
>>>>>>> ff9aa511

        status.timestamp = uint40(block.timestamp);
        status.status = Status.TOKEN_SWAP_PROPOSED;
        _rebalanceStatus = status;
        _externalTradesHash = keccak256(abi.encode(externalTrades));
    }

    /// @notice Executes the token swaps proposed in proposeTokenSwap and updates the basket balances.
    /// @dev This function can only be called after proposeTokenSwap.
    function executeTokenSwap() external onlyRole(REBALANCER_ROLE) nonReentrant {
        // TODO: Implement the logic to execute token swap
    }

    /// @notice Completes the rebalance for the given baskets. The rebalance can be completed if it has been more than
    /// 15 minutes since the last action.
    /// @param basketsToRebalance Array of basket addresses proposed for rebalance.
    function completeRebalance(address[] calldata basketsToRebalance) external nonReentrant {
        // Check if there is any rebalance in progress
        // slither-disable-next-line incorrect-equality
        if (_rebalanceStatus.status == Status.NOT_STARTED) {
            revert NoRebalanceInProgress();
        }
        // Check if the given baskets are the same as the ones proposed
        if (keccak256(abi.encodePacked(basketsToRebalance)) != _rebalanceStatus.basketHash) {
            revert BasketsMismatch();
        }
        // Check if the rebalance was proposed more than 15 minutes ago
        // slither-disable-next-line timestamp
        if (block.timestamp - _rebalanceStatus.timestamp < 15 minutes) {
            revert TooEarlyToCompleteRebalance();
        }
        // TODO: Add more checks for completion at different stages

        // Reset the rebalance status
        _rebalanceStatus.basketHash = bytes32(0);
        _rebalanceStatus.timestamp = uint40(block.timestamp);
        _rebalanceStatus.status = Status.NOT_STARTED;

        // Process the redeems for the given baskets
        for (uint256 i = 0; i < basketsToRebalance.length;) {
            // TODO: Make this more efficient by using calldata or by moving the logic to zk proof chain
            address basket = basketsToRebalance[i];
            // nosemgrep: solidity.performance.state-variable-read-in-a-loop.state-variable-read-in-a-loop
            address[] memory assets = basketAssets[basket];
            // nosemgrep: solidity.performance.array-length-outside-loop.array-length-outside-loop
            uint256 assetsLength = assets.length;
            uint256[] memory balances = new uint256[](assetsLength);
            uint256 basketValue;

            // Calculate current basket value
            for (uint256 j = 0; j < assetsLength;) {
                // nosemgrep: solidity.performance.state-variable-read-in-a-loop.state-variable-read-in-a-loop
                balances[j] = basketBalanceOf[basket][assets[j]];
                // Rounding direction: down
                // slither-disable-start calls-loop
                // nosemgrep: solidity.performance.state-variable-read-in-a-loop.state-variable-read-in-a-loop
                basketValue += eulerRouter.getQuote(balances[j], assets[j], USD_ISO_4217_CODE);
                unchecked {
                    // Overflow not possible: j is less than assetsLength
                    ++j;
                }
            }

            // If there are pending redeems, process them
            // nosemgrep: solidity.performance.state-variable-read-in-a-loop.state-variable-read-in-a-loop
            uint256 pendingRedeems_ = pendingRedeems[basket];
            if (pendingRedeems_ > 0) {
                // slither-disable-next-line costly-loop
                delete pendingRedeems[basket]; // nosemgrep
                // Assume the first asset listed in the basket is the base asset
                // Rounding direction: down
                // Division-by-zero is not possible: priceOfAssets[0] is greater than 0, totalSupply is greater than 0
                // when pendingRedeems is greater than 0
                uint256 rawAmount =
                    FixedPointMathLib.fullMulDiv(basketValue, pendingRedeems_, BasketToken(basket).totalSupply());
                // nosemgrep: solidity.performance.state-variable-read-in-a-loop.state-variable-read-in-a-loop
                uint256 withdrawAmount = eulerRouter.getQuote(rawAmount, USD_ISO_4217_CODE, assets[0]);
                // slither-disable-end calls-loop
                if (withdrawAmount <= balances[0]) {
                    unchecked {
                        // Overflow not possible: withdrawAmount is less than or equal to balances[0]
                        // nosemgrep: solidity.performance.state-variable-read-in-a-loop.state-variable-read-in-a-loop
                        basketBalanceOf[basket][assets[0]] = balances[0] - withdrawAmount;
                    }
                    // slither-disable-next-line reentrancy-no-eth,calls-loop
                    IERC20(assets[0]).forceApprove(basket, withdrawAmount);
                    // ERC20.transferFrom is called in BasketToken.fulfillRedeem
                    // slither-disable-next-line reentrancy-no-eth,calls-loop
                    BasketToken(basket).fulfillRedeem(withdrawAmount);
                } else {
                    // TODO: Let the BasketToken contract handle failed redeems
                    // BasketToken(basket).failRedeem();
                }
            }
            unchecked {
                // Overflow not possible: i is less than basketsToRebalance.length
                ++i;
            }
        }
    }

    /// FALLBACK REDEEM LOGIC ///

    /// @notice Fallback redeem function to redeem shares when the rebalance is not in progress. Redeems the shares for
    /// each underlying asset in the basket pro-rata to the amount of shares redeemed.
    /// @param totalSupplyBefore Total supply of the basket token before the shares were burned.
    /// @param burnedShares Amount of shares burned.
    /// @param to Address to send the redeemed assets to.
    function proRataRedeem(
        uint256 totalSupplyBefore,
        uint256 burnedShares,
        address to
    )
        public
        nonReentrant
        onlyRole(BASKET_TOKEN_ROLE)
    {
        // Checks
        if (totalSupplyBefore == 0) {
            revert ZeroTotalSupply();
        }
        if (burnedShares == 0) {
            revert ZeroBurnedShares();
        }
        if (burnedShares > totalSupplyBefore) {
            revert CannotBurnMoreSharesThanTotalSupply();
        }
        if (to == address(0)) {
            revert ZeroAddress();
        }
        // Revert if a rebalance is in progress
        if (_rebalanceStatus.status != Status.NOT_STARTED) {
            revert MustWaitForRebalanceToComplete();
        }
        // Effects
        address basket = msg.sender;
        address[] storage assets = basketAssets[basket];
        uint256 assetsLength = assets.length;
        // Interactions
        for (uint256 i = 0; i < assetsLength;) {
            address asset = assets[i];
            // nosemgrep: solidity.performance.state-variable-read-in-a-loop.state-variable-read-in-a-loop
            uint256 balance = basketBalanceOf[basket][asset];
            // Rounding direction: down
            // Division-by-zero is not possible: totalSupplyBefore is greater than 0
            uint256 amountToWithdraw = FixedPointMathLib.fullMulDiv(burnedShares, balance, totalSupplyBefore);
            if (amountToWithdraw > 0) {
                // nosemgrep: solidity.performance.state-variable-read-in-a-loop.state-variable-read-in-a-loop
                basketBalanceOf[basket][asset] = balance - amountToWithdraw;
                // Asset is an allowlisted ERC20 with no reentrancy problem in transfer
                // slither-disable-next-line reentrancy-no-eth
                IERC20(asset).safeTransfer(to, amountToWithdraw);
            }
            unchecked {
                // Overflow not possible: i is less than assetsLength
                ++i;
            }
        }
    }

    /// INTERNAL FUNCTIONS ///

    /// @notice Returns the index of the element in the array.
    /// @dev Reverts if the element does not exist in the array.
    /// @param array Array to find the element in.
    /// @param element Element to find in the array.
    /// @return index Index of the element in the array.
    function _indexOf(address[] memory array, address element) internal view returns (uint256 index) {
        uint256 length = array.length;
        for (uint256 i = 0; i < length;) {
            if (array[i] == element) {
                return i;
            }
            unchecked {
                // Overflow not possible: index is not 0
                ++i;
            }
        }
        revert ElementIndexNotFound();
    }

    /// PRIVATE FUNCTIONS ///

    /// @notice Internal function to initialize the basket data to be used while proposing a token swap.
    /// @param basketsToRebalance Array of basket addresses currently being rebalanced.
<<<<<<< HEAD
    /// @return totalBasketValue_ Array of total basket values in USD.
    /// @return afterTradeBasketAssetAmounts_ An initialized array of asset amounts for each basket being rebalanced.
    function _initializeBasketData(address[] calldata basketsToRebalance)
        private
        view
        returns (uint256[] memory, uint256[][] memory)
    {
        uint256 numBaskets = basketsToRebalance.length;
        uint256[] memory totalBasketValue_ = new uint256[](numBaskets);
        uint256[][] memory afterTradeBasketAssetAmounts_ = new uint256[][](numBaskets);
=======
    /// @param afterTradeBasketAssetAmounts_ An initialized array of asset amounts for each basket being rebalanced.
    /// @param totalBasketValue_ An initialized array of total basket values for each basket being rebalanced.
    /// @param tokenPrices_ An initialized array of token prices for each asset in each basket being rebalanced.
    function _initializeBasketData(
        address[] calldata basketsToRebalance,
        uint256[][] memory afterTradeBasketAssetAmounts_,
        uint256[] memory totalBasketValue_,
        uint256[][] memory tokenPrices_
    )
        private
        view
    {
        uint256 numBaskets = basketsToRebalance.length;
>>>>>>> ff9aa511

        for (uint256 i = 0; i < numBaskets;) {
            address basket = basketsToRebalance[i];
            // nosemgrep: solidity.performance.state-variable-read-in-a-loop.state-variable-read-in-a-loop
            address[] memory assets = basketAssets[basket];
            // nosemgrep: solidity.performance.array-length-outside-loop.array-length-outside-loop
            uint256 assetsLength = assets.length;
            afterTradeBasketAssetAmounts_[i] = new uint256[](assetsLength);
            for (uint256 j = 0; j < assetsLength;) {
                address asset = assets[j];
                // nosemgrep: solidity.performance.state-variable-read-in-a-loop.state-variable-read-in-a-loop
                uint256 currentAssetAmount = basketBalanceOf[basket][asset];
                afterTradeBasketAssetAmounts_[i][j] = currentAssetAmount;
                // nosemgrep: solidity.performance.state-variable-read-in-a-loop.state-variable-read-in-a-loop
                totalBasketValue_[i] += eulerRouter.getQuote(currentAssetAmount, asset, USD_ISO_4217_CODE);
                unchecked {
                    // Overflow not possible: j is less than assetsLength
                    ++j;
                }
            }
            unchecked {
                // Overflow not possible: i is less than numBaskets
                ++i;
            }
        }
<<<<<<< HEAD
        return (totalBasketValue_, afterTradeBasketAssetAmounts_);
=======
>>>>>>> ff9aa511
    }

    /// @notice Internal function to settle internal trades.
    /// @param internalTrades Array of internal trades to execute.
    /// @param basketsToRebalance Array of basket addresses currently being rebalanced.
    /// @param afterTradeBasketAssetAmounts_ An initialized array of asset amounts for each basket being rebalanced.
<<<<<<< HEAD
    /// @return totalBasketValue_ Updated array of total basket values in USD.
    /// @return afterTradeBasketAssetAmounts_ Updated array of asset amounts for each basket being rebalanced after the
    /// trades have been accounted for.
=======
    /// @param tokenPrices_ Array of token prices for each asset in each basket being rebalanced.
>>>>>>> ff9aa511
    /// @dev If the result of an internal trade is not within the provided minAmount or maxAmount, this function will
    /// revert.
    function _settleInternalTrades(
        InternalTrade[] calldata internalTrades,
        address[] calldata basketsToRebalance,
<<<<<<< HEAD
        uint256[] memory totalBasketValue_,
        uint256[][] memory afterTradeBasketAssetAmounts_
=======
        uint256[][] memory afterTradeBasketAssetAmounts_,
        uint256[][] memory tokenPrices_
>>>>>>> ff9aa511
    )
        private
    {
        for (uint256 i = 0; i < internalTrades.length;) {
            InternalTrade memory trade = internalTrades[i];
            InternalTradeInfo memory info = InternalTradeInfo({
                fromBasketIndex: _indexOf(basketsToRebalance, trade.fromBasket),
                toBasketIndex: _indexOf(basketsToRebalance, trade.toBasket),
                sellTokenAssetIndex: basketTokenToRebalanceAssetToIndex(trade.fromBasket, trade.sellToken),
                buyTokenAssetIndex: basketTokenToRebalanceAssetToIndex(trade.fromBasket, trade.buyToken),
                toBasketBuyTokenIndex: basketTokenToRebalanceAssetToIndex(trade.toBasket, trade.buyToken),
                toBasketSellTokenIndex: basketTokenToRebalanceAssetToIndex(trade.toBasket, trade.sellToken),
                buyAmount: 0
            });
<<<<<<< HEAD
            // nosemgrep: solidity.performance.state-variable-read-in-a-loop.state-variable-read-in-a-loop
            info.buyAmount = eulerRouter.getQuote(trade.sellAmount, trade.sellToken, trade.buyToken);
=======
            // TODO: will be replaced with quotes instead of stored prices
            uint256 sellTokenPrice = tokenPrices_[info.fromBasketIndex][info.sellTokenAssetIndex];
            uint256 buyTokenPrice = tokenPrices_[info.fromBasketIndex][info.buyTokenAssetIndex];
            info.buyAmount = FixedPointMathLib.fullMulDiv(trade.sellAmount, sellTokenPrice, buyTokenPrice);
>>>>>>> ff9aa511

            if (info.buyAmount < trade.minAmount || trade.maxAmount < info.buyAmount) {
                revert InternalTradeMinMaxAmountNotReached();
            }
            // Settle the internal trades and track the balance changes
            if (trade.sellAmount > afterTradeBasketAssetAmounts_[info.fromBasketIndex][info.sellTokenAssetIndex]) {
                revert IncorrectTradeTokenAmount();
            }
            if (info.buyAmount > afterTradeBasketAssetAmounts_[info.toBasketIndex][info.toBasketBuyTokenIndex]) {
                revert IncorrectTradeTokenAmount();
            }
            // nosemgrep: solidity.performance.state-variable-read-in-a-loop.state-variable-read-in-a-loop
            basketBalanceOf[trade.fromBasket][trade.sellToken] = afterTradeBasketAssetAmounts_[info.fromBasketIndex][info
                .sellTokenAssetIndex] = basketBalanceOf[trade.fromBasket][trade.sellToken] - trade.sellAmount; // nosemgrep
            // nosemgrep: solidity.performance.state-variable-read-in-a-loop.state-variable-read-in-a-loop
            basketBalanceOf[trade.fromBasket][trade.buyToken] = afterTradeBasketAssetAmounts_[info.fromBasketIndex][info
                .buyTokenAssetIndex] = basketBalanceOf[trade.fromBasket][trade.buyToken] + info.buyAmount; // nosemgrep
            // nosemgrep: solidity.performance.state-variable-read-in-a-loop.state-variable-read-in-a-loop
            basketBalanceOf[trade.toBasket][trade.buyToken] = afterTradeBasketAssetAmounts_[info.toBasketIndex][info
                .toBasketBuyTokenIndex] = basketBalanceOf[trade.toBasket][trade.buyToken] - info.buyAmount; // nosemgrep
            // nosemgrep: solidity.performance.state-variable-read-in-a-loop.state-variable-read-in-a-loop
            basketBalanceOf[trade.toBasket][trade.sellToken] = afterTradeBasketAssetAmounts_[info.toBasketIndex][info
                .toBasketSellTokenIndex] = basketBalanceOf[trade.toBasket][trade.sellToken] + trade.sellAmount; // nosemgrep
            unchecked {
                ++i;
            }
            emit InternalTradeSettled(trade, info.buyAmount);
        }
    }

    /// @notice Internal function to validate external trades.
    /// @param externalTrades Array of external trades to be validated.
    /// @param basketsToRebalance Array of basket addresses currently being rebalanced.
    /// @param totalBasketValue_ Array of total basket values in USD.
    /// @param afterTradeBasketAssetAmounts_ An initialized array of asset amounts for each basket being rebalanced.
<<<<<<< HEAD
    /// @return totalBasketValue_ Updated array of total basket values in USD.
    /// @return afterTradeBasketAssetAmounts_ Updated array of asset amounts for each basket being rebalanced after
    /// trades have been accounted for.
=======
    /// @param tokenPrices_ Array of token prices for each asset in each basket being rebalanced.
>>>>>>> ff9aa511
    /// @dev If the result of an external trade is not within the _MAX_SLIPPAGE_BPS threshold of the minAmount, this
    function _validateExternalTrades(
        ExternalTrade[] calldata externalTrades,
        address[] calldata basketsToRebalance,
        uint256[] memory totalBasketValue_,
        uint256[][] memory afterTradeBasketAssetAmounts_
    )
        private
    {
        for (uint256 i = 0; i < externalTrades.length;) {
            ExternalTrade memory trade = externalTrades[i];
            ExternalTradeInfo memory info;
            BasketOwnershipInfo memory ownershipInfo;
            // nosemgrep: solidity.performance.array-length-outside-loop.array-length-outside-loop
            uint256 basketTradeOwnershipLength = trade.basketTradeOwnership.length;
            for (uint256 j = 0; j < basketTradeOwnershipLength;) {
                BasketTradeOwnership memory ownership = trade.basketTradeOwnership[j];
                ownershipInfo.basketIndex = _indexOf(basketsToRebalance, ownership.basket);
                ownershipInfo.buyTokenAssetIndex = basketTokenToRebalanceAssetToIndex(ownership.basket, trade.buyToken);
                ownershipInfo.sellTokenAssetIndex =
                    basketTokenToRebalanceAssetToIndex(ownership.basket, trade.sellToken);
                uint256 ownershipSellAmount =
                    FixedPointMathLib.fullMulDiv(trade.sellAmount, ownership.tradeOwnership, 1e18);
                uint256 ownershipBuyAmount =
                    FixedPointMathLib.fullMulDiv(trade.minAmount, ownership.tradeOwnership, 1e18);
                // Record changes in basket asset holdings due to the external trade
                if (
                    ownershipSellAmount
                        > afterTradeBasketAssetAmounts_[ownershipInfo.basketIndex][ownershipInfo.sellTokenAssetIndex]
                ) {
                    revert IncorrectTradeTokenAmount();
                }
                afterTradeBasketAssetAmounts_[ownershipInfo.basketIndex][ownershipInfo.sellTokenAssetIndex] =
                afterTradeBasketAssetAmounts_[ownershipInfo.basketIndex][ownershipInfo.sellTokenAssetIndex]
                    - ownershipSellAmount;
                afterTradeBasketAssetAmounts_[ownershipInfo.basketIndex][ownershipInfo.buyTokenAssetIndex] =
                afterTradeBasketAssetAmounts_[ownershipInfo.basketIndex][ownershipInfo.buyTokenAssetIndex]
                    + ownershipBuyAmount;
                // Update total basket value
                totalBasketValue_[ownershipInfo.basketIndex] = totalBasketValue_[ownershipInfo.basketIndex]
                // nosemgrep: solidity.performance.state-variable-read-in-a-loop.state-variable-read-in-a-loop
                - eulerRouter.getQuote(ownershipSellAmount, trade.sellToken, USD_ISO_4217_CODE)
                // nosemgrep: solidity.performance.state-variable-read-in-a-loop.state-variable-read-in-a-loop
                + eulerRouter.getQuote(ownershipBuyAmount, trade.buyToken, USD_ISO_4217_CODE);
                unchecked {
                    ++j;
                }
            }
            // nosemgrep: solidity.performance.state-variable-read-in-a-loop.state-variable-read-in-a-loop
            info.sellValue = eulerRouter.getQuote(trade.sellAmount, trade.sellToken, USD_ISO_4217_CODE);
            // nosemgrep: solidity.performance.state-variable-read-in-a-loop.state-variable-read-in-a-loop
            info.internalMinAmount = eulerRouter.getQuote(info.sellValue, USD_ISO_4217_CODE, trade.buyToken);
            info.diff = MathUtils.diff(info.internalMinAmount, trade.minAmount);

            // Check if the given minAmount is within the _MAX_SLIPPAGE_BPS threshold of internalMinAmount
            if (info.internalMinAmount < trade.minAmount) {
                if (info.diff * 1e18 / info.internalMinAmount > _MAX_SLIPPAGE_BPS) {
                    revert ExternalTradeSlippage();
                }
            }
            unchecked {
                ++i;
            }
            emit ExternalTradeValidated(trade, info.internalMinAmount);
        }
    }

    /// @notice Internal function to validate the target weights for each basket have been met after all trades have
    /// been settled.
    /// @param basketsToRebalance Array of basket addresses currently being rebalanced.
    /// @param afterTradeBasketAssetAmounts_ Array of asset amounts for each basket as updated with the results from
    /// both external and internal trades.
    /// @param totalBasketValue_ Array of total basket values in USD.
    /// @dev If target weights are not within the _MAX_WEIGHT_DEVIATION_BPS threshold, this function will revert.
    function _validateTargetWeights(
        address[] calldata basketsToRebalance,
        uint256[][] memory afterTradeBasketAssetAmounts_,
        uint256[] memory totalBasketValue_
    )
        private
        view
    {
        // Check if total weight change due to all trades is within the _MAX_WEIGHT_DEVIATION_BPS threshold
        for (uint256 i = 0; i < basketsToRebalance.length;) {
            address basket = basketsToRebalance[i];
            // slither-disable-next-line calls-loop
            uint256[] memory proposedTargetWeights = allocationResolver.getTargetWeight(basket); // nosemgrep:
                // solidity.performance.state-variable-read-in-a-loop.state-variable-read-in-a-loop
            // nosemgrep: solidity.performance.state-variable-read-in-a-loop.state-variable-read-in-a-loop
            address[] memory assets = basketAssets[basket];
            // nosemgrep: solidity.performance.array-length-outside-loop.array-length-outside-loop
            uint256 proposedTargetWeightsLength = proposedTargetWeights.length;
            for (uint256 j = 0; j < proposedTargetWeightsLength;) {
                address asset = assets[j];
<<<<<<< HEAD
                uint256 assetValueInUSD =
                // nosemgrep: solidity.performance.state-variable-read-in-a-loop.state-variable-read-in-a-loop
                 eulerRouter.getQuote(afterTradeBasketAssetAmounts_[i][j], asset, USD_ISO_4217_CODE);
                // Rounding direction: down
                uint256 afterTradeWeight =
                    FixedPointMathLib.fullMulDiv(assetValueInUSD, _WEIGHT_PRECISION, totalBasketValue_[i]);
=======
                uint256 afterTradeWeight = FixedPointMathLib.fullMulDiv(
                    afterTradeBasketAssetAmounts_[i][j], tokenPrices_[i][j] * 1e18, totalBasketValue_[i]
                );
>>>>>>> ff9aa511
                if (MathUtils.diff(proposedTargetWeights[j], afterTradeWeight) > _MAX_WEIGHT_DEVIATION_BPS) {
                    console.log("basket, asset: ", basket, asset);
                    console.log("proposedTargetWeights[%s]: %s", j, proposedTargetWeights[j]);
                    console.log("afterTradeWeight: %s, usdValue: %s", afterTradeWeight, assetValueInUSD);
                    revert TargetWeightsNotMet();
                }
                unchecked {
                    ++j;
                }
            }
            unchecked {
                ++i;
            }
        }
    }
}<|MERGE_RESOLUTION|>--- conflicted
+++ resolved
@@ -545,25 +545,11 @@
         uint256 numBaskets = basketsToRebalance.length;
         uint256[] memory totalBasketValue_ = new uint256[](numBaskets);
         uint256[][] memory afterTradeBasketAssetAmounts_ = new uint256[][](numBaskets);
-<<<<<<< HEAD
-
-        (totalBasketValue_, afterTradeBasketAssetAmounts_) = _initializeBasketData(basketsToRebalance);
-        (totalBasketValue_, afterTradeBasketAssetAmounts_) =
-            _settleInternalTrades(internalTrades, basketsToRebalance, totalBasketValue_, afterTradeBasketAssetAmounts_);
-        (totalBasketValue_, afterTradeBasketAssetAmounts_) =
-            _settleExternalTrades(externalTrades, basketsToRebalance, totalBasketValue_, afterTradeBasketAssetAmounts_);
+
+        _initializeBasketData(basketsToRebalance, afterTradeBasketAssetAmounts_, totalBasketValue_);
+        _settleInternalTrades(internalTrades, basketsToRebalance, afterTradeBasketAssetAmounts_);
+        _validateExternalTrades(externalTrades, basketsToRebalance, totalBasketValue_, afterTradeBasketAssetAmounts_);
         _validateTargetWeights(basketsToRebalance, afterTradeBasketAssetAmounts_, totalBasketValue_);
-=======
-        // TODO: will be replaces with quotes instead of stored prices
-        uint256[][] memory tokenPrices_ = new uint256[][](numBaskets);
-
-        _initializeBasketData(basketsToRebalance, afterTradeBasketAssetAmounts_, totalBasketValue_, tokenPrices_);
-        _settleInternalTrades(internalTrades, basketsToRebalance, afterTradeBasketAssetAmounts_, tokenPrices_);
-        _validateExternalTrades(
-            externalTrades, basketsToRebalance, totalBasketValue_, afterTradeBasketAssetAmounts_, tokenPrices_
-        );
-        _validateTargetWeights(basketsToRebalance, afterTradeBasketAssetAmounts_, tokenPrices_, totalBasketValue_);
->>>>>>> ff9aa511
 
         status.timestamp = uint40(block.timestamp);
         status.status = Status.TOKEN_SWAP_PROPOSED;
@@ -749,32 +735,17 @@
 
     /// @notice Internal function to initialize the basket data to be used while proposing a token swap.
     /// @param basketsToRebalance Array of basket addresses currently being rebalanced.
-<<<<<<< HEAD
-    /// @return totalBasketValue_ Array of total basket values in USD.
-    /// @return afterTradeBasketAssetAmounts_ An initialized array of asset amounts for each basket being rebalanced.
-    function _initializeBasketData(address[] calldata basketsToRebalance)
-        private
-        view
-        returns (uint256[] memory, uint256[][] memory)
-    {
-        uint256 numBaskets = basketsToRebalance.length;
-        uint256[] memory totalBasketValue_ = new uint256[](numBaskets);
-        uint256[][] memory afterTradeBasketAssetAmounts_ = new uint256[][](numBaskets);
-=======
     /// @param afterTradeBasketAssetAmounts_ An initialized array of asset amounts for each basket being rebalanced.
     /// @param totalBasketValue_ An initialized array of total basket values for each basket being rebalanced.
-    /// @param tokenPrices_ An initialized array of token prices for each asset in each basket being rebalanced.
     function _initializeBasketData(
         address[] calldata basketsToRebalance,
         uint256[][] memory afterTradeBasketAssetAmounts_,
-        uint256[] memory totalBasketValue_,
-        uint256[][] memory tokenPrices_
+        uint256[] memory totalBasketValue_
     )
         private
         view
     {
         uint256 numBaskets = basketsToRebalance.length;
->>>>>>> ff9aa511
 
         for (uint256 i = 0; i < numBaskets;) {
             address basket = basketsToRebalance[i];
@@ -800,35 +771,18 @@
                 ++i;
             }
         }
-<<<<<<< HEAD
-        return (totalBasketValue_, afterTradeBasketAssetAmounts_);
-=======
->>>>>>> ff9aa511
     }
 
     /// @notice Internal function to settle internal trades.
     /// @param internalTrades Array of internal trades to execute.
     /// @param basketsToRebalance Array of basket addresses currently being rebalanced.
     /// @param afterTradeBasketAssetAmounts_ An initialized array of asset amounts for each basket being rebalanced.
-<<<<<<< HEAD
-    /// @return totalBasketValue_ Updated array of total basket values in USD.
-    /// @return afterTradeBasketAssetAmounts_ Updated array of asset amounts for each basket being rebalanced after the
-    /// trades have been accounted for.
-=======
-    /// @param tokenPrices_ Array of token prices for each asset in each basket being rebalanced.
->>>>>>> ff9aa511
     /// @dev If the result of an internal trade is not within the provided minAmount or maxAmount, this function will
     /// revert.
     function _settleInternalTrades(
         InternalTrade[] calldata internalTrades,
         address[] calldata basketsToRebalance,
-<<<<<<< HEAD
-        uint256[] memory totalBasketValue_,
         uint256[][] memory afterTradeBasketAssetAmounts_
-=======
-        uint256[][] memory afterTradeBasketAssetAmounts_,
-        uint256[][] memory tokenPrices_
->>>>>>> ff9aa511
     )
         private
     {
@@ -843,15 +797,8 @@
                 toBasketSellTokenIndex: basketTokenToRebalanceAssetToIndex(trade.toBasket, trade.sellToken),
                 buyAmount: 0
             });
-<<<<<<< HEAD
             // nosemgrep: solidity.performance.state-variable-read-in-a-loop.state-variable-read-in-a-loop
             info.buyAmount = eulerRouter.getQuote(trade.sellAmount, trade.sellToken, trade.buyToken);
-=======
-            // TODO: will be replaced with quotes instead of stored prices
-            uint256 sellTokenPrice = tokenPrices_[info.fromBasketIndex][info.sellTokenAssetIndex];
-            uint256 buyTokenPrice = tokenPrices_[info.fromBasketIndex][info.buyTokenAssetIndex];
-            info.buyAmount = FixedPointMathLib.fullMulDiv(trade.sellAmount, sellTokenPrice, buyTokenPrice);
->>>>>>> ff9aa511
 
             if (info.buyAmount < trade.minAmount || trade.maxAmount < info.buyAmount) {
                 revert InternalTradeMinMaxAmountNotReached();
@@ -887,13 +834,6 @@
     /// @param basketsToRebalance Array of basket addresses currently being rebalanced.
     /// @param totalBasketValue_ Array of total basket values in USD.
     /// @param afterTradeBasketAssetAmounts_ An initialized array of asset amounts for each basket being rebalanced.
-<<<<<<< HEAD
-    /// @return totalBasketValue_ Updated array of total basket values in USD.
-    /// @return afterTradeBasketAssetAmounts_ Updated array of asset amounts for each basket being rebalanced after
-    /// trades have been accounted for.
-=======
-    /// @param tokenPrices_ Array of token prices for each asset in each basket being rebalanced.
->>>>>>> ff9aa511
     /// @dev If the result of an external trade is not within the _MAX_SLIPPAGE_BPS threshold of the minAmount, this
     function _validateExternalTrades(
         ExternalTrade[] calldata externalTrades,
@@ -988,18 +928,12 @@
             uint256 proposedTargetWeightsLength = proposedTargetWeights.length;
             for (uint256 j = 0; j < proposedTargetWeightsLength;) {
                 address asset = assets[j];
-<<<<<<< HEAD
                 uint256 assetValueInUSD =
                 // nosemgrep: solidity.performance.state-variable-read-in-a-loop.state-variable-read-in-a-loop
                  eulerRouter.getQuote(afterTradeBasketAssetAmounts_[i][j], asset, USD_ISO_4217_CODE);
                 // Rounding direction: down
                 uint256 afterTradeWeight =
                     FixedPointMathLib.fullMulDiv(assetValueInUSD, _WEIGHT_PRECISION, totalBasketValue_[i]);
-=======
-                uint256 afterTradeWeight = FixedPointMathLib.fullMulDiv(
-                    afterTradeBasketAssetAmounts_[i][j], tokenPrices_[i][j] * 1e18, totalBasketValue_[i]
-                );
->>>>>>> ff9aa511
                 if (MathUtils.diff(proposedTargetWeights[j], afterTradeWeight) > _MAX_WEIGHT_DEVIATION_BPS) {
                     console.log("basket, asset: ", basket, asset);
                     console.log("proposedTargetWeights[%s]: %s", j, proposedTargetWeights[j]);
