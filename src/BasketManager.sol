--- conflicted
+++ resolved
@@ -91,13 +91,9 @@
 
     /// CONSTANTS ///
     /// @notice ISO 4217 numeric code for USD, used as a constant address representation
-<<<<<<< HEAD
-    address public constant USD_ISO_4217_CODE = address(840);
+    address private constant _USD_ISO_4217_CODE = address(840);
     /// @notice Magic value for ERC1271 signature validation.
     bytes4 private constant _ERC1271_MAGIC_VALUE = 0x1626ba7e;
-=======
-    address private constant _USD_ISO_4217_CODE = address(840);
->>>>>>> 5342643a
     /// @notice Maximum number of basket tokens allowed to be created.
     uint256 private constant _MAX_NUM_OF_BASKET_TOKENS = 256;
     /// @notice Maximum slippage allowed for token swaps.
@@ -113,15 +109,11 @@
     /// @notice Rebalancer role. Rebalancers can propose rebalance, propose token swap, and execute token swap.
     bytes32 private constant _REBALANCER_ROLE = keccak256("REBALANCER_ROLE");
     /// @notice Basket token role. Given to the basket token contracts when they are created.
-<<<<<<< HEAD
-    bytes32 public constant BASKET_TOKEN_ROLE = keccak256("BASKET_TOKEN_ROLE");
+    bytes32 private constant _BASKET_TOKEN_ROLE = keccak256("BASKET_TOKEN_ROLE");
     /// @dev Role given to a timelock contract that can set critical parameters.
     bytes32 private constant _TIMELOCK_ROLE = keccak256("TIMELOCK_ROLE");
-=======
-    bytes32 private constant _BASKET_TOKEN_ROLE = keccak256("BASKET_TOKEN_ROLE");
 
     /// IMMUTABLES ///
->>>>>>> 5342643a
     /// @notice Address of the StrategyRegistry contract used to resolve and verify basket target weights.
     StrategyRegistry public immutable strategyRegistry;
     /// @notice Address of the EulerRouter contract used to fetch oracle quotes for swaps.
@@ -147,19 +139,8 @@
     mapping(address basketToken => uint256 indexPlusOne) private _basketTokenToIndexPlusOne;
     /// @notice Mapping of basket token to pending redeeming shares.
     mapping(address basketToken => uint256 pendingRedeems) public pendingRedeems;
-<<<<<<< HEAD
     /// @notice Mapping of hash of submitted order to status of the order.
     mapping(bytes32 => bool) public isOrderValid;
-    /// @notice Address of the BasketToken implementation.
-    // TODO: add setter function for basketTokenImplementation
-    // slither-disable-next-line immutable-states
-    address public basketTokenImplementation;
-    /// @notice Address of the EulerRouter contract used to fetch oracle quotes for swaps.
-    // TODO: add setter function for EulerRouter
-    // slither-disable-next-line immutable-states
-    EulerRouter public eulerRouter;
-=======
->>>>>>> 5342643a
     /// @notice Rebalance status.
     RebalanceStatus private _rebalanceStatus;
     /// @notice A hash of the latest external trades stored during proposeTokenSwap
@@ -545,13 +526,12 @@
     /// @notice Executes the token swaps proposed in proposeTokenSwap and updates the basket balances.
     /// @param data Encoded data for the token swap.
     /// @dev This function can only be called after proposeTokenSwap.
-<<<<<<< HEAD
     function executeTokenSwap(
         ExternalTrade[] calldata externalTrades,
         bytes calldata data
     )
         external
-        onlyRole(REBALANCER_ROLE)
+        onlyRole(_REBALANCER_ROLE)
         nonReentrant
     {
         // Check if the external trades match the hash from proposeTokenSwap
@@ -580,10 +560,6 @@
             revert ZeroAddress();
         }
         tokenSwapAdapter = tokenSwapAdapter_;
-=======
-    function executeTokenSwap() external onlyRole(_REBALANCER_ROLE) nonReentrant {
-        // TODO: Implement the logic to execute token swap
->>>>>>> 5342643a
     }
 
     /// @notice Completes the rebalance for the given baskets. The rebalance can be completed if it has been more than
