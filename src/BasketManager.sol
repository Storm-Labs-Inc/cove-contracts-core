--- conflicted
+++ resolved
@@ -136,15 +136,12 @@
     error InvalidStepDelay();
     /// @notice Thrown when attempting to set an invalid retry limit outside the bounds of 0 and `_MAX_RETRY_COUNT`.
     error InvalidRetryCount();
-<<<<<<< HEAD
-    /// @notice Thrown when attempting to execute a token swap with empty external trades array
-    error EmptyExternalTrades();
-=======
     /// @notice Thrown when attempting to set a slippage limit greater than `_MAX_SLIPPAGE_LIMIT`.
     error InvalidSlippageLimit();
     /// @notice Thrown when attempting to set a weight deviation greater than `_MAX_WEIGHT_DEVIATION_LIMIT`.
     error InvalidWeightDeviationLimit();
->>>>>>> 02ec86ac
+    /// @notice Thrown when attempting to execute a token swap with empty external trades array
+    error EmptyExternalTrades();
 
     /// @notice Initializes the contract with the given parameters.
     /// @param basketTokenImplementation Address of the basket token implementation.
