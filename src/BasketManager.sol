// SPDX-License-Identifier: BUSL-1.1
pragma solidity 0.8.23;

import { AccessControlEnumerable } from "@openzeppelin/contracts/access/extensions/AccessControlEnumerable.sol";
import { Pausable } from "@openzeppelin/contracts/utils/Pausable.sol";
import { ReentrancyGuard } from "@openzeppelin/contracts/utils/ReentrancyGuard.sol";
import { EulerRouter } from "src/deps/euler-price-oracle/EulerRouter.sol";
import { BasketManagerUtils } from "src/libraries/BasketManagerUtils.sol";
import { Errors } from "src/libraries/Errors.sol";
import { StrategyRegistry } from "src/strategies/StrategyRegistry.sol";
import { TokenSwapAdapter } from "src/swap_adapters/TokenSwapAdapter.sol";
import { BasketManagerStorage, RebalanceStatus, Status } from "src/types/BasketManagerStorage.sol";
import { ExternalTrade, InternalTrade } from "src/types/Trades.sol";

/// @title BasketManager
/// @notice Contract responsible for managing baskets and their tokens. The accounting for assets per basket is done
/// in the BasketManagerUtils contract.
contract BasketManager is ReentrancyGuard, AccessControlEnumerable, Pausable {
    /// LIBRARIES ///
    using BasketManagerUtils for BasketManagerStorage;

    /// CONSTANTS ///
    /// @notice Manager role. Managers can create new baskets.
    bytes32 private constant _MANAGER_ROLE = keccak256("MANAGER_ROLE");
    /// @notice Pauser role.
    bytes32 private constant _PAUSER_ROLE = keccak256("PAUSER_ROLE");
    /// @notice Rebalancer role. Rebalancers can propose rebalance, propose token swap, and execute token swap.
    bytes32 private constant _REBALANCER_ROLE = keccak256("REBALANCER_ROLE");
    /// @notice Basket token role. Given to the basket token contracts when they are created.
    bytes32 private constant _BASKET_TOKEN_ROLE = keccak256("BASKET_TOKEN_ROLE");
    /// @dev Role given to a timelock contract that can set critical parameters.
    bytes32 private constant _TIMELOCK_ROLE = keccak256("TIMELOCK_ROLE");
<<<<<<< HEAD
    /// @notice Magic value for ERC1271 signature validation.
    bytes4 private constant _ERC1271_MAGIC_VALUE = 0x1626ba7e;
    /// @notice Maximum management fee in BPS denominated in 1e4.
    uint16 private constant _MAX_MANAGEMENT_FEE = 10_000;
=======
>>>>>>> 3d13b619

    /// STATE VARIABLES ///
    /// @notice Struct containing the BasketManagerUtils contract and other necessary data.
    BasketManagerStorage private _bmStorage;
    /// @notice Address of the TokenSwapAdapter contract used to execute token swaps.
    address public tokenSwapAdapter;
    /// @notice Mapping of order hashes to their validity status.
    mapping(bytes32 => bool) public isOrderValid;

    /// EVENTS ///
    /// @notice Emitted when the management fee is set.
    event ManagementFeeSet(uint16 oldFee, uint16 newFee);

    /// ERRORS ///
    error TokenSwapNotProposed();
    error ExecuteTokenSwapFailed();
    error InvalidHash();
    error ExternalTradesHashMismatch();
    error Unauthorized();
    error InvalidManagementFee();

    /// @notice Initializes the contract with the given parameters.
    /// @param basketTokenImplementation Address of the basket token implementation.
    /// @param eulerRouter_ Address of the oracle registry.
    /// @param strategyRegistry_ Address of the strategy registry.
    constructor(
        address basketTokenImplementation,
        address eulerRouter_,
        address strategyRegistry_,
        address admin,
        address treasury_,
        address pauser
    )
        payable
    {
        // Checks
        if (basketTokenImplementation == address(0)) revert Errors.ZeroAddress();
        if (eulerRouter_ == address(0)) revert Errors.ZeroAddress();
        if (strategyRegistry_ == address(0)) revert Errors.ZeroAddress();
        if (admin == address(0)) revert Errors.ZeroAddress();
        if (treasury_ == address(0)) revert Errors.ZeroAddress();
        if (pauser == address(0)) revert Errors.ZeroAddress();

        // Effects
        _grantRole(DEFAULT_ADMIN_ROLE, admin);
        _grantRole(_PAUSER_ROLE, pauser);
        // Initialize the BasketManagerUtils struct
        _bmStorage.strategyRegistry = StrategyRegistry(strategyRegistry_);
        _bmStorage.eulerRouter = EulerRouter(eulerRouter_);
        _bmStorage.basketTokenImplementation = basketTokenImplementation;
        _bmStorage.treasury = treasury_;
    }

    /// PUBLIC FUNCTIONS ///

    /// @notice Creates a new basket token with the given parameters.
    /// @param basketName Name of the basket.
    /// @param symbol Symbol of the basket.
    /// @param bitFlag Asset selection bitFlag for the basket.
    /// @param strategy Address of the strategy contract for the basket.
    function createNewBasket(
        string calldata basketName,
        string calldata symbol,
        address baseAsset,
        uint256 bitFlag,
        address strategy
    )
        external
        payable
        whenNotPaused
        onlyRole(_MANAGER_ROLE)
        returns (address basket)
    {
        basket = _bmStorage.createNewBasket(basketName, symbol, baseAsset, bitFlag, strategy);
        _grantRole(_BASKET_TOKEN_ROLE, basket);
    }

    /// @notice Returns the index of the basket token in the basketTokens array.
    /// @dev Reverts if the basket token does not exist.
    /// @param basketToken Address of the basket token.
    /// @return index Index of the basket token.
    function basketTokenToIndex(address basketToken) public view returns (uint256 index) {
        index = _bmStorage.basketTokenToIndex(basketToken);
    }

    /// @notice Returns the index of the basket asset in the basketAssets array.
    /// @dev Reverts if the basket asset does not exist.
    /// @param basketToken Address of the basket token.
    /// @param asset Address of the asset.
    /// @return index Index of the basket asset.
    function basketTokenToRebalanceAssetToIndex(
        address basketToken,
        address asset
    )
        public
        view
        returns (uint256 index)
    {
        index = _bmStorage.basketTokenToRebalanceAssetToIndex(basketToken, asset);
    }

    /// @notice Returns the number of basket tokens.
    /// @return Number of basket tokens.
    function numOfBasketTokens() public view returns (uint256) {
        return _bmStorage.basketTokens.length;
    }

    /// @notice Returns all basket token addresses.
    /// @return Array of basket token addresses.
    function basketTokens() external view returns (address[] memory) {
        return _bmStorage.basketTokens;
    }

    /// @notice Returns the basket token address with the given basketId.
    /// @param basketId Basket ID.
    function basketIdToAddress(bytes32 basketId) external view returns (address) {
        return _bmStorage.basketIdToAddress[basketId];
    }

    /// @notice Returns the balance of the given asset in the given basket.
    /// @param basketToken Address of the basket token.
    /// @param asset Address of the asset.
    /// @return Balance of the asset in the basket.
    function basketBalanceOf(address basketToken, address asset) external view returns (uint256) {
        return _bmStorage.basketBalanceOf[basketToken][asset];
    }

    /// @notice Returns the current rebalance status.
    /// @return Rebalance status struct with the following fields:
    ///   - basketHash: Hash of the baskets proposed for rebalance.
    ///   - timestamp: Timestamp of the last action.
    ///   - status: Status enum of the rebalance.
    function rebalanceStatus() external view returns (RebalanceStatus memory) {
        return _bmStorage.rebalanceStatus;
    }

    /// @notice Returns the hash of the external trades stored during proposeTokenSwap
    /// @return Hash of the external trades
    function externalTradesHash() external view returns (bytes32) {
        return _bmStorage.externalTradesHash;
    }

    /// @notice Returns the address of the basket token implementation.
    /// @return Address of the basket token implementation.
    function eulerRouter() external view returns (address) {
        return address(_bmStorage.eulerRouter);
    }

    /// @notice Returns the address of the treasury.
    /// @return Address of the treasury.
    function treasury() external view returns (address) {
        return address(_bmStorage.treasury);
    }

    /// @notice Returns the management fee in BPS denominated in 1e4.
    /// @return Management fee.
    function managementFee() external view returns (uint16) {
        return _bmStorage.managementFee;
    }

    /// @notice Returns the address of the strategy registry.
    /// @return Address of the strategy registry.
    function strategyRegistry() external view returns (address) {
        return address(_bmStorage.strategyRegistry);
    }

    /// @notice Proposes a rebalance for the given baskets. The rebalance is proposed if the difference between the
    /// target balance and the current balance of any asset in the basket is more than 500 USD.
    /// @param basketsToRebalance Array of basket addresses to rebalance.
    function proposeRebalance(address[] calldata basketsToRebalance)
        external
        onlyRole(_REBALANCER_ROLE)
        nonReentrant
        whenNotPaused
    {
        _bmStorage.proposeRebalance(basketsToRebalance);
    }

    /// @notice Proposes a set of internal trades and external trades to rebalance the given baskets.
    /// If the proposed token swap results are not close to the target balances, this function will revert.
    /// @dev This function can only be called after proposeRebalance.
    /// @param internalTrades Array of internal trades to execute.
    /// @param externalTrades Array of external trades to execute.
    /// @param basketsToRebalance Array of basket addresses currently being rebalanced.
    function proposeTokenSwap(
        InternalTrade[] calldata internalTrades,
        ExternalTrade[] calldata externalTrades,
        address[] calldata basketsToRebalance
    )
        external
        onlyRole(_REBALANCER_ROLE)
        nonReentrant
        whenNotPaused
    {
        _bmStorage.proposeTokenSwap(internalTrades, externalTrades, basketsToRebalance);
    }

    /// @notice Executes the token swaps proposed in proposeTokenSwap and updates the basket balances.
    /// @param data Encoded data for the token swap.
    /// @dev This function can only be called after proposeTokenSwap.
    function executeTokenSwap(
        ExternalTrade[] calldata externalTrades,
        bytes calldata data
    )
        external
        onlyRole(_REBALANCER_ROLE)
        nonReentrant
        whenNotPaused
    {
        if (_bmStorage.rebalanceStatus.status != Status.TOKEN_SWAP_PROPOSED) {
            revert TokenSwapNotProposed();
        }
        // Check if the external trades match the hash from proposeTokenSwap
        if (keccak256(abi.encode(externalTrades)) != _bmStorage.externalTradesHash) {
            revert ExternalTradesHashMismatch();
        }
        _bmStorage.rebalanceStatus.status = Status.TOKEN_SWAP_EXECUTED;
        _bmStorage.rebalanceStatus.timestamp = uint40(block.timestamp);

        (bool success,) =
            tokenSwapAdapter.delegatecall(abi.encodeCall(TokenSwapAdapter.executeTokenSwap, (externalTrades, data)));
        if (!success) {
            revert ExecuteTokenSwapFailed();
        }
    }

    /// @notice Sets the address of the TokenSwapAdapter contract used to execute token swaps.
    /// @param tokenSwapAdapter_ Address of the TokenSwapAdapter contract.
    /// @dev Only callable by the timelock.
    function setTokenSwapAdapter(address tokenSwapAdapter_) external onlyRole(_TIMELOCK_ROLE) {
        if (tokenSwapAdapter_ == address(0)) {
            revert Errors.ZeroAddress();
        }
        tokenSwapAdapter = tokenSwapAdapter_;
    }

    /// @notice Completes the rebalance for the given baskets. The rebalance can be completed if it has been more than
    /// 15 minutes since the last action.
    /// @param basketsToRebalance Array of basket addresses proposed for rebalance.
    function completeRebalance(address[] calldata basketsToRebalance) external nonReentrant whenNotPaused {
        _bmStorage.completeRebalance(basketsToRebalance);
    }

    /// FALLBACK REDEEM LOGIC ///

    /// @notice Fallback redeem function to redeem shares when the rebalance is not in progress. Redeems the shares for
    /// each underlying asset in the basket pro-rata to the amount of shares redeemed.
    /// @param totalSupplyBefore Total supply of the basket token before the shares were burned.
    /// @param burnedShares Amount of shares burned.
    /// @param to Address to send the redeemed assets to.
    function proRataRedeem(
        uint256 totalSupplyBefore,
        uint256 burnedShares,
        address to
    )
        public
        nonReentrant
        whenNotPaused
        onlyRole(_BASKET_TOKEN_ROLE)
    {
        _bmStorage.proRataRedeem(totalSupplyBefore, burnedShares, to);
    }

    /// @notice Set the management fee to be given to the treausry on rebalance.
    /// @param managementFee_ Management fee in BPS denominated in 1e4.
    /// @dev Only callable by the timelock.
    function setManagementFee(uint16 managementFee_) external onlyRole(_TIMELOCK_ROLE) {
        if (managementFee_ > _MAX_MANAGEMENT_FEE) {
            revert InvalidManagementFee();
        }
        emit ManagementFeeSet(_bmStorage.managementFee, managementFee_);
        _bmStorage.managementFee = managementFee_;
    }

    /// PAUSING FUNCTIONS ///

    /// @notice Pauses the contract. Callable by DEFAULT_ADMIN_ROLE or PAUSER_ROLE.
    function pause() external {
        if (!(hasRole(_PAUSER_ROLE, msg.sender) || hasRole(DEFAULT_ADMIN_ROLE, msg.sender))) {
            revert Unauthorized();
        }
        _pause();
    }

    /// @notice Unpauses the contract. Only callable by DEFAULT_ADMIN_ROLE.
    function unpause() external onlyRole(DEFAULT_ADMIN_ROLE) {
        _unpause();
    }
}<|MERGE_RESOLUTION|>--- conflicted
+++ resolved
@@ -30,13 +30,10 @@
     bytes32 private constant _BASKET_TOKEN_ROLE = keccak256("BASKET_TOKEN_ROLE");
     /// @dev Role given to a timelock contract that can set critical parameters.
     bytes32 private constant _TIMELOCK_ROLE = keccak256("TIMELOCK_ROLE");
-<<<<<<< HEAD
     /// @notice Magic value for ERC1271 signature validation.
     bytes4 private constant _ERC1271_MAGIC_VALUE = 0x1626ba7e;
     /// @notice Maximum management fee in BPS denominated in 1e4.
     uint16 private constant _MAX_MANAGEMENT_FEE = 10_000;
-=======
->>>>>>> 3d13b619
 
     /// STATE VARIABLES ///
     /// @notice Struct containing the BasketManagerUtils contract and other necessary data.
