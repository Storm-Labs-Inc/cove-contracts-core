// SPDX-License-Identifier: BUSL-1.1
pragma solidity 0.8.23;

import { Clones } from "@openzeppelin/contracts/proxy/Clones.sol";

import { AccessControlEnumerable } from "@openzeppelin/contracts/access/extensions/AccessControlEnumerable.sol";

import { IERC20 } from "@openzeppelin/contracts/token/ERC20/IERC20.sol";
import { SafeERC20 } from "@openzeppelin/contracts/token/ERC20/utils/SafeERC20.sol";
import { Pausable } from "@openzeppelin/contracts/utils/Pausable.sol";
import { ReentrancyGuard } from "@openzeppelin/contracts/utils/ReentrancyGuard.sol";

import { FixedPointMathLib } from "@solady/utils/FixedPointMathLib.sol";

import { BasketToken } from "src/BasketToken.sol";

import { EulerRouter } from "src/deps/euler-price-oracle/EulerRouter.sol";
import { StrategyRegistry } from "src/strategies/StrategyRegistry.sol";

import { MathUtils } from "src/libraries/MathUtils.sol";

import { console } from "forge-std/console.sol";

/// @title BasketManager
/// @notice Contract responsible for managing baskets and their tokens. The accounting for assets per basket is done
/// here.
contract BasketManager is ReentrancyGuard, AccessControlEnumerable, Pausable {
    /// LIBRARIES ///
    using SafeERC20 for IERC20;

    /// STRUCTS ///
    /// @notice Enum representing the status of a rebalance.
    enum Status {
        // Rebalance has not started.
        NOT_STARTED,
        // Rebalance has been proposed.
        REBALANCE_PROPOSED,
        // Token swap has been proposed.
        TOKEN_SWAP_PROPOSED,
        // Token swap has been executed.
        TOKEN_SWAP_EXECUTED
    }

    /// @notice Struct representing the rebalance status.
    struct RebalanceStatus {
        // Hash of the baskets proposed for rebalance.
        bytes32 basketHash;
        // Timestamp of the last action.
        uint40 timestamp;
        // Status of the rebalance.
        Status status;
    }

    /// @notice Struct representing a baskets ownership of an external trade.
    struct BasketTradeOwnership {
        // Address of the basket.
        address basket;
        // Ownership of the trade with a base of 1e18. An ownershipe of 1e18 means the basket owns the entire trade.
        uint96 tradeOwnership;
    }

    /// @notice Struct containing data for an internal trade.
    struct InternalTrade {
        // Address of the basket that is selling.
        address fromBasket;
        // Address of the token to sell.
        address sellToken;
        // Address of the token to buy.
        address buyToken;
        // Address of the basket that is buying.
        address toBasket;
        // Amount of the token to sell.
        uint256 sellAmount;
        // Minimum amount of the buy token that the trade results in. Used to check that the proposers oracle prices
        // are correct.
        uint256 minAmount;
        // Maximum amount of the buy token that the trade can result in.
        uint256 maxAmount;
    }

    /// @notice Struct containing data for an external trade.
    struct ExternalTrade {
        // Address of the token to sell.
        address sellToken;
        // Address of the token to buy.
        address buyToken;
        // Amount of the token to sell.
        uint256 sellAmount;
        // Minimum amount of the buy token that the trade results in.
        uint256 minAmount;
        // Array of basket trade ownerships.
        BasketTradeOwnership[] basketTradeOwnership;
    }

    /// @notice Struct containing data for an internal trade.
    struct InternalTradeInfo {
        // Index of the basket that is selling.
        uint256 fromBasketIndex;
        // Index of the basket that is buying.
        uint256 toBasketIndex;
        // Index of the token to sell.
        uint256 sellTokenAssetIndex;
        // Index of the token to buy.
        uint256 buyTokenAssetIndex;
        // Index of the buy token in the buying basket.
        uint256 toBasketBuyTokenIndex;
        // Index of the sell token in the buying basket.
        uint256 toBasketSellTokenIndex;
        // Amount of the buy token.
        uint256 buyAmount;
    }

    /// @notice Struct containing data for an external trade.
    struct ExternalTradeInfo {
        // Price of the sell token.
        uint256 sellTokenPrice;
        // Price of the buy token.
        uint256 buyTokenPrice;
        // Value of the sell token.
        uint256 sellValue;
        // Minimum amount of the buy token that the trade results in.
        uint256 internalMinAmount;
        // Difference between the internalMinAmount and the minAmount.
        uint256 diff;
    }

    /// @notice Struct containing data for basket ownership of an external trade.
    struct BasketOwnershipInfo {
        // Index of the basket.
        uint256 basketIndex;
        // Index of the buy token asset.
        uint256 buyTokenAssetIndex;
        // Index of the sell token asset.
        uint256 sellTokenAssetIndex;
    }

    /// CONSTANTS ///
    /// @notice ISO 4217 numeric code for USD, used as a constant address representation
    address private constant _USD_ISO_4217_CODE = address(840);
    /// @notice Maximum number of basket tokens allowed to be created.
    uint256 private constant _MAX_NUM_OF_BASKET_TOKENS = 256;
    /// @notice Maximum slippage allowed for token swaps.
    uint256 private constant _MAX_SLIPPAGE_BPS = 0.05e18; // .05%
    /// @notice Maximum deviation from target weights allowed for token swaps.
    uint256 private constant _MAX_WEIGHT_DEVIATION_BPS = 0.05e18; // .05%
    /// @notice Precision used for weight calculations.
    uint256 private constant _WEIGHT_PRECISION = 1e18;
    /// @notice Manager role. Managers can create new baskets.
    bytes32 private constant _MANAGER_ROLE = keccak256("MANAGER_ROLE");
    /// @notice Pauser role.
    bytes32 private constant _PAUSER_ROLE = keccak256("PAUSER_ROLE");
    /// @notice Rebalancer role. Rebalancers can propose rebalance, propose token swap, and execute token swap.
    bytes32 private constant _REBALANCER_ROLE = keccak256("REBALANCER_ROLE");
    /// @notice Basket token role. Given to the basket token contracts when they are created.
    bytes32 private constant _BASKET_TOKEN_ROLE = keccak256("BASKET_TOKEN_ROLE");

    /// IMMUTABLES ///
    /// @notice Address of the StrategyRegistry contract used to resolve and verify basket target weights.
    StrategyRegistry public immutable strategyRegistry;
    /// @notice Address of the EulerRouter contract used to fetch oracle quotes for swaps.
    EulerRouter public immutable eulerRouter;
    /// @notice Address of the BasketToken implementation.
    address private immutable _basketTokenImplementation;

    /// STATE VARIABLES ///
    /// @notice Array of all basket tokens.
    address[] public basketTokens;
    /// @notice Mapping of basket token to asset to balance.
    mapping(address basketToken => mapping(address asset => uint256 balance)) public basketBalanceOf;
    /// @notice Mapping of basketId to basket address.
    mapping(bytes32 basketId => address basketToken) public basketIdToAddress;
    /// @notice Mapping of basket token to assets.
    mapping(address basketToken => address[] basketAssets) public basketAssets;
    /// @notice Mapping of basket token to basket asset to index plus one. 0 means the basket asset does not exist.
    mapping(address basketToken => mapping(address basketAsset => uint256 indexPlusOne)) private
        _basketAssetToIndexPlusOne;
    /// @notice Mapping of basket token to index plus one. 0 means the basket token does not exist.
    mapping(address basketToken => uint256 indexPlusOne) private _basketTokenToIndexPlusOne;
    /// @notice Mapping of basket token to pending redeeming shares.
    mapping(address basketToken => uint256 pendingRedeems) public pendingRedeems;
    /// @notice Rebalance status.
    RebalanceStatus private _rebalanceStatus;
    /// @notice A hash of the latest external trades stored during proposeTokenSwap
    bytes32 private _externalTradesHash;

    /// EVENTS ///
    /// @notice Emitted when an internal trade is settled.
    /// @param internalTrade Internal trade that was settled.
    /// @param buyAmount Amount of the the from token that is traded.
    event InternalTradeSettled(InternalTrade internalTrade, uint256 buyAmount);
    /// @notice Emitted when an external trade is settled.
    /// @param externalTrade External trade that was settled.
    /// @param minAmount Minimum amount of the buy token that the trade results in.
    event ExternalTradeValidated(ExternalTrade externalTrade, uint256 minAmount);

    /// ERRORS ///
    error ZeroAddress();
    error ZeroTotalSupply();
    error ZeroBurnedShares();
    error CannotBurnMoreSharesThanTotalSupply();
    error BasketTokenNotFound();
    error AssetNotFoundInBasket();
    error BasketTokenAlreadyExists();
    error BasketTokenMaxExceeded();
    error ElementIndexNotFound();
    error StrategyRegistryDoesNotSupportStrategy();
    error BasketsMismatch();
    error BaseAssetMismatch();
    error AssetListEmpty();
    error MustWaitForRebalanceToComplete();
    error NoRebalanceInProgress();
    error TooEarlyToCompleteRebalance();
    error RebalanceNotRequired();
    error ExternalTradeSlippage();
    error TargetWeightsNotMet();
    error InternalTradeMinMaxAmountNotReached();
    error PriceOutOfSafeBounds();
    error IncorrectTradeTokenAmount();
    error Unauthorized();

    /// @notice Initializes the contract with the given parameters.
    /// @param basketTokenImplementation Address of the basket token implementation.
    /// @param eulerRouter_ Address of the oracle registry.
    /// @param strategyRegistry_ Address of the strategy registry.
    constructor(
        address basketTokenImplementation,
        address eulerRouter_,
        address strategyRegistry_,
        address admin,
        address pauser
    )
        payable
    {
        // Checks
        if (basketTokenImplementation == address(0)) revert ZeroAddress();
        if (eulerRouter_ == address(0)) revert ZeroAddress();
        if (strategyRegistry_ == address(0)) revert ZeroAddress();
        if (admin == address(0)) revert ZeroAddress();
        if (pauser == address(0)) revert ZeroAddress();

        // Effects
        _grantRole(DEFAULT_ADMIN_ROLE, admin);
<<<<<<< HEAD
        _grantRole(PAUSER_ROLE, pauser);
        basketTokenImplementation = basketTokenImplementation_;
=======
        _basketTokenImplementation = basketTokenImplementation;
>>>>>>> 5342643a
        eulerRouter = EulerRouter(eulerRouter_);
        strategyRegistry = StrategyRegistry(strategyRegistry_);
    }

    /// PUBLIC FUNCTIONS ///

    /// @notice Creates a new basket token with the given parameters.
    /// @param basketName Name of the basket.
    /// @param symbol Symbol of the basket.
    /// @param bitFlag Asset selection bitFlag for the basket.
    /// @param strategy Address of the strategy contract for the basket.
    function createNewBasket(
        string calldata basketName,
        string calldata symbol,
        address baseAsset,
        uint256 bitFlag,
        address strategy
    )
        external
        payable
<<<<<<< HEAD
        onlyRole(MANAGER_ROLE)
        whenNotPaused
=======
        onlyRole(_MANAGER_ROLE)
>>>>>>> 5342643a
        returns (address basket)
    {
        // Checks
        if (baseAsset == address(0)) {
            revert ZeroAddress();
        }
        uint256 basketTokensLength = basketTokens.length;
        if (basketTokensLength >= _MAX_NUM_OF_BASKET_TOKENS) {
            revert BasketTokenMaxExceeded();
        }
        bytes32 basketId = keccak256(abi.encodePacked(bitFlag, strategy));
        if (basketIdToAddress[basketId] != address(0)) {
            revert BasketTokenAlreadyExists();
        }
        // Checks with external view calls
        if (!strategyRegistry.supportsBitFlag(bitFlag, strategy)) {
            revert StrategyRegistryDoesNotSupportStrategy();
        }
        // TODO: replace with AssetRegistry.getAssets(bitFlag) once AssetRegistry is implemented
        address[] memory assets = strategyRegistry.getAssets(bitFlag);
        if (assets.length == 0) {
            revert AssetListEmpty();
        }
        if (assets[0] != baseAsset) {
            revert BaseAssetMismatch();
        }
        // Effects
        basket = Clones.clone(_basketTokenImplementation);
        _grantRole(_BASKET_TOKEN_ROLE, basket);
        basketTokens.push(basket);
        basketAssets[basket] = assets;
        uint256 assetsLength = assets.length;
        for (uint256 j = 0; j < assetsLength;) {
            address asset = assets[j];
            // nosemgrep: solidity.performance.state-variable-read-in-a-loop.state-variable-read-in-a-loop
            _basketAssetToIndexPlusOne[basket][asset] = j + 1;
            unchecked {
                ++j;
            }
        }
        // Interactions
        basketIdToAddress[basketId] = basket;
        unchecked {
            // Overflow not possible: basketTokensLength is less than the constant _MAX_NUM_OF_BASKET_TOKENS
            _basketTokenToIndexPlusOne[basket] = basketTokensLength + 1;
        }
        // Interactions
        // TODO: have owner address to pass to basket tokens on initialization
        BasketToken(basket).initialize(IERC20(baseAsset), basketName, symbol, bitFlag, strategy, address(0));
    }

    /// @notice Returns the index of the basket token in the basketTokens array.
    /// @dev Reverts if the basket token does not exist.
    /// @param basketToken Address of the basket token.
    /// @return index Index of the basket token.
    function basketTokenToIndex(address basketToken) public view returns (uint256 index) {
        index = _basketTokenToIndexPlusOne[basketToken];
        if (index == 0) {
            revert BasketTokenNotFound();
        }
        unchecked {
            // Overflow not possible: index is not 0
            return index - 1;
        }
    }

    /// @notice Returns the index of the basket asset in the basketAssets array.
    /// @dev Reverts if the basket asset does not exist.
    /// @param basketToken Address of the basket token.
    /// @param asset Address of the asset.
    /// @return index Index of the basket asset.
    function basketTokenToRebalanceAssetToIndex(
        address basketToken,
        address asset
    )
        public
        view
        returns (uint256 index)
    {
        index = _basketAssetToIndexPlusOne[basketToken][asset];
        if (index == 0) {
            revert AssetNotFoundInBasket();
        }
        unchecked {
            // Overflow not possible: index is not 0
            return index - 1;
        }
    }

    /// @notice Returns the number of basket tokens.
    /// @return Number of basket tokens.
    function numOfBasketTokens() public view returns (uint256) {
        return basketTokens.length;
    }

    /// @notice Returns the current rebalance status.
    /// @return Rebalance status struct with the following fields:
    ///   - basketHash: Hash of the baskets proposed for rebalance.
    ///   - timestamp: Timestamp of the last action.
    ///   - status: Status enum of the rebalance.
    function rebalanceStatus() external view returns (RebalanceStatus memory) {
        return _rebalanceStatus;
    }

    /// @notice Returns the hash of the external trades stored during proposeTokenSwap
    /// @return Hash of the external trades
    function externalTradesHash() external view returns (bytes32) {
        return _externalTradesHash;
    }

    /// @notice Proposes a rebalance for the given baskets. The rebalance is proposed if the difference between the
    /// target balance and the current balance of any asset in the basket is more than 500 USD.
    /// @param basketsToRebalance Array of basket addresses to rebalance.
    // slither-disable-next-line cyclomatic-complexity
<<<<<<< HEAD
    function proposeRebalance(
        address[] calldata basketsToRebalance
    )
        external
        onlyRole(REBALANCER_ROLE)
        nonReentrant
        whenNotPaused
    {
=======
    function proposeRebalance(address[] calldata basketsToRebalance) external onlyRole(_REBALANCER_ROLE) nonReentrant {
>>>>>>> 5342643a
        // Checks
        // Revert if a rebalance is already in progress
        if (_rebalanceStatus.status != Status.NOT_STARTED) {
            revert MustWaitForRebalanceToComplete();
        }
        bool shouldRebalance = false;
        uint256 length = basketsToRebalance.length;
        for (uint256 i = 0; i < length;) {
            // slither-disable-start calls-loop
            address basket = basketsToRebalance[i];
            // nosemgrep: solidity.performance.state-variable-read-in-a-loop.state-variable-read-in-a-loop
            address[] memory assets = basketAssets[basket];
            // nosemgrep: solidity.performance.array-length-outside-loop.array-length-outside-loop
            uint256 assetsLength = assets.length;
            if (assetsLength == 0) {
                revert BasketTokenNotFound();
            }
            uint256[] memory balances = new uint256[](assetsLength);
            uint256[] memory targetBalances = new uint256[](assetsLength);
            uint256 basketValue = 0;

            // Calculate current basket value
            for (uint256 j = 0; j < assetsLength;) {
                // nosemgrep: solidity.performance.state-variable-read-in-a-loop.state-variable-read-in-a-loop
                balances[j] = basketBalanceOf[basket][assets[j]];

                // Rounding direction: down
                // nosemgrep: solidity.performance.state-variable-read-in-a-loop.state-variable-read-in-a-loop
                basketValue += eulerRouter.getQuote(balances[j], assets[j], _USD_ISO_4217_CODE);
                unchecked {
                    // Overflow not possible: j is less than assetsLength
                    ++j;
                }
            }

            // Process pending deposits and fulfill them
            uint256 totalSupply = BasketToken(basket).totalSupply();
            {
                uint256 pendingDeposit = BasketToken(basket).totalPendingDeposits();
                if (pendingDeposit > 0) {
                    // Assume the first asset listed in the basket is the base asset
                    // Round direction: down
                    // nosemgrep: solidity.performance.state-variable-read-in-a-loop.state-variable-read-in-a-loop
                    uint256 pendingDepositValue = eulerRouter.getQuote(pendingDeposit, assets[0], _USD_ISO_4217_CODE);
                    // Rounding direction: down
                    // Division-by-zero is not possible: basketValue is greater than 0
                    uint256 requiredDepositShares = basketValue > 0
                        ? FixedPointMathLib.fullMulDiv(pendingDepositValue, totalSupply, basketValue)
                        : pendingDeposit;
                    totalSupply += requiredDepositShares;
                    basketValue += pendingDepositValue;
                    // nosemgrep: solidity.performance.state-variable-read-in-a-loop.state-variable-read-in-a-loop
                    basketBalanceOf[basket][assets[0]] = balances[0] = balances[0] + pendingDeposit;
                    // slither-disable-next-line reentrancy-no-eth,reentrancy-benign
                    BasketToken(basket).fulfillDeposit(requiredDepositShares);
                }
            }

            // Pre-process redeems and calculate target balances
            // nosemgrep: solidity.performance.state-variable-read-in-a-loop.state-variable-read-in-a-loop
            uint256[] memory proposedTargetWeights = BasketToken(basket).getTargetWeights();
            {
                // Advances redeem epoch if there are pending redeems
                uint256 pendingRedeems_ = BasketToken(basket).preFulfillRedeem();
                uint256 requiredWithdrawValue = 0;

                // If there are pending redeems, calculate the required withdraw value
                // and store it in pendingWithdraw
                if (pendingRedeems_ > 0) {
                    shouldRebalance = true;
                    if (totalSupply > 0) {
                        // Rounding direction: down
                        // Division-by-zero is not possible: totalSupply is greater than 0
                        requiredWithdrawValue = basketValue * pendingRedeems_ / totalSupply;
                        if (requiredWithdrawValue > basketValue) {
                            requiredWithdrawValue = basketValue;
                        }
                        unchecked {
                            // Overflow not possible: requiredWithdrawValue is less than or equal to basketValue
                            basketValue -= requiredWithdrawValue;
                        }
                    }
                    // nosemgrep: solidity.performance.state-variable-read-in-a-loop.state-variable-read-in-a-loop
                    pendingRedeems[basket] = pendingRedeems_;
                }

                // Update the target balances
                // Rounding direction: down
                // Division-by-zero is not possible: priceOfAssets[j] is greater than 0
                for (uint256 j = 0; j < assetsLength;) {
                    targetBalances[j] =
                    // nosemgrep: solidity.performance.state-variable-read-in-a-loop.state-variable-read-in-a-loop
                    eulerRouter.getQuote(
                        FixedPointMathLib.fullMulDiv(proposedTargetWeights[j], basketValue, _WEIGHT_PRECISION),
                        _USD_ISO_4217_CODE,
                        assets[j]
                    );

                    unchecked {
                        // Overflow not possible: j is less than assetsLength
                        ++j;
                    }
                }
                // nosemgrep: solidity.performance.state-variable-read-in-a-loop.state-variable-read-in-a-loop
                targetBalances[0] += eulerRouter.getQuote(requiredWithdrawValue, _USD_ISO_4217_CODE, assets[0]);
            }

            // Check if rebalance is needed
            for (uint256 j = 0; j < assetsLength;) {
                // Check if the target balance is different by more than 500 USD
                // NOTE: This implies it requires only one asset to be different by more than 500 USD
                //       to trigger a rebalance. This is placeholder logic and should be updated.
                // TODO: Update the logic to trigger a rebalance
                console.log("balances[%s]: %s", j, balances[j]);
                console.log("targetBalances[%s]: %s", j, targetBalances[j]);
                // TODO: verify what scale pyth returns for USD denominated value
                // TODO: is there a way to move this into the if statement that works with semgrep
                uint256 diff = MathUtils.diff(balances[j], targetBalances[j]);
                if (
                    eulerRouter.getQuote(diff, assets[j], _USD_ISO_4217_CODE) > 500 // nosemgrep
                ) {
                    shouldRebalance = true;
                    break;
                }
                unchecked {
                    // Overflow not possible: j is less than assetsLength
                    ++j;
                }
            }
            // slither-disable-end calls-loop
            unchecked {
                // Overflow not possible: i is less than basketsToRebalance.length
                ++i;
            }
        }
        if (!shouldRebalance) {
            revert RebalanceNotRequired();
        }
        _rebalanceStatus.basketHash = keccak256(abi.encodePacked(basketsToRebalance));
        _rebalanceStatus.timestamp = uint40(block.timestamp);
        _rebalanceStatus.status = Status.REBALANCE_PROPOSED;
    }

    /// @notice Proposes a set of internal trades and external trades to rebalance the given baskets.
    /// If the proposed token swap results are not close to the target balances, this function will revert.
    /// @dev This function can only be called after proposeRebalance.
    /// @param internalTrades Array of internal trades to execute.
    /// @param externalTrades Array of external trades to execute.
    /// @param basketsToRebalance Array of basket addresses currently being rebalanced.
    // slither-disable-next-line cyclomatic-complexity
    function proposeTokenSwap(
        InternalTrade[] calldata internalTrades,
        ExternalTrade[] calldata externalTrades,
        address[] calldata basketsToRebalance
    )
        external
        onlyRole(_REBALANCER_ROLE)
        nonReentrant
        whenNotPaused
    {
        RebalanceStatus memory status = _rebalanceStatus;
        if (status.status != Status.REBALANCE_PROPOSED) {
            revert MustWaitForRebalanceToComplete();
        }
        // Ensure the basketsToRebalance matches the hash from proposeRebalance
        if (keccak256(abi.encodePacked(basketsToRebalance)) != status.basketHash) {
            revert BasketsMismatch();
        }

        uint256 numBaskets = basketsToRebalance.length;
        uint256[] memory totalBasketValue_ = new uint256[](numBaskets);
        uint256[][] memory afterTradeBasketAssetAmounts_ = new uint256[][](numBaskets);

        _initializeBasketData(basketsToRebalance, afterTradeBasketAssetAmounts_, totalBasketValue_);
        _settleInternalTrades(internalTrades, basketsToRebalance, afterTradeBasketAssetAmounts_);
        _validateExternalTrades(externalTrades, basketsToRebalance, totalBasketValue_, afterTradeBasketAssetAmounts_);
        _validateTargetWeights(basketsToRebalance, afterTradeBasketAssetAmounts_, totalBasketValue_);

        status.timestamp = uint40(block.timestamp);
        status.status = Status.TOKEN_SWAP_PROPOSED;
        _rebalanceStatus = status;
        _externalTradesHash = keccak256(abi.encode(externalTrades));
    }

    /// @notice Executes the token swaps proposed in proposeTokenSwap and updates the basket balances.
    /// @dev This function can only be called after proposeTokenSwap.
<<<<<<< HEAD
    function executeTokenSwap() external onlyRole(REBALANCER_ROLE) nonReentrant whenNotPaused {
=======
    function executeTokenSwap() external onlyRole(_REBALANCER_ROLE) nonReentrant {
>>>>>>> 5342643a
        // TODO: Implement the logic to execute token swap
    }

    /// @notice Completes the rebalance for the given baskets. The rebalance can be completed if it has been more than
    /// 15 minutes since the last action.
    /// @param basketsToRebalance Array of basket addresses proposed for rebalance.
    function completeRebalance(address[] calldata basketsToRebalance) external nonReentrant whenNotPaused {
        // Check if there is any rebalance in progress
        // slither-disable-next-line incorrect-equality
        if (_rebalanceStatus.status == Status.NOT_STARTED) {
            revert NoRebalanceInProgress();
        }
        // Check if the given baskets are the same as the ones proposed
        if (keccak256(abi.encodePacked(basketsToRebalance)) != _rebalanceStatus.basketHash) {
            revert BasketsMismatch();
        }
        // Check if the rebalance was proposed more than 15 minutes ago
        // slither-disable-next-line timestamp
        if (block.timestamp - _rebalanceStatus.timestamp < 15 minutes) {
            revert TooEarlyToCompleteRebalance();
        }
        // TODO: Add more checks for completion at different stages

        // Reset the rebalance status
        _rebalanceStatus.basketHash = bytes32(0);
        _rebalanceStatus.timestamp = uint40(block.timestamp);
        _rebalanceStatus.status = Status.NOT_STARTED;

        // Process the redeems for the given baskets
        for (uint256 i = 0; i < basketsToRebalance.length;) {
            // TODO: Make this more efficient by using calldata or by moving the logic to zk proof chain
            address basket = basketsToRebalance[i];
            // nosemgrep: solidity.performance.state-variable-read-in-a-loop.state-variable-read-in-a-loop
            address[] memory assets = basketAssets[basket];
            // nosemgrep: solidity.performance.array-length-outside-loop.array-length-outside-loop
            uint256 assetsLength = assets.length;
            uint256[] memory balances = new uint256[](assetsLength);
            uint256 basketValue;

            // Calculate current basket value
            for (uint256 j = 0; j < assetsLength;) {
                // nosemgrep: solidity.performance.state-variable-read-in-a-loop.state-variable-read-in-a-loop
                balances[j] = basketBalanceOf[basket][assets[j]];
                // Rounding direction: down
                // slither-disable-start calls-loop
                // nosemgrep: solidity.performance.state-variable-read-in-a-loop.state-variable-read-in-a-loop
                basketValue += eulerRouter.getQuote(balances[j], assets[j], _USD_ISO_4217_CODE);
                unchecked {
                    // Overflow not possible: j is less than assetsLength
                    ++j;
                }
            }

            // If there are pending redeems, process them
            // nosemgrep: solidity.performance.state-variable-read-in-a-loop.state-variable-read-in-a-loop
            uint256 pendingRedeems_ = pendingRedeems[basket];
            if (pendingRedeems_ > 0) {
                // slither-disable-next-line costly-loop
                delete pendingRedeems[basket]; // nosemgrep
                // Assume the first asset listed in the basket is the base asset
                // Rounding direction: down
                // Division-by-zero is not possible: priceOfAssets[0] is greater than 0, totalSupply is greater than 0
                // when pendingRedeems is greater than 0
                uint256 rawAmount =
                    FixedPointMathLib.fullMulDiv(basketValue, pendingRedeems_, BasketToken(basket).totalSupply());
                // nosemgrep: solidity.performance.state-variable-read-in-a-loop.state-variable-read-in-a-loop
                uint256 withdrawAmount = eulerRouter.getQuote(rawAmount, _USD_ISO_4217_CODE, assets[0]);
                // slither-disable-end calls-loop
                if (withdrawAmount <= balances[0]) {
                    unchecked {
                        // Overflow not possible: withdrawAmount is less than or equal to balances[0]
                        // nosemgrep: solidity.performance.state-variable-read-in-a-loop.state-variable-read-in-a-loop
                        basketBalanceOf[basket][assets[0]] = balances[0] - withdrawAmount;
                    }
                    // slither-disable-next-line reentrancy-no-eth,calls-loop
                    IERC20(assets[0]).forceApprove(basket, withdrawAmount);
                    // ERC20.transferFrom is called in BasketToken.fulfillRedeem
                    // slither-disable-next-line reentrancy-no-eth,calls-loop
                    BasketToken(basket).fulfillRedeem(withdrawAmount);
                } else {
                    // TODO: Let the BasketToken contract handle failed redeems
                    // BasketToken(basket).failRedeem();
                }
            }
            unchecked {
                // Overflow not possible: i is less than basketsToRebalance.length
                ++i;
            }
        }
    }

    /// FALLBACK REDEEM LOGIC ///

    /// @notice Fallback redeem function to redeem shares when the rebalance is not in progress. Redeems the shares for
    /// each underlying asset in the basket pro-rata to the amount of shares redeemed.
    /// @param totalSupplyBefore Total supply of the basket token before the shares were burned.
    /// @param burnedShares Amount of shares burned.
    /// @param to Address to send the redeemed assets to.
    function proRataRedeem(
        uint256 totalSupplyBefore,
        uint256 burnedShares,
        address to
    )
        public
        nonReentrant
<<<<<<< HEAD
        whenNotPaused
        onlyRole(BASKET_TOKEN_ROLE)
=======
        onlyRole(_BASKET_TOKEN_ROLE)
>>>>>>> 5342643a
    {
        // Checks
        if (totalSupplyBefore == 0) {
            revert ZeroTotalSupply();
        }
        if (burnedShares == 0) {
            revert ZeroBurnedShares();
        }
        if (burnedShares > totalSupplyBefore) {
            revert CannotBurnMoreSharesThanTotalSupply();
        }
        if (to == address(0)) {
            revert ZeroAddress();
        }
        // Revert if a rebalance is in progress
        if (_rebalanceStatus.status != Status.NOT_STARTED) {
            revert MustWaitForRebalanceToComplete();
        }
        // Effects
        address basket = msg.sender;
        address[] storage assets = basketAssets[basket];
        uint256 assetsLength = assets.length;
        // Interactions
        for (uint256 i = 0; i < assetsLength;) {
            address asset = assets[i];
            // nosemgrep: solidity.performance.state-variable-read-in-a-loop.state-variable-read-in-a-loop
            uint256 balance = basketBalanceOf[basket][asset];
            // Rounding direction: down
            // Division-by-zero is not possible: totalSupplyBefore is greater than 0
            uint256 amountToWithdraw = FixedPointMathLib.fullMulDiv(burnedShares, balance, totalSupplyBefore);
            if (amountToWithdraw > 0) {
                // nosemgrep: solidity.performance.state-variable-read-in-a-loop.state-variable-read-in-a-loop
                basketBalanceOf[basket][asset] = balance - amountToWithdraw;
                // Asset is an allowlisted ERC20 with no reentrancy problem in transfer
                // slither-disable-next-line reentrancy-no-eth
                IERC20(asset).safeTransfer(to, amountToWithdraw);
            }
            unchecked {
                // Overflow not possible: i is less than assetsLength
                ++i;
            }
        }
    }

    /// PAUSING FUNCTIONS ///

    /**
     * @dev Pauses the contract. Only callable by PAUSER_ROLE or DEFAULT_ADMIN_ROLE.
     */
    function pause() external {
        if (!(hasRole(PAUSER_ROLE, msg.sender) || hasRole(DEFAULT_ADMIN_ROLE, msg.sender))) {
            revert Unauthorized();
        }
        _pause();
    }

    /**
     * @dev Unpauses the contract. Only callable by DEFAULT_ADMIN_ROLE.
     */
    function unpause() external onlyRole(DEFAULT_ADMIN_ROLE) {
        _unpause();
    }

    /// INTERNAL FUNCTIONS ///

    /// @notice Returns the index of the element in the array.
    /// @dev Reverts if the element does not exist in the array.
    /// @param array Array to find the element in.
    /// @param element Element to find in the array.
    /// @return index Index of the element in the array.
    function _indexOf(address[] memory array, address element) internal pure returns (uint256 index) {
        uint256 length = array.length;
        for (uint256 i = 0; i < length;) {
            if (array[i] == element) {
                return i;
            }
            unchecked {
                // Overflow not possible: index is not 0
                ++i;
            }
        }
        revert ElementIndexNotFound();
    }

    /// PRIVATE FUNCTIONS ///

    /// @notice Internal function to initialize the basket data to be used while proposing a token swap.
    /// @param basketsToRebalance Array of basket addresses currently being rebalanced.
    /// @param afterTradeBasketAssetAmounts_ An initialized array of asset amounts for each basket being rebalanced.
    /// @param totalBasketValue_ An initialized array of total basket values for each basket being rebalanced.
    function _initializeBasketData(
        address[] calldata basketsToRebalance,
        uint256[][] memory afterTradeBasketAssetAmounts_,
        uint256[] memory totalBasketValue_
    )
        private
        view
    {
        uint256 numBaskets = basketsToRebalance.length;

        for (uint256 i = 0; i < numBaskets;) {
            address basket = basketsToRebalance[i];
            // nosemgrep: solidity.performance.state-variable-read-in-a-loop.state-variable-read-in-a-loop
            address[] memory assets = basketAssets[basket];
            // nosemgrep: solidity.performance.array-length-outside-loop.array-length-outside-loop
            uint256 assetsLength = assets.length;
            afterTradeBasketAssetAmounts_[i] = new uint256[](assetsLength);
            for (uint256 j = 0; j < assetsLength;) {
                address asset = assets[j];
                // nosemgrep: solidity.performance.state-variable-read-in-a-loop.state-variable-read-in-a-loop
                uint256 currentAssetAmount = basketBalanceOf[basket][asset];
                afterTradeBasketAssetAmounts_[i][j] = currentAssetAmount;
                // nosemgrep: solidity.performance.state-variable-read-in-a-loop.state-variable-read-in-a-loop
                totalBasketValue_[i] += eulerRouter.getQuote(currentAssetAmount, asset, _USD_ISO_4217_CODE);
                unchecked {
                    // Overflow not possible: j is less than assetsLength
                    ++j;
                }
            }
            unchecked {
                // Overflow not possible: i is less than numBaskets
                ++i;
            }
        }
    }

    /// @notice Internal function to settle internal trades.
    /// @param internalTrades Array of internal trades to execute.
    /// @param basketsToRebalance Array of basket addresses currently being rebalanced.
    /// @param afterTradeBasketAssetAmounts_ An initialized array of asset amounts for each basket being rebalanced.
    /// @dev If the result of an internal trade is not within the provided minAmount or maxAmount, this function will
    /// revert.
    function _settleInternalTrades(
        InternalTrade[] calldata internalTrades,
        address[] calldata basketsToRebalance,
        uint256[][] memory afterTradeBasketAssetAmounts_
    )
        private
    {
        for (uint256 i = 0; i < internalTrades.length;) {
            InternalTrade memory trade = internalTrades[i];
            InternalTradeInfo memory info = InternalTradeInfo({
                fromBasketIndex: _indexOf(basketsToRebalance, trade.fromBasket),
                toBasketIndex: _indexOf(basketsToRebalance, trade.toBasket),
                sellTokenAssetIndex: basketTokenToRebalanceAssetToIndex(trade.fromBasket, trade.sellToken),
                buyTokenAssetIndex: basketTokenToRebalanceAssetToIndex(trade.fromBasket, trade.buyToken),
                toBasketBuyTokenIndex: basketTokenToRebalanceAssetToIndex(trade.toBasket, trade.buyToken),
                toBasketSellTokenIndex: basketTokenToRebalanceAssetToIndex(trade.toBasket, trade.sellToken),
                buyAmount: 0
            });
            // nosemgrep: solidity.performance.state-variable-read-in-a-loop.state-variable-read-in-a-loop
            info.buyAmount = eulerRouter.getQuote(trade.sellAmount, trade.sellToken, trade.buyToken);

            if (info.buyAmount < trade.minAmount || trade.maxAmount < info.buyAmount) {
                revert InternalTradeMinMaxAmountNotReached();
            }
            // Settle the internal trades and track the balance changes
            if (trade.sellAmount > afterTradeBasketAssetAmounts_[info.fromBasketIndex][info.sellTokenAssetIndex]) {
                revert IncorrectTradeTokenAmount();
            }
            if (info.buyAmount > afterTradeBasketAssetAmounts_[info.toBasketIndex][info.toBasketBuyTokenIndex]) {
                revert IncorrectTradeTokenAmount();
            }
            // nosemgrep: solidity.performance.state-variable-read-in-a-loop.state-variable-read-in-a-loop
            basketBalanceOf[trade.fromBasket][trade.sellToken] = afterTradeBasketAssetAmounts_[info.fromBasketIndex][info
                .sellTokenAssetIndex] = basketBalanceOf[trade.fromBasket][trade.sellToken] - trade.sellAmount; // nosemgrep
            // nosemgrep: solidity.performance.state-variable-read-in-a-loop.state-variable-read-in-a-loop
            basketBalanceOf[trade.fromBasket][trade.buyToken] = afterTradeBasketAssetAmounts_[info.fromBasketIndex][info
                .buyTokenAssetIndex] = basketBalanceOf[trade.fromBasket][trade.buyToken] + info.buyAmount; // nosemgrep
            // nosemgrep: solidity.performance.state-variable-read-in-a-loop.state-variable-read-in-a-loop
            basketBalanceOf[trade.toBasket][trade.buyToken] = afterTradeBasketAssetAmounts_[info.toBasketIndex][info
                .toBasketBuyTokenIndex] = basketBalanceOf[trade.toBasket][trade.buyToken] - info.buyAmount; // nosemgrep
            // nosemgrep: solidity.performance.state-variable-read-in-a-loop.state-variable-read-in-a-loop
            basketBalanceOf[trade.toBasket][trade.sellToken] = afterTradeBasketAssetAmounts_[info.toBasketIndex][info
                .toBasketSellTokenIndex] = basketBalanceOf[trade.toBasket][trade.sellToken] + trade.sellAmount; // nosemgrep
            unchecked {
                ++i;
            }
            emit InternalTradeSettled(trade, info.buyAmount);
        }
    }

    /// @notice Internal function to validate external trades.
    /// @param externalTrades Array of external trades to be validated.
    /// @param basketsToRebalance Array of basket addresses currently being rebalanced.
    /// @param totalBasketValue_ Array of total basket values in USD.
    /// @param afterTradeBasketAssetAmounts_ An initialized array of asset amounts for each basket being rebalanced.
    /// @dev If the result of an external trade is not within the _MAX_SLIPPAGE_BPS threshold of the minAmount, this
    function _validateExternalTrades(
        ExternalTrade[] calldata externalTrades,
        address[] calldata basketsToRebalance,
        uint256[] memory totalBasketValue_,
        uint256[][] memory afterTradeBasketAssetAmounts_
    )
        private
    {
        for (uint256 i = 0; i < externalTrades.length;) {
            ExternalTrade memory trade = externalTrades[i];
            ExternalTradeInfo memory info;
            BasketOwnershipInfo memory ownershipInfo;
            // nosemgrep: solidity.performance.array-length-outside-loop.array-length-outside-loop
            uint256 basketTradeOwnershipLength = trade.basketTradeOwnership.length;
            for (uint256 j = 0; j < basketTradeOwnershipLength;) {
                BasketTradeOwnership memory ownership = trade.basketTradeOwnership[j];
                ownershipInfo.basketIndex = _indexOf(basketsToRebalance, ownership.basket);
                ownershipInfo.buyTokenAssetIndex = basketTokenToRebalanceAssetToIndex(ownership.basket, trade.buyToken);
                ownershipInfo.sellTokenAssetIndex =
                    basketTokenToRebalanceAssetToIndex(ownership.basket, trade.sellToken);
                uint256 ownershipSellAmount =
                    FixedPointMathLib.fullMulDiv(trade.sellAmount, ownership.tradeOwnership, 1e18);
                uint256 ownershipBuyAmount =
                    FixedPointMathLib.fullMulDiv(trade.minAmount, ownership.tradeOwnership, 1e18);
                // Record changes in basket asset holdings due to the external trade
                if (
                    ownershipSellAmount
                        > afterTradeBasketAssetAmounts_[ownershipInfo.basketIndex][ownershipInfo.sellTokenAssetIndex]
                ) {
                    revert IncorrectTradeTokenAmount();
                }
                afterTradeBasketAssetAmounts_[ownershipInfo.basketIndex][ownershipInfo.sellTokenAssetIndex] =
                afterTradeBasketAssetAmounts_[ownershipInfo.basketIndex][ownershipInfo.sellTokenAssetIndex]
                    - ownershipSellAmount;
                afterTradeBasketAssetAmounts_[ownershipInfo.basketIndex][ownershipInfo.buyTokenAssetIndex] =
                afterTradeBasketAssetAmounts_[ownershipInfo.basketIndex][ownershipInfo.buyTokenAssetIndex]
                    + ownershipBuyAmount;
                // Update total basket value
                totalBasketValue_[ownershipInfo.basketIndex] = totalBasketValue_[ownershipInfo.basketIndex]
                // nosemgrep: solidity.performance.state-variable-read-in-a-loop.state-variable-read-in-a-loop
                - eulerRouter.getQuote(ownershipSellAmount, trade.sellToken, _USD_ISO_4217_CODE)
                // nosemgrep: solidity.performance.state-variable-read-in-a-loop.state-variable-read-in-a-loop
                + eulerRouter.getQuote(ownershipBuyAmount, trade.buyToken, _USD_ISO_4217_CODE);
                unchecked {
                    ++j;
                }
            }
            // nosemgrep: solidity.performance.state-variable-read-in-a-loop.state-variable-read-in-a-loop
            info.sellValue = eulerRouter.getQuote(trade.sellAmount, trade.sellToken, _USD_ISO_4217_CODE);
            // nosemgrep: solidity.performance.state-variable-read-in-a-loop.state-variable-read-in-a-loop
            info.internalMinAmount = eulerRouter.getQuote(info.sellValue, _USD_ISO_4217_CODE, trade.buyToken);
            info.diff = MathUtils.diff(info.internalMinAmount, trade.minAmount);

            // Check if the given minAmount is within the _MAX_SLIPPAGE_BPS threshold of internalMinAmount
            if (info.internalMinAmount < trade.minAmount) {
                if (info.diff * 1e18 / info.internalMinAmount > _MAX_SLIPPAGE_BPS) {
                    revert ExternalTradeSlippage();
                }
            }
            unchecked {
                ++i;
            }
            emit ExternalTradeValidated(trade, info.internalMinAmount);
        }
    }

    /// @notice Internal function to validate the target weights for each basket have been met after all trades have
    /// been settled.
    /// @param basketsToRebalance Array of basket addresses currently being rebalanced.
    /// @param afterTradeBasketAssetAmounts_ Array of asset amounts for each basket as updated with the results from
    /// both external and internal trades.
    /// @param totalBasketValue_ Array of total basket values in USD.
    /// @dev If target weights are not within the _MAX_WEIGHT_DEVIATION_BPS threshold, this function will revert.
    function _validateTargetWeights(
        address[] calldata basketsToRebalance,
        uint256[][] memory afterTradeBasketAssetAmounts_,
        uint256[] memory totalBasketValue_
    )
        private
        view
    {
        // Check if total weight change due to all trades is within the _MAX_WEIGHT_DEVIATION_BPS threshold
        for (uint256 i = 0; i < basketsToRebalance.length;) {
            address basket = basketsToRebalance[i];
            // slither-disable-next-line calls-loop
            uint256[] memory proposedTargetWeights = BasketToken(basket).getTargetWeights();
            // nosemgrep: solidity.performance.state-variable-read-in-a-loop.state-variable-read-in-a-loop
            address[] memory assets = basketAssets[basket];
            // nosemgrep: solidity.performance.array-length-outside-loop.array-length-outside-loop
            uint256 proposedTargetWeightsLength = proposedTargetWeights.length;
            for (uint256 j = 0; j < proposedTargetWeightsLength;) {
                address asset = assets[j];
                uint256 assetValueInUSD =
                // nosemgrep: solidity.performance.state-variable-read-in-a-loop.state-variable-read-in-a-loop
                 eulerRouter.getQuote(afterTradeBasketAssetAmounts_[i][j], asset, _USD_ISO_4217_CODE);
                // Rounding direction: down
                uint256 afterTradeWeight =
                    FixedPointMathLib.fullMulDiv(assetValueInUSD, _WEIGHT_PRECISION, totalBasketValue_[i]);
                if (MathUtils.diff(proposedTargetWeights[j], afterTradeWeight) > _MAX_WEIGHT_DEVIATION_BPS) {
                    console.log("basket, asset: ", basket, asset);
                    console.log("proposedTargetWeights[%s]: %s", j, proposedTargetWeights[j]);
                    console.log("afterTradeWeight: %s, usdValue: %s", afterTradeWeight, assetValueInUSD);
                    revert TargetWeightsNotMet();
                }
                unchecked {
                    ++j;
                }
            }
            unchecked {
                ++i;
            }
        }
    }
}<|MERGE_RESOLUTION|>--- conflicted
+++ resolved
@@ -240,12 +240,8 @@
 
         // Effects
         _grantRole(DEFAULT_ADMIN_ROLE, admin);
-<<<<<<< HEAD
-        _grantRole(PAUSER_ROLE, pauser);
-        basketTokenImplementation = basketTokenImplementation_;
-=======
+        _grantRole(_PAUSER_ROLE, pauser);
         _basketTokenImplementation = basketTokenImplementation;
->>>>>>> 5342643a
         eulerRouter = EulerRouter(eulerRouter_);
         strategyRegistry = StrategyRegistry(strategyRegistry_);
     }
@@ -266,12 +262,8 @@
     )
         external
         payable
-<<<<<<< HEAD
-        onlyRole(MANAGER_ROLE)
         whenNotPaused
-=======
         onlyRole(_MANAGER_ROLE)
->>>>>>> 5342643a
         returns (address basket)
     {
         // Checks
@@ -386,18 +378,14 @@
     /// target balance and the current balance of any asset in the basket is more than 500 USD.
     /// @param basketsToRebalance Array of basket addresses to rebalance.
     // slither-disable-next-line cyclomatic-complexity
-<<<<<<< HEAD
     function proposeRebalance(
         address[] calldata basketsToRebalance
     )
         external
-        onlyRole(REBALANCER_ROLE)
+        onlyRole(_REBALANCER_ROLE)
         nonReentrant
         whenNotPaused
     {
-=======
-    function proposeRebalance(address[] calldata basketsToRebalance) external onlyRole(_REBALANCER_ROLE) nonReentrant {
->>>>>>> 5342643a
         // Checks
         // Revert if a rebalance is already in progress
         if (_rebalanceStatus.status != Status.NOT_STARTED) {
@@ -584,11 +572,7 @@
 
     /// @notice Executes the token swaps proposed in proposeTokenSwap and updates the basket balances.
     /// @dev This function can only be called after proposeTokenSwap.
-<<<<<<< HEAD
-    function executeTokenSwap() external onlyRole(REBALANCER_ROLE) nonReentrant whenNotPaused {
-=======
     function executeTokenSwap() external onlyRole(_REBALANCER_ROLE) nonReentrant {
->>>>>>> 5342643a
         // TODO: Implement the logic to execute token swap
     }
 
@@ -694,12 +678,8 @@
     )
         public
         nonReentrant
-<<<<<<< HEAD
         whenNotPaused
-        onlyRole(BASKET_TOKEN_ROLE)
-=======
         onlyRole(_BASKET_TOKEN_ROLE)
->>>>>>> 5342643a
     {
         // Checks
         if (totalSupplyBefore == 0) {
@@ -747,10 +727,10 @@
     /// PAUSING FUNCTIONS ///
 
     /**
-     * @dev Pauses the contract. Only callable by PAUSER_ROLE or DEFAULT_ADMIN_ROLE.
+     * @dev Pauses the contract. Only callable by _PAUSER_ROLE or DEFAULT_ADMIN_ROLE.
      */
     function pause() external {
-        if (!(hasRole(PAUSER_ROLE, msg.sender) || hasRole(DEFAULT_ADMIN_ROLE, msg.sender))) {
+        if (!(hasRole(_PAUSER_ROLE, msg.sender) || hasRole(DEFAULT_ADMIN_ROLE, msg.sender))) {
             revert Unauthorized();
         }
         _pause();
