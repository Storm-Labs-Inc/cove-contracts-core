// SPDX-License-Identifier: BUSL-1.1
pragma solidity 0.8.23;

import { Clones } from "@openzeppelin/contracts/proxy/Clones.sol";

import { AccessControlEnumerable } from "@openzeppelin/contracts/access/extensions/AccessControlEnumerable.sol";

import { IERC20 } from "@openzeppelin/contracts/token/ERC20/IERC20.sol";
import { SafeERC20 } from "@openzeppelin/contracts/token/ERC20/utils/SafeERC20.sol";
import { Pausable } from "@openzeppelin/contracts/utils/Pausable.sol";
import { ReentrancyGuard } from "@openzeppelin/contracts/utils/ReentrancyGuard.sol";

import { FixedPointMathLib } from "@solady/utils/FixedPointMathLib.sol";

import { BasketToken } from "src/BasketToken.sol";

import { EulerRouter } from "src/deps/euler-price-oracle/EulerRouter.sol";
import { StrategyRegistry } from "src/strategies/StrategyRegistry.sol";

import { Errors } from "src/libraries/Errors.sol";
import { MathUtils } from "src/libraries/MathUtils.sol";

import { console } from "forge-std/console.sol";

/// @title BasketManager
/// @notice Contract responsible for managing baskets and their tokens. The accounting for assets per basket is done
/// here.
contract BasketManager is ReentrancyGuard, AccessControlEnumerable, Pausable {
    /// LIBRARIES ///
    using SafeERC20 for IERC20;

    /// STRUCTS ///
    /// @notice Enum representing the status of a rebalance.
    enum Status {
        // Rebalance has not started.
        NOT_STARTED,
        // Rebalance has been proposed.
        REBALANCE_PROPOSED,
        // Token swap has been proposed.
        TOKEN_SWAP_PROPOSED,
        // Token swap has been executed.
        TOKEN_SWAP_EXECUTED
    }

    /// @notice Struct representing the rebalance status.
    struct RebalanceStatus {
        // Hash of the baskets proposed for rebalance.
        bytes32 basketHash;
        // Timestamp of the last action.
        uint40 timestamp;
        // Status of the rebalance.
        Status status;
    }

    /// @notice Struct representing a baskets ownership of an external trade.
    struct BasketTradeOwnership {
        // Address of the basket.
        address basket;
        // Ownership of the trade with a base of 1e18. An ownershipe of 1e18 means the basket owns the entire trade.
        uint96 tradeOwnership;
    }

    /// @notice Struct containing data for an internal trade.
    struct InternalTrade {
        // Address of the basket that is selling.
        address fromBasket;
        // Address of the token to sell.
        address sellToken;
        // Address of the token to buy.
        address buyToken;
        // Address of the basket that is buying.
        address toBasket;
        // Amount of the token to sell.
        uint256 sellAmount;
        // Minimum amount of the buy token that the trade results in. Used to check that the proposers oracle prices
        // are correct.
        uint256 minAmount;
        // Maximum amount of the buy token that the trade can result in.
        uint256 maxAmount;
    }

    /// @notice Struct containing data for an external trade.
    struct ExternalTrade {
        // Address of the token to sell.
        address sellToken;
        // Address of the token to buy.
        address buyToken;
        // Amount of the token to sell.
        uint256 sellAmount;
        // Minimum amount of the buy token that the trade results in.
        uint256 minAmount;
        // Array of basket trade ownerships.
        BasketTradeOwnership[] basketTradeOwnership;
    }

    /// @notice Struct containing data for an internal trade.
    struct InternalTradeInfo {
        // Index of the basket that is selling.
        uint256 fromBasketIndex;
        // Index of the basket that is buying.
        uint256 toBasketIndex;
        // Index of the token to sell.
        uint256 sellTokenAssetIndex;
        // Index of the token to buy.
        uint256 buyTokenAssetIndex;
        // Index of the buy token in the buying basket.
        uint256 toBasketBuyTokenIndex;
        // Index of the sell token in the buying basket.
        uint256 toBasketSellTokenIndex;
        // Amount of the buy token.
        uint256 buyAmount;
    }

    /// @notice Struct containing data for an external trade.
    struct ExternalTradeInfo {
        // Price of the sell token.
        uint256 sellTokenPrice;
        // Price of the buy token.
        uint256 buyTokenPrice;
        // Value of the sell token.
        uint256 sellValue;
        // Minimum amount of the buy token that the trade results in.
        uint256 internalMinAmount;
        // Difference between the internalMinAmount and the minAmount.
        uint256 diff;
    }

    /// @notice Struct containing data for basket ownership of an external trade.
    struct BasketOwnershipInfo {
        // Index of the basket.
        uint256 basketIndex;
        // Index of the buy token asset.
        uint256 buyTokenAssetIndex;
        // Index of the sell token asset.
        uint256 sellTokenAssetIndex;
    }

    /// CONSTANTS ///
    /// @notice ISO 4217 numeric code for USD, used as a constant address representation
    address private constant _USD_ISO_4217_CODE = address(840);
    /// @notice Maximum number of basket tokens allowed to be created.
    uint256 private constant _MAX_NUM_OF_BASKET_TOKENS = 256;
    /// @notice Maximum slippage allowed for token swaps.
    uint256 private constant _MAX_SLIPPAGE_BPS = 0.05e18; // .05%
    /// @notice Maximum deviation from target weights allowed for token swaps.
    uint256 private constant _MAX_WEIGHT_DEVIATION_BPS = 0.05e18; // .05%
    /// @notice Precision used for weight calculations.
    uint256 private constant _WEIGHT_PRECISION = 1e18;
    /// @notice Manager role. Managers can create new baskets.
    bytes32 private constant _MANAGER_ROLE = keccak256("MANAGER_ROLE");
    /// @notice Pauser role.
    bytes32 private constant _PAUSER_ROLE = keccak256("PAUSER_ROLE");
    /// @notice Rebalancer role. Rebalancers can propose rebalance, propose token swap, and execute token swap.
    bytes32 private constant _REBALANCER_ROLE = keccak256("REBALANCER_ROLE");
    /// @notice Basket token role. Given to the basket token contracts when they are created.
    bytes32 private constant _BASKET_TOKEN_ROLE = keccak256("BASKET_TOKEN_ROLE");

    /// IMMUTABLES ///
    /// @notice Address of the StrategyRegistry contract used to resolve and verify basket target weights.
    StrategyRegistry public immutable strategyRegistry;
    /// @notice Address of the EulerRouter contract used to fetch oracle quotes for swaps.
    EulerRouter public immutable eulerRouter;
    /// @notice Address of the BasketToken implementation.
    address private immutable _basketTokenImplementation;

    /// STATE VARIABLES ///
    /// @notice Array of all basket tokens.
    address[] public basketTokens;
    /// @notice Mapping of basket token to asset to balance.
    mapping(address basketToken => mapping(address asset => uint256 balance)) public basketBalanceOf;
    /// @notice Mapping of basketId to basket address.
    mapping(bytes32 basketId => address basketToken) public basketIdToAddress;
    /// @notice Mapping of basket token to assets.
    mapping(address basketToken => address[] basketAssets) public basketAssets;
    /// @notice Mapping of basket token to basket asset to index plus one. 0 means the basket asset does not exist.
    mapping(address basketToken => mapping(address basketAsset => uint256 indexPlusOne)) private
        _basketAssetToIndexPlusOne;
    /// @notice Mapping of basket token to index plus one. 0 means the basket token does not exist.
    mapping(address basketToken => uint256 indexPlusOne) private _basketTokenToIndexPlusOne;
    /// @notice Mapping of basket token to pending redeeming shares.
    mapping(address basketToken => uint256 pendingRedeems) public pendingRedeems;
    /// @notice Rebalance status.
    RebalanceStatus private _rebalanceStatus;
    /// @notice A hash of the latest external trades stored during proposeTokenSwap
    bytes32 private _externalTradesHash;

    /// EVENTS ///
    /// @notice Emitted when an internal trade is settled.
    /// @param internalTrade Internal trade that was settled.
    /// @param buyAmount Amount of the the from token that is traded.
    event InternalTradeSettled(InternalTrade internalTrade, uint256 buyAmount);
    /// @notice Emitted when an external trade is settled.
    /// @param externalTrade External trade that was settled.
    /// @param minAmount Minimum amount of the buy token that the trade results in.
    event ExternalTradeValidated(ExternalTrade externalTrade, uint256 minAmount);

    /// ERRORS ///
    error ZeroTotalSupply();
    error ZeroBurnedShares();
    error CannotBurnMoreSharesThanTotalSupply();
    error BasketTokenNotFound();
    error AssetNotFoundInBasket();
    error BasketTokenAlreadyExists();
    error BasketTokenMaxExceeded();
    error ElementIndexNotFound();
    error StrategyRegistryDoesNotSupportStrategy();
    error BasketsMismatch();
    error BaseAssetMismatch();
    error AssetListEmpty();
    error MustWaitForRebalanceToComplete();
    error NoRebalanceInProgress();
    error TooEarlyToCompleteRebalance();
    error RebalanceNotRequired();
    error ExternalTradeSlippage();
    error TargetWeightsNotMet();
    error InternalTradeMinMaxAmountNotReached();
    error IncorrectTradeTokenAmount();
    error Unauthorized();

    /// @notice Initializes the contract with the given parameters.
    /// @param basketTokenImplementation Address of the basket token implementation.
    /// @param eulerRouter_ Address of the oracle registry.
    /// @param strategyRegistry_ Address of the strategy registry.
    constructor(
        address basketTokenImplementation,
        address eulerRouter_,
        address strategyRegistry_,
        address admin,
        address pauser
    )
        payable
    {
        // Checks
<<<<<<< HEAD
        if (basketTokenImplementation == address(0)) revert Errors.ZeroAddress();
        if (eulerRouter_ == address(0)) revert Errors.ZeroAddress();
        if (strategyRegistry_ == address(0)) revert Errors.ZeroAddress();
        if (admin == address(0)) revert Errors.ZeroAddress();
=======
        if (basketTokenImplementation == address(0)) revert ZeroAddress();
        if (eulerRouter_ == address(0)) revert ZeroAddress();
        if (strategyRegistry_ == address(0)) revert ZeroAddress();
        if (admin == address(0)) revert ZeroAddress();
        if (pauser == address(0)) revert ZeroAddress();
>>>>>>> d1f5221f

        // Effects
        _grantRole(DEFAULT_ADMIN_ROLE, admin);
        _grantRole(_PAUSER_ROLE, pauser);
        _basketTokenImplementation = basketTokenImplementation;
        eulerRouter = EulerRouter(eulerRouter_);
        strategyRegistry = StrategyRegistry(strategyRegistry_);
    }

    /// PUBLIC FUNCTIONS ///

    /// @notice Creates a new basket token with the given parameters.
    /// @param basketName Name of the basket.
    /// @param symbol Symbol of the basket.
    /// @param bitFlag Asset selection bitFlag for the basket.
    /// @param strategy Address of the strategy contract for the basket.
    function createNewBasket(
        string calldata basketName,
        string calldata symbol,
        address baseAsset,
        uint256 bitFlag,
        address strategy
    )
        external
        payable
        whenNotPaused
        onlyRole(_MANAGER_ROLE)
        returns (address basket)
    {
        // Checks
        if (baseAsset == address(0)) {
            revert Errors.ZeroAddress();
        }
        uint256 basketTokensLength = basketTokens.length;
        if (basketTokensLength >= _MAX_NUM_OF_BASKET_TOKENS) {
            revert BasketTokenMaxExceeded();
        }
        bytes32 basketId = keccak256(abi.encodePacked(bitFlag, strategy));
        if (basketIdToAddress[basketId] != address(0)) {
            revert BasketTokenAlreadyExists();
        }
        // Checks with external view calls
        if (!strategyRegistry.supportsBitFlag(bitFlag, strategy)) {
            revert StrategyRegistryDoesNotSupportStrategy();
        }
        // TODO: replace with AssetRegistry.getAssets(bitFlag) once AssetRegistry is implemented
        address[] memory assets = strategyRegistry.getAssets(bitFlag);
        if (assets.length == 0) {
            revert AssetListEmpty();
        }
        if (assets[0] != baseAsset) {
            revert BaseAssetMismatch();
        }
        // Effects
        basket = Clones.clone(_basketTokenImplementation);
        _grantRole(_BASKET_TOKEN_ROLE, basket);
        basketTokens.push(basket);
        basketAssets[basket] = assets;
        uint256 assetsLength = assets.length;
        for (uint256 j = 0; j < assetsLength;) {
            address asset = assets[j];
            // nosemgrep: solidity.performance.state-variable-read-in-a-loop.state-variable-read-in-a-loop
            _basketAssetToIndexPlusOne[basket][asset] = j + 1;
            unchecked {
                ++j;
            }
        }
        // Interactions
        basketIdToAddress[basketId] = basket;
        unchecked {
            // Overflow not possible: basketTokensLength is less than the constant _MAX_NUM_OF_BASKET_TOKENS
            _basketTokenToIndexPlusOne[basket] = basketTokensLength + 1;
        }
        // Interactions
        // TODO: have owner address to pass to basket tokens on initialization
        BasketToken(basket).initialize(IERC20(baseAsset), basketName, symbol, bitFlag, strategy, address(0));
    }

    /// @notice Returns the index of the basket token in the basketTokens array.
    /// @dev Reverts if the basket token does not exist.
    /// @param basketToken Address of the basket token.
    /// @return index Index of the basket token.
    function basketTokenToIndex(address basketToken) public view returns (uint256 index) {
        index = _basketTokenToIndexPlusOne[basketToken];
        if (index == 0) {
            revert BasketTokenNotFound();
        }
        unchecked {
            // Overflow not possible: index is not 0
            return index - 1;
        }
    }

    /// @notice Returns the index of the basket asset in the basketAssets array.
    /// @dev Reverts if the basket asset does not exist.
    /// @param basketToken Address of the basket token.
    /// @param asset Address of the asset.
    /// @return index Index of the basket asset.
    function basketTokenToRebalanceAssetToIndex(
        address basketToken,
        address asset
    )
        public
        view
        returns (uint256 index)
    {
        index = _basketAssetToIndexPlusOne[basketToken][asset];
        if (index == 0) {
            revert AssetNotFoundInBasket();
        }
        unchecked {
            // Overflow not possible: index is not 0
            return index - 1;
        }
    }

    /// @notice Returns the number of basket tokens.
    /// @return Number of basket tokens.
    function numOfBasketTokens() public view returns (uint256) {
        return basketTokens.length;
    }

    /// @notice Returns the current rebalance status.
    /// @return Rebalance status struct with the following fields:
    ///   - basketHash: Hash of the baskets proposed for rebalance.
    ///   - timestamp: Timestamp of the last action.
    ///   - status: Status enum of the rebalance.
    function rebalanceStatus() external view returns (RebalanceStatus memory) {
        return _rebalanceStatus;
    }

    /// @notice Returns the hash of the external trades stored during proposeTokenSwap
    /// @return Hash of the external trades
    function externalTradesHash() external view returns (bytes32) {
        return _externalTradesHash;
    }

    /// @notice Proposes a rebalance for the given baskets. The rebalance is proposed if the difference between the
    /// target balance and the current balance of any asset in the basket is more than 500 USD.
    /// @param basketsToRebalance Array of basket addresses to rebalance.
    // slither-disable-next-line cyclomatic-complexity
    function proposeRebalance(
        address[] calldata basketsToRebalance
    )
        external
        onlyRole(_REBALANCER_ROLE)
        nonReentrant
        whenNotPaused
    {
        // Checks
        // Revert if a rebalance is already in progress
        if (_rebalanceStatus.status != Status.NOT_STARTED) {
            revert MustWaitForRebalanceToComplete();
        }
        bool shouldRebalance = false;
        uint256 length = basketsToRebalance.length;
        for (uint256 i = 0; i < length;) {
            // slither-disable-start calls-loop
            address basket = basketsToRebalance[i];
            // nosemgrep: solidity.performance.state-variable-read-in-a-loop.state-variable-read-in-a-loop
            address[] memory assets = basketAssets[basket];
            // nosemgrep: solidity.performance.array-length-outside-loop.array-length-outside-loop
            uint256 assetsLength = assets.length;
            if (assetsLength == 0) {
                revert BasketTokenNotFound();
            }
            uint256[] memory balances = new uint256[](assetsLength);
            uint256[] memory targetBalances = new uint256[](assetsLength);
            uint256 basketValue = 0;

            // Calculate current basket value
            for (uint256 j = 0; j < assetsLength;) {
                // nosemgrep: solidity.performance.state-variable-read-in-a-loop.state-variable-read-in-a-loop
                balances[j] = basketBalanceOf[basket][assets[j]];

                // Rounding direction: down
                // nosemgrep: solidity.performance.state-variable-read-in-a-loop.state-variable-read-in-a-loop
                basketValue += eulerRouter.getQuote(balances[j], assets[j], _USD_ISO_4217_CODE);
                unchecked {
                    // Overflow not possible: j is less than assetsLength
                    ++j;
                }
            }

            // Process pending deposits and fulfill them
            uint256 totalSupply = BasketToken(basket).totalSupply();
            // nosemgrep: solidity.performance.state-variable-read-in-a-loop.state-variable-read-in-a-loop
            uint256 pendingRedeems_ = BasketToken(basket).prepareForRebalance();
            {
                uint256 pendingDeposit = BasketToken(basket).totalPendingDeposits();
                if (pendingDeposit > 0) {
                    // Assume the first asset listed in the basket is the base asset
                    // Round direction: down
                    // nosemgrep: solidity.performance.state-variable-read-in-a-loop.state-variable-read-in-a-loop
                    uint256 pendingDepositValue = eulerRouter.getQuote(pendingDeposit, assets[0], _USD_ISO_4217_CODE);
                    // Rounding direction: down
                    // Division-by-zero is not possible: basketValue is greater than 0
                    uint256 requiredDepositShares = basketValue > 0
                        ? FixedPointMathLib.fullMulDiv(pendingDepositValue, totalSupply, basketValue)
                        : pendingDeposit;
                    totalSupply += requiredDepositShares;
                    basketValue += pendingDepositValue;
                    // nosemgrep: solidity.performance.state-variable-read-in-a-loop.state-variable-read-in-a-loop
                    basketBalanceOf[basket][assets[0]] = balances[0] = balances[0] + pendingDeposit;
                    // slither-disable-next-line reentrancy-no-eth,reentrancy-benign
                    BasketToken(basket).fulfillDeposit(requiredDepositShares);
                }
            }

            // Pre-process redeems and calculate target balances
            // nosemgrep: solidity.performance.state-variable-read-in-a-loop.state-variable-read-in-a-loop
            uint256[] memory proposedTargetWeights = BasketToken(basket).getTargetWeights();
            {
                // Advances redeem epoch if there are pending redeems
                uint256 requiredWithdrawValue = 0;

                // If there are pending redeems, calculate the required withdraw value
                // and store it in pendingWithdraw
                if (pendingRedeems_ > 0) {
                    shouldRebalance = true;
                    if (totalSupply > 0) {
                        // Rounding direction: down
                        // Division-by-zero is not possible: totalSupply is greater than 0
                        requiredWithdrawValue = basketValue * pendingRedeems_ / totalSupply;
                        if (requiredWithdrawValue > basketValue) {
                            requiredWithdrawValue = basketValue;
                        }
                        unchecked {
                            // Overflow not possible: requiredWithdrawValue is less than or equal to basketValue
                            basketValue -= requiredWithdrawValue;
                        }
                    }
                    // nosemgrep: solidity.performance.state-variable-read-in-a-loop.state-variable-read-in-a-loop
                    pendingRedeems[basket] = pendingRedeems_;
                }

                // Update the target balances
                // Rounding direction: down
                // Division-by-zero is not possible: priceOfAssets[j] is greater than 0
                for (uint256 j = 0; j < assetsLength;) {
                    targetBalances[j] =
                    // nosemgrep: solidity.performance.state-variable-read-in-a-loop.state-variable-read-in-a-loop
                    eulerRouter.getQuote(
                        FixedPointMathLib.fullMulDiv(proposedTargetWeights[j], basketValue, _WEIGHT_PRECISION),
                        _USD_ISO_4217_CODE,
                        assets[j]
                    );

                    unchecked {
                        // Overflow not possible: j is less than assetsLength
                        ++j;
                    }
                }
                // nosemgrep: solidity.performance.state-variable-read-in-a-loop.state-variable-read-in-a-loop
                targetBalances[0] += eulerRouter.getQuote(requiredWithdrawValue, _USD_ISO_4217_CODE, assets[0]);
            }

            // Check if rebalance is needed
            for (uint256 j = 0; j < assetsLength;) {
                // Check if the target balance is different by more than 500 USD
                // NOTE: This implies it requires only one asset to be different by more than 500 USD
                //       to trigger a rebalance. This is placeholder logic and should be updated.
                // TODO: Update the logic to trigger a rebalance
                console.log("balances[%s]: %s", j, balances[j]);
                console.log("targetBalances[%s]: %s", j, targetBalances[j]);
                // TODO: verify what scale pyth returns for USD denominated value
                // TODO: is there a way to move this into the if statement that works with semgrep
                uint256 diff = MathUtils.diff(balances[j], targetBalances[j]);
                if (
                    eulerRouter.getQuote(diff, assets[j], _USD_ISO_4217_CODE) > 500 // nosemgrep
                ) {
                    shouldRebalance = true;
                    break;
                }
                unchecked {
                    // Overflow not possible: j is less than assetsLength
                    ++j;
                }
            }
            // slither-disable-end calls-loop
            unchecked {
                // Overflow not possible: i is less than basketsToRebalance.length
                ++i;
            }
        }
        if (!shouldRebalance) {
            revert RebalanceNotRequired();
        }
        _rebalanceStatus.basketHash = keccak256(abi.encodePacked(basketsToRebalance));
        _rebalanceStatus.timestamp = uint40(block.timestamp);
        _rebalanceStatus.status = Status.REBALANCE_PROPOSED;
    }

    /// @notice Proposes a set of internal trades and external trades to rebalance the given baskets.
    /// If the proposed token swap results are not close to the target balances, this function will revert.
    /// @dev This function can only be called after proposeRebalance.
    /// @param internalTrades Array of internal trades to execute.
    /// @param externalTrades Array of external trades to execute.
    /// @param basketsToRebalance Array of basket addresses currently being rebalanced.
    // slither-disable-next-line cyclomatic-complexity
    function proposeTokenSwap(
        InternalTrade[] calldata internalTrades,
        ExternalTrade[] calldata externalTrades,
        address[] calldata basketsToRebalance
    )
        external
        onlyRole(_REBALANCER_ROLE)
        nonReentrant
        whenNotPaused
    {
        RebalanceStatus memory status = _rebalanceStatus;
        if (status.status != Status.REBALANCE_PROPOSED) {
            revert MustWaitForRebalanceToComplete();
        }
        // Ensure the basketsToRebalance matches the hash from proposeRebalance
        if (keccak256(abi.encodePacked(basketsToRebalance)) != status.basketHash) {
            revert BasketsMismatch();
        }

        uint256 numBaskets = basketsToRebalance.length;
        uint256[] memory totalBasketValue_ = new uint256[](numBaskets);
        uint256[][] memory afterTradeBasketAssetAmounts_ = new uint256[][](numBaskets);

        _initializeBasketData(basketsToRebalance, afterTradeBasketAssetAmounts_, totalBasketValue_);
        _settleInternalTrades(internalTrades, basketsToRebalance, afterTradeBasketAssetAmounts_);
        _validateExternalTrades(externalTrades, basketsToRebalance, totalBasketValue_, afterTradeBasketAssetAmounts_);
        _validateTargetWeights(basketsToRebalance, afterTradeBasketAssetAmounts_, totalBasketValue_);

        status.timestamp = uint40(block.timestamp);
        status.status = Status.TOKEN_SWAP_PROPOSED;
        _rebalanceStatus = status;
        _externalTradesHash = keccak256(abi.encode(externalTrades));
    }

    /// @notice Executes the token swaps proposed in proposeTokenSwap and updates the basket balances.
    /// @dev This function can only be called after proposeTokenSwap.
    function executeTokenSwap() external onlyRole(_REBALANCER_ROLE) nonReentrant whenNotPaused {
        // TODO: Implement the logic to execute token swap
    }

    /// @notice Completes the rebalance for the given baskets. The rebalance can be completed if it has been more than
    /// 15 minutes since the last action.
    /// @param basketsToRebalance Array of basket addresses proposed for rebalance.
    function completeRebalance(address[] calldata basketsToRebalance) external nonReentrant whenNotPaused {
        // Check if there is any rebalance in progress
        // slither-disable-next-line incorrect-equality
        if (_rebalanceStatus.status == Status.NOT_STARTED) {
            revert NoRebalanceInProgress();
        }
        // Check if the given baskets are the same as the ones proposed
        if (keccak256(abi.encodePacked(basketsToRebalance)) != _rebalanceStatus.basketHash) {
            revert BasketsMismatch();
        }
        // Check if the rebalance was proposed more than 15 minutes ago
        // slither-disable-next-line timestamp
        if (block.timestamp - _rebalanceStatus.timestamp < 15 minutes) {
            revert TooEarlyToCompleteRebalance();
        }
        // TODO: Add more checks for completion at different stages

        // Reset the rebalance status
        _rebalanceStatus.basketHash = bytes32(0);
        _rebalanceStatus.timestamp = uint40(block.timestamp);
        _rebalanceStatus.status = Status.NOT_STARTED;

        // Process the redeems for the given baskets
        for (uint256 i = 0; i < basketsToRebalance.length;) {
            // TODO: Make this more efficient by using calldata or by moving the logic to zk proof chain
            address basket = basketsToRebalance[i];
            // nosemgrep: solidity.performance.state-variable-read-in-a-loop.state-variable-read-in-a-loop
            address[] memory assets = basketAssets[basket];
            // nosemgrep: solidity.performance.array-length-outside-loop.array-length-outside-loop
            uint256 assetsLength = assets.length;
            uint256[] memory balances = new uint256[](assetsLength);
            uint256 basketValue;

            // Calculate current basket value
            for (uint256 j = 0; j < assetsLength;) {
                // nosemgrep: solidity.performance.state-variable-read-in-a-loop.state-variable-read-in-a-loop
                balances[j] = basketBalanceOf[basket][assets[j]];
                // Rounding direction: down
                // slither-disable-start calls-loop
                // nosemgrep: solidity.performance.state-variable-read-in-a-loop.state-variable-read-in-a-loop
                basketValue += eulerRouter.getQuote(balances[j], assets[j], _USD_ISO_4217_CODE);
                unchecked {
                    // Overflow not possible: j is less than assetsLength
                    ++j;
                }
            }

            // If there are pending redeems, process them
            // nosemgrep: solidity.performance.state-variable-read-in-a-loop.state-variable-read-in-a-loop
            uint256 pendingRedeems_ = pendingRedeems[basket];
            if (pendingRedeems_ > 0) {
                // slither-disable-next-line costly-loop
                delete pendingRedeems[basket]; // nosemgrep
                // Assume the first asset listed in the basket is the base asset
                // Rounding direction: down
                // Division-by-zero is not possible: priceOfAssets[0] is greater than 0, totalSupply is greater than 0
                // when pendingRedeems is greater than 0
                uint256 rawAmount =
                    FixedPointMathLib.fullMulDiv(basketValue, pendingRedeems_, BasketToken(basket).totalSupply());
                // nosemgrep: solidity.performance.state-variable-read-in-a-loop.state-variable-read-in-a-loop
                uint256 withdrawAmount = eulerRouter.getQuote(rawAmount, _USD_ISO_4217_CODE, assets[0]);
                // slither-disable-end calls-loop
                if (withdrawAmount <= balances[0]) {
                    unchecked {
                        // Overflow not possible: withdrawAmount is less than or equal to balances[0]
                        // nosemgrep: solidity.performance.state-variable-read-in-a-loop.state-variable-read-in-a-loop
                        basketBalanceOf[basket][assets[0]] = balances[0] - withdrawAmount;
                    }
                    // slither-disable-next-line reentrancy-no-eth,calls-loop
                    IERC20(assets[0]).forceApprove(basket, withdrawAmount);
                    // ERC20.transferFrom is called in BasketToken.fulfillRedeem
                    // slither-disable-next-line reentrancy-no-eth,calls-loop
                    BasketToken(basket).fulfillRedeem(withdrawAmount);
                } else {
                    // TODO: Let the BasketToken contract handle failed redeems
                    // BasketToken(basket).failRedeem();
                }
            }
            unchecked {
                // Overflow not possible: i is less than basketsToRebalance.length
                ++i;
            }
        }
    }

    /// FALLBACK REDEEM LOGIC ///

    /// @notice Fallback redeem function to redeem shares when the rebalance is not in progress. Redeems the shares for
    /// each underlying asset in the basket pro-rata to the amount of shares redeemed.
    /// @param totalSupplyBefore Total supply of the basket token before the shares were burned.
    /// @param burnedShares Amount of shares burned.
    /// @param to Address to send the redeemed assets to.
    function proRataRedeem(
        uint256 totalSupplyBefore,
        uint256 burnedShares,
        address to
    )
        public
        nonReentrant
        whenNotPaused
        onlyRole(_BASKET_TOKEN_ROLE)
    {
        // Checks
        if (totalSupplyBefore == 0) {
            revert ZeroTotalSupply();
        }
        if (burnedShares == 0) {
            revert ZeroBurnedShares();
        }
        if (burnedShares > totalSupplyBefore) {
            revert CannotBurnMoreSharesThanTotalSupply();
        }
        if (to == address(0)) {
            revert Errors.ZeroAddress();
        }
        // Revert if a rebalance is in progress
        if (_rebalanceStatus.status != Status.NOT_STARTED) {
            revert MustWaitForRebalanceToComplete();
        }
        // Effects
        address basket = msg.sender;
        address[] storage assets = basketAssets[basket];
        uint256 assetsLength = assets.length;
        // Interactions
        for (uint256 i = 0; i < assetsLength;) {
            address asset = assets[i];
            // nosemgrep: solidity.performance.state-variable-read-in-a-loop.state-variable-read-in-a-loop
            uint256 balance = basketBalanceOf[basket][asset];
            // Rounding direction: down
            // Division-by-zero is not possible: totalSupplyBefore is greater than 0
            uint256 amountToWithdraw = FixedPointMathLib.fullMulDiv(burnedShares, balance, totalSupplyBefore);
            if (amountToWithdraw > 0) {
                // nosemgrep: solidity.performance.state-variable-read-in-a-loop.state-variable-read-in-a-loop
                basketBalanceOf[basket][asset] = balance - amountToWithdraw;
                // Asset is an allowlisted ERC20 with no reentrancy problem in transfer
                // slither-disable-next-line reentrancy-no-eth
                IERC20(asset).safeTransfer(to, amountToWithdraw);
            }
            unchecked {
                // Overflow not possible: i is less than assetsLength
                ++i;
            }
        }
    }

    /// PAUSING FUNCTIONS ///

    /// @notice Pauses the contract. Callable by DEFAULT_ADMIN_ROLE or PAUSER_ROLE.
    function pause() external {
        if (!(hasRole(_PAUSER_ROLE, msg.sender) || hasRole(DEFAULT_ADMIN_ROLE, msg.sender))) {
            revert Unauthorized();
        }
        _pause();
    }

    /// @notice Unpauses the contract. Only callable by DEFAULT_ADMIN_ROLE.
    function unpause() external onlyRole(DEFAULT_ADMIN_ROLE) {
        _unpause();
    }

    /// INTERNAL FUNCTIONS ///

    /// @notice Returns the index of the element in the array.
    /// @dev Reverts if the element does not exist in the array.
    /// @param array Array to find the element in.
    /// @param element Element to find in the array.
    /// @return index Index of the element in the array.
    function _indexOf(address[] memory array, address element) internal pure returns (uint256 index) {
        uint256 length = array.length;
        for (uint256 i = 0; i < length;) {
            if (array[i] == element) {
                return i;
            }
            unchecked {
                // Overflow not possible: index is not 0
                ++i;
            }
        }
        revert ElementIndexNotFound();
    }

    /// PRIVATE FUNCTIONS ///

    /// @notice Internal function to initialize the basket data to be used while proposing a token swap.
    /// @param basketsToRebalance Array of basket addresses currently being rebalanced.
    /// @param afterTradeBasketAssetAmounts_ An initialized array of asset amounts for each basket being rebalanced.
    /// @param totalBasketValue_ An initialized array of total basket values for each basket being rebalanced.
    function _initializeBasketData(
        address[] calldata basketsToRebalance,
        uint256[][] memory afterTradeBasketAssetAmounts_,
        uint256[] memory totalBasketValue_
    )
        private
        view
    {
        uint256 numBaskets = basketsToRebalance.length;

        for (uint256 i = 0; i < numBaskets;) {
            address basket = basketsToRebalance[i];
            // nosemgrep: solidity.performance.state-variable-read-in-a-loop.state-variable-read-in-a-loop
            address[] memory assets = basketAssets[basket];
            // nosemgrep: solidity.performance.array-length-outside-loop.array-length-outside-loop
            uint256 assetsLength = assets.length;
            afterTradeBasketAssetAmounts_[i] = new uint256[](assetsLength);
            for (uint256 j = 0; j < assetsLength;) {
                address asset = assets[j];
                // nosemgrep: solidity.performance.state-variable-read-in-a-loop.state-variable-read-in-a-loop
                uint256 currentAssetAmount = basketBalanceOf[basket][asset];
                afterTradeBasketAssetAmounts_[i][j] = currentAssetAmount;
                // nosemgrep: solidity.performance.state-variable-read-in-a-loop.state-variable-read-in-a-loop
                totalBasketValue_[i] += eulerRouter.getQuote(currentAssetAmount, asset, _USD_ISO_4217_CODE);
                unchecked {
                    // Overflow not possible: j is less than assetsLength
                    ++j;
                }
            }
            unchecked {
                // Overflow not possible: i is less than numBaskets
                ++i;
            }
        }
    }

    /// @notice Internal function to settle internal trades.
    /// @param internalTrades Array of internal trades to execute.
    /// @param basketsToRebalance Array of basket addresses currently being rebalanced.
    /// @param afterTradeBasketAssetAmounts_ An initialized array of asset amounts for each basket being rebalanced.
    /// @dev If the result of an internal trade is not within the provided minAmount or maxAmount, this function will
    /// revert.
    function _settleInternalTrades(
        InternalTrade[] calldata internalTrades,
        address[] calldata basketsToRebalance,
        uint256[][] memory afterTradeBasketAssetAmounts_
    )
        private
    {
        for (uint256 i = 0; i < internalTrades.length;) {
            InternalTrade memory trade = internalTrades[i];
            InternalTradeInfo memory info = InternalTradeInfo({
                fromBasketIndex: _indexOf(basketsToRebalance, trade.fromBasket),
                toBasketIndex: _indexOf(basketsToRebalance, trade.toBasket),
                sellTokenAssetIndex: basketTokenToRebalanceAssetToIndex(trade.fromBasket, trade.sellToken),
                buyTokenAssetIndex: basketTokenToRebalanceAssetToIndex(trade.fromBasket, trade.buyToken),
                toBasketBuyTokenIndex: basketTokenToRebalanceAssetToIndex(trade.toBasket, trade.buyToken),
                toBasketSellTokenIndex: basketTokenToRebalanceAssetToIndex(trade.toBasket, trade.sellToken),
                buyAmount: 0
            });
            // nosemgrep: solidity.performance.state-variable-read-in-a-loop.state-variable-read-in-a-loop
            info.buyAmount = eulerRouter.getQuote(trade.sellAmount, trade.sellToken, trade.buyToken);

            if (info.buyAmount < trade.minAmount || trade.maxAmount < info.buyAmount) {
                revert InternalTradeMinMaxAmountNotReached();
            }
            // Settle the internal trades and track the balance changes
            if (trade.sellAmount > afterTradeBasketAssetAmounts_[info.fromBasketIndex][info.sellTokenAssetIndex]) {
                revert IncorrectTradeTokenAmount();
            }
            if (info.buyAmount > afterTradeBasketAssetAmounts_[info.toBasketIndex][info.toBasketBuyTokenIndex]) {
                revert IncorrectTradeTokenAmount();
            }
            // nosemgrep: solidity.performance.state-variable-read-in-a-loop.state-variable-read-in-a-loop
            basketBalanceOf[trade.fromBasket][trade.sellToken] = afterTradeBasketAssetAmounts_[info.fromBasketIndex][info
                .sellTokenAssetIndex] = basketBalanceOf[trade.fromBasket][trade.sellToken] - trade.sellAmount; // nosemgrep
            // nosemgrep: solidity.performance.state-variable-read-in-a-loop.state-variable-read-in-a-loop
            basketBalanceOf[trade.fromBasket][trade.buyToken] = afterTradeBasketAssetAmounts_[info.fromBasketIndex][info
                .buyTokenAssetIndex] = basketBalanceOf[trade.fromBasket][trade.buyToken] + info.buyAmount; // nosemgrep
            // nosemgrep: solidity.performance.state-variable-read-in-a-loop.state-variable-read-in-a-loop
            basketBalanceOf[trade.toBasket][trade.buyToken] = afterTradeBasketAssetAmounts_[info.toBasketIndex][info
                .toBasketBuyTokenIndex] = basketBalanceOf[trade.toBasket][trade.buyToken] - info.buyAmount; // nosemgrep
            // nosemgrep: solidity.performance.state-variable-read-in-a-loop.state-variable-read-in-a-loop
            basketBalanceOf[trade.toBasket][trade.sellToken] = afterTradeBasketAssetAmounts_[info.toBasketIndex][info
                .toBasketSellTokenIndex] = basketBalanceOf[trade.toBasket][trade.sellToken] + trade.sellAmount; // nosemgrep
            unchecked {
                ++i;
            }
            emit InternalTradeSettled(trade, info.buyAmount);
        }
    }

    /// @notice Internal function to validate external trades.
    /// @param externalTrades Array of external trades to be validated.
    /// @param basketsToRebalance Array of basket addresses currently being rebalanced.
    /// @param totalBasketValue_ Array of total basket values in USD.
    /// @param afterTradeBasketAssetAmounts_ An initialized array of asset amounts for each basket being rebalanced.
    /// @dev If the result of an external trade is not within the _MAX_SLIPPAGE_BPS threshold of the minAmount, this
    function _validateExternalTrades(
        ExternalTrade[] calldata externalTrades,
        address[] calldata basketsToRebalance,
        uint256[] memory totalBasketValue_,
        uint256[][] memory afterTradeBasketAssetAmounts_
    )
        private
    {
        for (uint256 i = 0; i < externalTrades.length;) {
            ExternalTrade memory trade = externalTrades[i];
            ExternalTradeInfo memory info;
            BasketOwnershipInfo memory ownershipInfo;
            // nosemgrep: solidity.performance.array-length-outside-loop.array-length-outside-loop
            uint256 basketTradeOwnershipLength = trade.basketTradeOwnership.length;
            for (uint256 j = 0; j < basketTradeOwnershipLength;) {
                BasketTradeOwnership memory ownership = trade.basketTradeOwnership[j];
                ownershipInfo.basketIndex = _indexOf(basketsToRebalance, ownership.basket);
                ownershipInfo.buyTokenAssetIndex = basketTokenToRebalanceAssetToIndex(ownership.basket, trade.buyToken);
                ownershipInfo.sellTokenAssetIndex =
                    basketTokenToRebalanceAssetToIndex(ownership.basket, trade.sellToken);
                uint256 ownershipSellAmount =
                    FixedPointMathLib.fullMulDiv(trade.sellAmount, ownership.tradeOwnership, 1e18);
                uint256 ownershipBuyAmount =
                    FixedPointMathLib.fullMulDiv(trade.minAmount, ownership.tradeOwnership, 1e18);
                // Record changes in basket asset holdings due to the external trade
                if (
                    ownershipSellAmount
                        > afterTradeBasketAssetAmounts_[ownershipInfo.basketIndex][ownershipInfo.sellTokenAssetIndex]
                ) {
                    revert IncorrectTradeTokenAmount();
                }
                afterTradeBasketAssetAmounts_[ownershipInfo.basketIndex][ownershipInfo.sellTokenAssetIndex] =
                afterTradeBasketAssetAmounts_[ownershipInfo.basketIndex][ownershipInfo.sellTokenAssetIndex]
                    - ownershipSellAmount;
                afterTradeBasketAssetAmounts_[ownershipInfo.basketIndex][ownershipInfo.buyTokenAssetIndex] =
                afterTradeBasketAssetAmounts_[ownershipInfo.basketIndex][ownershipInfo.buyTokenAssetIndex]
                    + ownershipBuyAmount;
                // Update total basket value
                totalBasketValue_[ownershipInfo.basketIndex] = totalBasketValue_[ownershipInfo.basketIndex]
                // nosemgrep: solidity.performance.state-variable-read-in-a-loop.state-variable-read-in-a-loop
                - eulerRouter.getQuote(ownershipSellAmount, trade.sellToken, _USD_ISO_4217_CODE)
                // nosemgrep: solidity.performance.state-variable-read-in-a-loop.state-variable-read-in-a-loop
                + eulerRouter.getQuote(ownershipBuyAmount, trade.buyToken, _USD_ISO_4217_CODE);
                unchecked {
                    ++j;
                }
            }
            // nosemgrep: solidity.performance.state-variable-read-in-a-loop.state-variable-read-in-a-loop
            info.sellValue = eulerRouter.getQuote(trade.sellAmount, trade.sellToken, _USD_ISO_4217_CODE);
            // nosemgrep: solidity.performance.state-variable-read-in-a-loop.state-variable-read-in-a-loop
            info.internalMinAmount = eulerRouter.getQuote(info.sellValue, _USD_ISO_4217_CODE, trade.buyToken);
            info.diff = MathUtils.diff(info.internalMinAmount, trade.minAmount);

            // Check if the given minAmount is within the _MAX_SLIPPAGE_BPS threshold of internalMinAmount
            if (info.internalMinAmount < trade.minAmount) {
                if (info.diff * 1e18 / info.internalMinAmount > _MAX_SLIPPAGE_BPS) {
                    revert ExternalTradeSlippage();
                }
            }
            unchecked {
                ++i;
            }
            emit ExternalTradeValidated(trade, info.internalMinAmount);
        }
    }

    /// @notice Internal function to validate the target weights for each basket have been met after all trades have
    /// been settled.
    /// @param basketsToRebalance Array of basket addresses currently being rebalanced.
    /// @param afterTradeBasketAssetAmounts_ Array of asset amounts for each basket as updated with the results from
    /// both external and internal trades.
    /// @param totalBasketValue_ Array of total basket values in USD.
    /// @dev If target weights are not within the _MAX_WEIGHT_DEVIATION_BPS threshold, this function will revert.
    function _validateTargetWeights(
        address[] calldata basketsToRebalance,
        uint256[][] memory afterTradeBasketAssetAmounts_,
        uint256[] memory totalBasketValue_
    )
        private
        view
    {
        // Check if total weight change due to all trades is within the _MAX_WEIGHT_DEVIATION_BPS threshold
        for (uint256 i = 0; i < basketsToRebalance.length;) {
            address basket = basketsToRebalance[i];
            // slither-disable-next-line calls-loop
            uint256[] memory proposedTargetWeights = BasketToken(basket).getTargetWeights();
            // nosemgrep: solidity.performance.state-variable-read-in-a-loop.state-variable-read-in-a-loop
            address[] memory assets = basketAssets[basket];
            // nosemgrep: solidity.performance.array-length-outside-loop.array-length-outside-loop
            uint256 proposedTargetWeightsLength = proposedTargetWeights.length;
            for (uint256 j = 0; j < proposedTargetWeightsLength;) {
                address asset = assets[j];
                uint256 assetValueInUSD =
                // nosemgrep: solidity.performance.state-variable-read-in-a-loop.state-variable-read-in-a-loop
                 eulerRouter.getQuote(afterTradeBasketAssetAmounts_[i][j], asset, _USD_ISO_4217_CODE);
                // Rounding direction: down
                uint256 afterTradeWeight =
                    FixedPointMathLib.fullMulDiv(assetValueInUSD, _WEIGHT_PRECISION, totalBasketValue_[i]);
                if (MathUtils.diff(proposedTargetWeights[j], afterTradeWeight) > _MAX_WEIGHT_DEVIATION_BPS) {
                    console.log("basket, asset: ", basket, asset);
                    console.log("proposedTargetWeights[%s]: %s", j, proposedTargetWeights[j]);
                    console.log("afterTradeWeight: %s, usdValue: %s", afterTradeWeight, assetValueInUSD);
                    revert TargetWeightsNotMet();
                }
                unchecked {
                    ++j;
                }
            }
            unchecked {
                ++i;
            }
        }
    }
}<|MERGE_RESOLUTION|>--- conflicted
+++ resolved
@@ -231,18 +231,11 @@
         payable
     {
         // Checks
-<<<<<<< HEAD
         if (basketTokenImplementation == address(0)) revert Errors.ZeroAddress();
         if (eulerRouter_ == address(0)) revert Errors.ZeroAddress();
         if (strategyRegistry_ == address(0)) revert Errors.ZeroAddress();
         if (admin == address(0)) revert Errors.ZeroAddress();
-=======
-        if (basketTokenImplementation == address(0)) revert ZeroAddress();
-        if (eulerRouter_ == address(0)) revert ZeroAddress();
-        if (strategyRegistry_ == address(0)) revert ZeroAddress();
-        if (admin == address(0)) revert ZeroAddress();
-        if (pauser == address(0)) revert ZeroAddress();
->>>>>>> d1f5221f
+        if (pauser == address(0)) revert Errors.ZeroAddress();
 
         // Effects
         _grantRole(DEFAULT_ADMIN_ROLE, admin);
